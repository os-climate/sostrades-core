import pandas as pd
from gemseo.algos.doe.doe_factory import DOEFactory
from numpy import array

from sos_trades_core.api import get_sos_logger
from sos_trades_core.sos_wrapping.analysis_discs.doe_eval import DoeEval
import itertools
import copy
import numpy as np
import re


import itertools
from sos_trades_core.tools.post_processing.charts.chart_filter import ChartFilter
from sos_trades_core.tools.post_processing.charts.two_axes_instanciated_chart import TwoAxesInstanciatedChart,\
    InstanciatedSeries
from sos_trades_core.tools.post_processing.tables.instanciated_table import InstanciatedTable
import plotly.graph_objects as go
from sos_trades_core.tools.post_processing.post_processing_tools import align_two_y_axes, format_currency_legend
from sos_trades_core.tools.post_processing.plotly_native_charts.instantiated_plotly_native_chart import \
    InstantiatedPlotlyNativeChart


'''
Copyright 2022 Airbus SAS

Licensed under the Apache License, Version 2.0 (the "License");
you may not use this file except in compliance with the License.
You may obtain a copy of the License at

    http://www.apache.org/licenses/LICENSE-2.0

Unless required by applicable law or agreed to in writing, software
distributed under the License is distributed on an "AS IS" BASIS,
WITHOUT WARRANTIES OR CONDITIONS OF ANY KIND, either express or implied.
See the License for the specific language governing permissions and
limitations under the License.
'''
'''
mode: python; py-indent-offset: 4; tab-width: 8; coding: utf-8
'''


class GridSearchEval(DoeEval):
    '''
    Generic Grid Search evaluation class
    '''

    INPUT_TYPE = ['float']
    EVAL_INPUTS = 'eval_inputs'
    EVAL_OUTPUTS = 'eval_outputs'
    NB_POINTS = 'nb_points'
    DESC_IN = {
        EVAL_INPUTS: {'type': 'dataframe',
                      'dataframe_descriptor': {'selected_input': ('bool', None, True),
                                               'full_name': ('string', None, False),
                                               'shortest_name': ('string', None, False)},
                      'dataframe_edition_locked': False,
                      'structuring': True},
        EVAL_OUTPUTS: {'type': 'dataframe',
                       'dataframe_descriptor': {'selected_output': ('bool', None, True),
                                                'full_name': ('string', None, False),
                                                'shortest_name': ('string', None, False)},
                       'dataframe_edition_locked': False,
                       'structuring': True}
    }

    def setup_sos_disciplines(self):
        """
        Overload setup_sos_disciplines to create the design space only
        """

        dynamic_inputs = {}
        dynamic_outputs = {}
        selected_inputs_has_changed = False

        if (self.EVAL_INPUTS in self._data_in) & (self.EVAL_OUTPUTS in self._data_in):

            eval_outputs = self.get_sosdisc_inputs(self.EVAL_OUTPUTS)
            eval_inputs = self.get_sosdisc_inputs(self.EVAL_INPUTS)

            # we fetch the inputs and outputs selected by the user
            selected_outputs = eval_outputs[eval_outputs['selected_output']
                                            == True]['full_name']
            selected_inputs = eval_inputs[eval_inputs['selected_input']
                                          == True]['full_name']
            selected_inputs_short = eval_inputs[eval_inputs['selected_input']
                                                == True]['shortest_name']

            if set(selected_inputs.tolist()) != set(self.selected_inputs):
                selected_inputs_has_changed = True
                self.selected_inputs = selected_inputs.tolist()
            self.selected_outputs = selected_outputs.tolist()
            # select inputs till  maximum selected input number
            # selected_inputs_full = [self.conversion_short_full[val]
            #                         for val in list(selected_inputs) if val in self.conversion_short_full.keys()]
            # selected_outputs_full = [self.conversion_short_full[val]
            # for val in list(selected_outputs) if val in
            # self.conversion_short_full.keys()]

            # self.selected_inputs = selected_inputs_full[
            #     : self.max_inputs_nb]
            # self.selected_outputs = selected_outputs_full
            self.selected_inputs = self.selected_inputs[
<<<<<<< HEAD
=======
                : self.max_inputs_nb]
            selected_inputs_short = selected_inputs_short[
>>>>>>> db16aae9
                : self.max_inputs_nb]

            self.set_eval_in_out_lists(
                self.selected_inputs, self.selected_outputs)

            # grid8seqrch can be done only for selected inputs and outputs
            if (len(self.eval_in_list) > 0):
                # setting dynamic outputs. One output of type dict per selected
                # output
                if (len(self.eval_out_list) > 0):
                    for out_var in self.eval_out_list:
                        dynamic_outputs.update(
                            {f'{out_var.split(self.ee.study_name + ".")[1]}_dict': {'type': 'dict', 'visibility': 'Shared',
                                                                                    'namespace': 'ns_doe'}})

                # setting dynamic design space with default value if not
                # specified
                default_design_space = pd.DataFrame({
                                                    'shortest_name': selected_inputs_short.tolist(),
                                                    # self.VARIABLES:
                                                    # self.selected_inputs,

                                                    self.LOWER_BOUND: 0.0,
                                                    self.UPPER_BOUND: 100.0,
                                                    self.NB_POINTS: 2,
                                                    'full_name': self.selected_inputs
                                                    })
                dynamic_inputs.update(
                    {'design_space': {'type': 'dataframe', self.DEFAULT: default_design_space,
                                      'dataframe_descriptor': {
                                          'shortest_name': ('string', None, False),
                                          self.LOWER_BOUND: ('float', None, True),
                                          self.UPPER_BOUND: ('float', None, True),
                                          self.NB_POINTS: ('int', None, True),
                                          'full_name': ('string', None, False),
                                      },
                                      }})

                if 'design_space' in self._data_in and selected_inputs_has_changed:
                    self._data_in['design_space']['value'] = default_design_space

                # algo_options to match with doe and specify processes nb
                default_dict = {'n_processes': 1,
                                'wait_time_between_samples': 0.0}
                dynamic_inputs.update({'algo_options': {'type': 'dict', self.DEFAULT: default_dict,
                                                        'dataframe_edition_locked': False,
                                                        'dataframe_descriptor': {
                                                            self.VARIABLES: ('string', None, False),
                                                            self.VALUES: ('string', None, True)},
                                                        'user_level': 99,
                                                        'editable': False}})

        self.add_inputs(dynamic_inputs)
        self.add_outputs(dynamic_outputs)

    def __init__(self, sos_name, ee, cls_builder):
        '''
        Constructor
        '''
        ee.ns_manager.add_ns('ns_doe', ee.study_name)
        super(GridSearchEval, self).__init__(sos_name, ee, cls_builder)
        self.logger = get_sos_logger(f'{self.ee.logger.name}.GridSearch')
        self.eval_input_types = ['float', 'int', 'string']
        self.max_inputs_nb = 3
        self.conversion_full_short = {}

    def generate_shortest_name(self, var_list):
        list_shortest_name = [[] for i in range(len(var_list))]
        if len(var_list) > 0:
            list_shortest_name[0].append(var_list[0].split('.')[-1])
            for a, b in itertools.combinations(var_list, 2):
                a_split = a.split('.')
                b_split = b.split('.')
                var = ''
                while (a_split[-1] == b_split[-1]):
                    var = '.' + a_split[-1] + var
                    del a_split[-1]
                    del b_split[-1]
                a_shortest = a_split[-1] + var
                b_shortest = b_split[-1] + var

                list_shortest_name[var_list.index(a)].append(a_shortest)
                list_shortest_name[var_list.index(b)].append(b_shortest)

            list_shortest_name = [max(item, key=len)
                                  for item in list_shortest_name]

        self.conversion_full_short.update({
            key: value for key, value in zip(var_list, list_shortest_name)})
        return list_shortest_name

    def generate_samples_from_doe_factory(self):
        """
        Generating samples for the GridSearch with algo fullfact using the Doe Factory
        """
        algo_name = 'fullfact'
        ds = self.get_sosdisc_inputs(self.DESIGN_SPACE)
        options = {'levels': ds['nb_points'].to_list()}

        self.design_space = self.create_design_space()

        filled_options = {}
        for algo_option in options:
            if options[algo_option] != 'default':
                filled_options[algo_option] = options[algo_option]

        if self.N_SAMPLES not in options:
            self.logger.warning("N_samples is not defined; pay attention you use fullfact algo "
                                "and that levels are well defined")

        self.logger.info(filled_options)
        filled_options[self.DIMENSION] = self.design_space.dimension
        filled_options[self._VARIABLES_NAMES] = self.design_space.variables_names
        filled_options[self._VARIABLES_SIZES] = self.design_space.variables_sizes

        algo = self.doe_factory.create(algo_name)
        self.samples = algo._generate_samples(**filled_options)

        unnormalize_vect = self.design_space.unnormalize_vect
        round_vect = self.design_space.round_vect
        samples = []
        for sample in self.samples:
            x_sample = round_vect(unnormalize_vect(sample))
            self.design_space.check_membership(x_sample)
            samples.append(x_sample)
        self.samples = samples

        return self.prepare_samples()

    def set_eval_possible_values(self):
        '''
            Once all disciplines have been run through,
            set the possible values for eval_inputs and eval_outputs in the DM
        '''
        # the eval process to analyse is stored as the only child of SoSEval
        # (coupling chain of the eval process or single discipline)
        analyzed_disc = self.sos_disciplines[0]

        possible_in_values_full, possible_out_values_full = self.fill_possible_values(
            analyzed_disc)

        possible_in_values_full, possible_out_values_full = self.find_possible_values(
            analyzed_disc, possible_in_values_full, possible_out_values_full)

        # Take only unique values in the list
        possible_in_values_full = list(set(possible_in_values_full))
        possible_out_values_full = list(set(possible_out_values_full))

        # Fill the possible_values of eval_inputs
        possible_in_values_full.sort()
        possible_out_values_full.sort()

        # shortest name
        self.generate_shortest_name(
            list(set(possible_in_values_full)))
        self.generate_shortest_name(
            list(set(possible_out_values_full)))

        possible_in_values_short = [
            self.conversion_full_short[val] for val in possible_in_values_full]
        possible_out_values_short = [
            self.conversion_full_short[val] for val in possible_out_values_full]

        # possible_in_values_short = list(set(possible_in_values_short))
        # possible_out_values_short = list(set(possible_out_values_short))

        # possible_in_values_short.sort()
        # possible_out_values_short.sort()

        # default_in_dataframe = pd.DataFrame({'selected_input': [False for invar in possible_in_values_full_short],
        #                                      'full_name': possible_in_values_full_short})
        # default_out_dataframe = pd.DataFrame({'selected_output': [False for invar in possible_out_values_full_short],
        #                                       'full_name': possible_out_values_full_short})

        default_in_dataframe = pd.DataFrame({'selected_input': [False for invar in possible_in_values_full],
                                             'shortest_name': possible_in_values_short,
                                             'full_name': possible_in_values_full})
        default_out_dataframe = pd.DataFrame({'selected_output': [False for invar in possible_out_values_full],
                                              'shortest_name': possible_out_values_short,
                                              'full_name': possible_out_values_full})

        eval_input_new_dm = self.get_sosdisc_inputs('eval_inputs')
        eval_output_new_dm = self.get_sosdisc_inputs('eval_outputs')

        # if eval input not set
        if eval_input_new_dm is None:
            self.dm.set_data(f'{self.get_disc_full_name()}.eval_inputs',
                             'value', default_in_dataframe, check_value=False)

        # if eval input set for only certain var
        elif set(eval_input_new_dm['full_name'].tolist()) != (set(default_in_dataframe['full_name'].tolist())):
            default_dataframe = copy.deepcopy(default_in_dataframe)
            if sum(eval_input_new_dm['selected_input'].to_list()) > self.max_inputs_nb:
                self.logger.warning(
                    "You have selected more than 3 inputs. Only the 3 first inputs will be considered.")
                already_set_names = eval_input_new_dm['full_name'].tolist()[
                    :self.max_inputs_nb]
                already_set_values = eval_input_new_dm['selected_input'].tolist()[
                    :self.max_inputs_nb]
            else:
                already_set_names = eval_input_new_dm['full_name'].tolist()
                already_set_values = eval_input_new_dm['selected_input'].tolist(
                )
            for index, name in enumerate(already_set_names):
                default_dataframe.loc[default_dataframe['full_name'] == name, 'selected_input'] = already_set_values[
                    index]
            self.dm.set_data(f'{self.get_disc_full_name()}.eval_inputs',
                             'value', default_dataframe, check_value=False)
        # if eval input set for True value number_var>max_number_var
        elif sum(eval_input_new_dm['selected_input'].to_list()) > self.max_inputs_nb:
            self.logger.warning(
                "You have selected more than 3 inputs. Only the 3 first inputs will be considered.")
            default_dataframe = copy.deepcopy(default_in_dataframe)
            eval_input_new_dm_true = eval_input_new_dm.loc[eval_input_new_dm['selected_input'] == True]
            already_set_names = eval_input_new_dm_true['full_name'].tolist()[
                :self.max_inputs_nb]
            already_set_values = eval_input_new_dm_true['selected_input'].tolist()[
                :self.max_inputs_nb]
            for index, name in enumerate(already_set_names):
                default_dataframe.loc[default_dataframe['full_name'] == name, 'selected_input'] = already_set_values[
                    index]
            self.dm.set_data(f'{self.get_disc_full_name()}.eval_inputs',
                             'value', default_dataframe, check_value=False)

        if eval_output_new_dm is None:
            self.dm.set_data(f'{self.get_disc_full_name()}.eval_outputs',
                             'value', default_out_dataframe, check_value=False)

        # if eval output set for only certain var
        elif set(eval_output_new_dm['full_name'].tolist()) != (set(default_out_dataframe['full_name'].tolist())):
            default_dataframe = copy.deepcopy(default_out_dataframe)
            already_set_names = eval_output_new_dm['full_name'].tolist()
            already_set_values = eval_output_new_dm['selected_output'].tolist(
            )
            for index, name in enumerate(already_set_names):
                default_dataframe.loc[default_dataframe['full_name'] == name, 'selected_output'] = already_set_values[
                    index]
            self.dm.set_data(f'{self.get_disc_full_name()}.eval_outputs',
                             'value', default_dataframe, check_value=False)

    def prepare_chart_dict(self, outputs_discipline_dict, inputs_discipline_dict={}):

        # generate mapping between longname and short name
        inputs_name_mapping = {}
        if 'eval_inputs' in inputs_discipline_dict:
            eval_inputs = inputs_discipline_dict['eval_inputs']
            eval_inputs_filtered = eval_inputs.loc[eval_inputs['selected_input'] == True, [
                'full_name', 'shortest_name']]
            eval_inputs_filtered_dict = eval_inputs_filtered.set_index(
                'full_name').to_dict('index')
            inputs_name_mapping = {k: v['shortest_name']
                                   for k, v in eval_inputs_filtered_dict.items()}

        doe_samples_df = outputs_discipline_dict['doe_samples_dataframe']

        # retrive full input list
        inputs_list = [
            col for col in doe_samples_df.columns if col not in ['scenario']]

        # generate all combinations of 2 inputs whcich will correspond to the
        # number of charts
        inputs_combin = list(itertools.combinations(inputs_list, 2))

        full_chart_list = []

        # only one output is considered today in the code
        # we take only the first output after the doe_sample_dataframe
        outputs_names_list = list(outputs_discipline_dict.keys())
        if len(outputs_names_list) > 0:
            output_name = outputs_names_list[1]
            output_df_dict = outputs_discipline_dict[output_name]

            # the considered output can only be a dict of dataframe, all other
            # types will be ignored
            if isinstance(output_df_dict, dict):
                if all(isinstance(df, pd.DataFrame) for df in output_df_dict.values()):
                    # we extract the columns of the dataframe of type float which will represents the possible outputs
                    # we assume that all dataframes contains the same columns
                    # and only look at the first element
                    output_variables = output_df_dict[list(output_df_dict.keys())[0]].select_dtypes(
                        include='float').columns.to_list()

                    # we constitute the full_chart_list by making a product
                    # between the possible inputs combination and outputs list
                    full_chart_list += list(itertools.product(inputs_combin,
                                                              output_variables))

        chart_dict = {}
        # based on the full chart list, we will create a dict will all
        # necessary information for each chart
        for chart in full_chart_list:
            # we store x,y and z fullname variable
            z_vble = chart[1]
            x_vble = chart[0][0]
            y_vble = chart[0][1]

            # we retrieve the corresponding short name for x and y
            x_short = inputs_name_mapping.get(x_vble, x_vble)
            y_short = inputs_name_mapping.get(y_vble, y_vble)

            # we add a slider if necessary
            slider_list = []
            for col in inputs_list:
                if col not in chart[0]:
                    slider = {
                        'full_name': col,
                        'short_name': inputs_name_mapping.get(col, col),
                        'unit': self.ee.dm.get_data(self.ee.dm.get_all_namespaces_from_var_name(col)[0])['unit'],
                    }
                    slider_list.append(slider)

            # chart_name = f'{z_vble} based on {x_short} vs {y_short}'
            chart_name = f'{z_vble} contour plot'

            # retrieve z variable name by removing _dict from the output name
            output_origin_name = re.sub(r'_dict$', '', output_name)

            chart_dict[chart_name] = {
                'x': x_vble,
                'x_short': x_short,
                'x_unit': self.ee.dm.get_data(self.ee.dm.get_all_namespaces_from_var_name(x_vble)[0])['unit'],
                'y': y_vble,
                'y_short': y_short,
                'y_unit': self.ee.dm.get_data(self.ee.dm.get_all_namespaces_from_var_name(y_vble)[0])['unit'],
                'z': z_vble,
                'z_unit': self.ee.dm.get_data(self.ee.dm.get_all_namespaces_from_var_name(output_origin_name)[0])['unit'],
                'slider': slider_list
            }

        return chart_dict

    def get_chart_filter_list(self):

        chart_filters = []

        outputs_dict = self.get_sosdisc_outputs()
        inputs_dict = self.get_sosdisc_inputs()
        chart_dict = self.prepare_chart_dict(outputs_dict, inputs_dict)

        chart_list = list(chart_dict.keys())
        chart_filters.append(ChartFilter(
            'Charts', chart_list, chart_list, 'Charts'))

        return chart_filters

    def get_post_processing_list(self, filters=None):

        instanciated_charts = []

        outputs_dict = self.get_sosdisc_outputs()
        inputs_dict = self.get_sosdisc_inputs()
        chart_dict = self.prepare_chart_dict(outputs_dict, inputs_dict)

        if filters is not None:
            for chart_filter in filters:
                if chart_filter.filter_key == 'Charts':
                    graphs_list = chart_filter.selected_values

        if len(chart_dict.keys()) > 0:
            # we create a unique dataframe containing all data that will be
            # used for drawing the graphs
            output_df = None
            output_df_dict = outputs_dict[list(outputs_dict.keys())[1]]
            for scenario, df in output_df_dict.items():
                filtered_df = df.copy(deep=True)
                filtered_df['scenario'] = f'{scenario}'

                if output_df is None:
                    output_df = filtered_df.copy(deep=True)
                else:
                    output_df = pd.concat(
                        [output_df, filtered_df], axis=0)

            doe_samples_df = outputs_dict['doe_samples_dataframe']
            cont_plot_df = doe_samples_df.merge(
                output_df, how="left", on='scenario')

            # we go through the list of charts and draw all of them
            for name, chart_info in chart_dict.items():
                if name in graphs_list:
                    if len(chart_info['slider']) == 0:
                        fig = go.Figure()

                        x_data = cont_plot_df[chart_info['x']].to_list()
                        y_data = cont_plot_df[chart_info['y']].to_list()
                        z_data = cont_plot_df[chart_info['z']].to_list()

                        fig.add_trace(
                            go.Contour(
                                x=x_data,
                                y=y_data,
                                z=z_data,
                                colorscale='YlGnBu',
                                contours=dict(
                                    coloring='heatmap',
                                    showlabels=True,  # show labels on contours
                                    labelfont=dict(  # label font properties
                                        size=10,
                                        # color = 'white',
                                    )
                                ),
                                colorbar=dict(
                                    title=f'{chart_info["z"]}',
                                    nticks=10,
                                    # ticks='outside',
                                    ticklen=5,
                                    tickwidth=1,
                                    ticksuffix=f'{chart_info["z_unit"]}',
                                    # showticklabels=True,
                                    tickangle=0,
                                    tickfont_size=10),
                                visible=True,
                            )
                        )

                        fig.update_layout(
                            autosize=True,
                            xaxis=dict(
                                title=chart_info['x_short'],
                                ticksuffix=chart_info["x_unit"],
                                titlefont_size=12,
                                tickfont_size=10,
                                automargin=True
                            ),
                            yaxis=dict(
                                title=chart_info['y_short'],
                                ticksuffix=chart_info["y_unit"],
                                titlefont_size=12,
                                tickfont_size=10,
                                # tickformat=',.0%',
                                automargin=True,
                            ),
                            # margin=dict(l=0.25, b=100)
                        )

                        if len(fig.data) > 0:
                            chart_name = f'<b>{name}</b>'
                            new_chart = InstantiatedPlotlyNativeChart(
                                fig=fig, chart_name=chart_name, default_legend=False)
                            instanciated_charts.append(new_chart)

                    if len(chart_info['slider']) == 1:
                        col_slider = chart_info['slider'][0]['full_name']
                        slider_short_name = chart_info['slider'][0]['short_name']
                        slider_unit = chart_info['slider'][0]['unit']
                        slider_values = cont_plot_df[col_slider].unique()
                        fig = go.Figure()
                        for slide_value in slider_values:
                            x_data = cont_plot_df.loc[cont_plot_df[col_slider]
                                                      == slide_value][chart_info['x']].to_list()
                            y_data = cont_plot_df.loc[cont_plot_df[col_slider]
                                                      == slide_value][chart_info['y']].to_list()
                            z_data = cont_plot_df.loc[cont_plot_df[col_slider]
                                                      == slide_value][chart_info['z']].to_list()

                            # Initialization Slider
                            if slide_value == slider_values[-1]:
                                visible = True
                            else:
                                visible = False

                            fig.add_trace(
                                go.Contour(
                                    x=x_data,
                                    y=y_data,
                                    z=z_data,
                                    colorscale='YlGnBu',
                                    contours=dict(
                                        coloring='heatmap',
                                        showlabels=True,  # show labels on contours
                                        labelfont=dict(  # label font properties
                                            size=10,
                                            # color = 'white',
                                        )
                                    ),
                                    colorbar=dict(
                                        title=f'{chart_info["z"]}',
                                        nticks=10,
                                        ticks='outside',
                                        ticklen=5,
                                        tickwidth=1,
                                        ticksuffix=f'{chart_info["z_unit"]}',
                                        # showticklabels=True,
                                        tickangle=0,
                                        tickfont_size=10),
                                    visible=visible,
                                )
                            )

                        # Create and add slider
                        steps = []

                        for i in range(int(len(fig.data))):

                            step = dict(
                                method="update",
                                args=[{"visible": [False] * len(fig.data)},
                                      {"title": f'<b>{name}</b>'}],
                                # layout attribute
                                label=f'{slider_values[i]}{slider_unit}'
                            )
                            # Toggle i'th trace to 'visible'
                            step["args"][0]["visible"][i] = True
                            steps.append(step)

                        sliders = [dict(
                            active=len(steps) - 1,
                            currentvalue={'visible': True,
                                          "prefix": f'{slider_short_name}: '},
                            steps=steps,
                            pad=dict(t=50),
                        )]

                        fig.update_layout(
                            sliders=sliders,
                            autosize=True,

                            xaxis=dict(
                                title=f'{chart_info["x_short"]}',
                                ticksuffix=chart_info["x_unit"],
                                titlefont_size=12,
                                tickfont_size=10,
                                automargin=True
                            ),
                            yaxis=dict(
                                title=f'{chart_info["y_short"]}',
                                titlefont_size=12,
                                tickfont_size=10,
                                ticksuffix=chart_info["y_unit"],
                                # tickformat=',.0%',
                                automargin=True,
                            ),
                            # margin=dict(l=0.25, b=100)
                        )
                        # Create native plotly chart
                        last_value = slider_values[-1]
                        if len(fig.data) > 0:
                            chart_name = f'<b>{name}</b>'
                            new_chart = InstantiatedPlotlyNativeChart(
                                fig=fig, chart_name=chart_name, default_legend=False)
                            instanciated_charts.append(new_chart)

        return instanciated_charts<|MERGE_RESOLUTION|>--- conflicted
+++ resolved
@@ -102,11 +102,6 @@
             #     : self.max_inputs_nb]
             # self.selected_outputs = selected_outputs_full
             self.selected_inputs = self.selected_inputs[
-<<<<<<< HEAD
-=======
-                : self.max_inputs_nb]
-            selected_inputs_short = selected_inputs_short[
->>>>>>> db16aae9
                 : self.max_inputs_nb]
 
             self.set_eval_in_out_lists(
