<<<<<<< HEAD
'''
Copyright 2022 Airbus SAS
Modifications on 2023/04/04-2025/02/14 Copyright 2025 Capgemini

Licensed under the Apache License, Version 2.0 (the "License");
you may not use this file except in compliance with the License.
You may obtain a copy of the License at

    http://www.apache.org/licenses/LICENSE-2.0

Unless required by applicable law or agreed to in writing, software
distributed under the License is distributed on an "AS IS" BASIS,
WITHOUT WARRANTIES OR CONDITIONS OF ANY KIND, either express or implied.
See the License for the specific language governing permissions and
limitations under the License.
'''

from __future__ import annotations

import logging
import math
import unittest
from itertools import product
from logging import Handler

import pandas as pd
from numpy import array
from pandas._testing import assert_frame_equal

from sostrades_core.execution_engine.execution_engine import ExecutionEngine
from sostrades_core.execution_engine.proxy_sample_generator import ProxySampleGenerator
from sostrades_core.execution_engine.sample_generators.doe_sample_generator import (
    DoeSampleGenerator,
)

"""
mode: python; py-indent-offset: 4; tab-width: 4; coding: utf-8
unit test for doe scenario
"""


class UnitTestHandler(Handler):
    """Logging handler for UnitTest"""

    def __init__(self):
        Handler.__init__(self)
        self.msg_list = []

    def emit(self, record):
        self.msg_list.append(record.msg)


class TestSoSDOEScenario(unittest.TestCase):
    def setUp(self):
        self.sampling_method_doe = 'doe_algo'
        self.sampling_method_cp = 'cartesian_product'
        self.sampling_gen_mode = ProxySampleGenerator.AT_RUN_TIME
        self.study_name = 'doe'
        self.ns = f'{self.study_name}'
        self.sc_name = "SellarDoeScenario"
        self.c_name = "SellarCoupling"
        dspace_dict = {
            'variable': ['x', 'z', 'y_1', 'y_2'],
            'value': [[1.0], [5.0, 2.0], [1.0], [1.0]],
            'lower_bnd': [[0.0], [-10.0, 0.0], [-100.0], [-100.0]],
            'upper_bnd': [[10.0], [10.0, 10.0], [100.0], [100.0]],
            'enable_variable': [True, True, True, True],
            'activated_elem': [[True], [True, True], [True], [True]],
        }

        dspace_dict_optim = {
            'variable': ['x', 'z', 'y_1', 'y_2'],
            'value': [[1.0], [5.0, 2.0], [1.0], [1.0]],
            'lower_bnd': [[0.0], [-10.0, 0.0], [-100.0], [-100.0]],
            'upper_bnd': [[10.0], [10.0, 10.0], [100.0], [100.0]],
            'enable_variable': [True, True, True, True],
            'activated_elem': [[True], [True, True], [True], [True]],
        }

        dspace_dict_eval = {
            'variable': ['x', 'z'],
            'lower_bnd': [[0.0], [-10.0, 0.0]],
            'upper_bnd': [[10.0], [10.0, 10.0]],
            #            'variable_type': ['array', 'array']
        }

        self.dspace = pd.DataFrame(dspace_dict)
        self.dspace_eval = pd.DataFrame(dspace_dict_eval)
        self.dspace_optim = pd.DataFrame(dspace_dict_optim)

        input_selection_local_dv_x = {
            'selected_input': [True, True, False, False, False],
            'full_name': ['subprocess.Sellar_Problem.local_dv', 'x', 'y_1', 'y_2', 'z'],
        }
        self.input_selection_local_dv_x = pd.DataFrame(input_selection_local_dv_x)

        input_selection_x_z = {
            'selected_input': [False, True, False, False, True],
            'full_name': ['subprocess.Sellar_Problem.local_dv', 'x', 'y_1', 'y_2', 'z'],
        }
        self.input_selection_x_z = pd.DataFrame(input_selection_x_z)

        # inputs for cp at run-time
        self.x_values_cp = [array([1.0]), array([2.0])]
        self.z_values_cp = [array([3.0, 3.0]), array([4.0, 4.0]), array([5.0, 5.0])]
        input_selection_x_z_cp = input_selection_x_z.copy()
        input_selection_x_z_cp['list_of_values'] = [[], self.x_values_cp, [], [], self.z_values_cp]
        self.input_selection_x_z_cp = pd.DataFrame(input_selection_x_z_cp)

        input_selection_x = {
            'selected_input': [False, True, False, False, False],
            'full_name': ['subprocess.Sellar_Problem.local_dv', 'x', 'y_1', 'y_2', 'z'],
        }
        self.input_selection_x = pd.DataFrame(input_selection_x)

        input_selection_local_dv = {
            'selected_input': [True, False, False, False, False],
            'full_name': ['subprocess.Sellar_Problem.local_dv', 'x', 'y_1', 'y_2', 'z'],
        }
        self.input_selection_local_dv = pd.DataFrame(input_selection_local_dv)

        output_selection_obj = {
            'selected_output': [False, False, True, False, False],
            'full_name': ['c_1', 'c_2', 'obj', 'y_1', 'y_2'],
        }
        self.output_selection_obj = pd.DataFrame(output_selection_obj)

        output_selection_obj_y1_y2 = {
            'selected_output': [False, False, True, True, True],
            'full_name': ['c_1', 'c_2', 'obj', 'y_1', 'y_2'],
            'output_name': [None] * 5,
        }
        self.output_selection_obj_y1_y2 = pd.DataFrame(output_selection_obj_y1_y2)

        output_selection_obj_y1_y2_with_out_name = {
            'selected_output': [False, False, True, True, True],
            'full_name': ['c_1', 'c_2', 'obj', 'y_1', 'y_2'],
            'output_name': ['c_1', 'c_2', 'obj_d', 'y_1_d', None],
        }
        self.output_selection_obj_y1_y2_with_out_name = pd.DataFrame(output_selection_obj_y1_y2_with_out_name)

        self.repo = 'sostrades_core.sos_processes.test.tests_driver_eval.mono'

    def test_1_doe_eval_execution_fullfact(self):
        """
        We test that the number of samples generated by the fullfact algorithm is the theoretical expected number
        Pay attention to the fact that an additional sample (the reference one ) is added
        """
        exec_eng = ExecutionEngine(self.study_name)
        factory = exec_eng.factory

        proc_name = "test_mono_driver_with_sample_option_sellar"
        doe_eval_builder = factory.get_builder_from_process(repo=self.repo, mod_id=proc_name)

        exec_eng.factory.set_builders_to_coupling_builder(doe_eval_builder)

        exec_eng.configure()
        initial_input = {f'{self.ns}.Eval.with_sample_generator': True}
        exec_eng.load_study_from_input_dict(initial_input)

        # -- set up disciplines in Scenario
        disc_dict = {}
        # DoE inputs
        n_samples = 10
        disc_dict[f'{self.ns}.SampleGenerator.sampling_method'] = self.sampling_method_doe
        disc_dict[f'{self.ns}.SampleGenerator.sampling_generation_mode'] = self.sampling_gen_mode
        disc_dict[f'{self.ns}.SampleGenerator.sampling_algo'] = "PYDOE_FULLFACT"
        disc_dict[f'{self.ns}.SampleGenerator.design_space'] = self.dspace_eval
        disc_dict[f'{self.ns}.SampleGenerator.algo_options'] = {'n_samples': n_samples}
        disc_dict[f'{self.ns}.SampleGenerator.eval_inputs'] = self.input_selection_x_z.copy()

        # Eval inputs
        disc_dict[f'{self.ns}.Eval.gather_outputs'] = self.output_selection_obj_y1_y2.copy()
        exec_eng.load_study_from_input_dict(disc_dict)

        # Sellar inputs
        local_dv = 10.0
        values_dict = {}
        # array([1.])
        values_dict[f'{self.ns}.Eval.x'] = array([1.0])
        values_dict[f'{self.ns}.Eval.y_1'] = array([1.0])
        values_dict[f'{self.ns}.Eval.y_2'] = array([1.0])
        values_dict[f'{self.ns}.Eval.z'] = array([1.0, 1.0])
        values_dict[f'{self.ns}.Eval.subprocess.Sellar_Problem.local_dv'] = local_dv
        exec_eng.load_study_from_input_dict(values_dict)

        exec_eng.execute()

        exp_tv_list = [
            f'Nodes representation for Treeview {self.ns}',
            '|_ doe',
            '\t|_ SampleGenerator',
            '\t|_ Eval',
            '\t\t|_ subprocess',
            '\t\t\t|_ Sellar_Problem',
            '\t\t\t|_ Sellar_2',
            '\t\t\t|_ Sellar_1',
        ]
        exp_tv_str = '\n'.join(exp_tv_list)
        exec_eng.display_treeview_nodes(True)
        assert exp_tv_str == exec_eng.display_treeview_nodes(exec_display=True)
        doe_disc = exec_eng.dm.get_disciplines_with_name(
            'doe.Eval')[0].discipline_wrapp.discipline.sos_wrapp

        doe_disc_samples = doe_disc.get_sosdisc_outputs('samples_inputs_df')

        dimension = sum(
            len(sublist) if isinstance(sublist, list) else 1 for sublist in list(self.dspace_eval['lower_bnd'].values)
        )

        theoretical_fullfact_levels = int(n_samples ** (1.0 / dimension))

        theoretical_fullfact_samples = theoretical_fullfact_levels ** dimension
        assert len(doe_disc_samples) == theoretical_fullfact_samples + 1

    def test_2_Eval_User_Defined_samples_alpha(self):
        """
        This test checks that the custom samples applied to an Eval driver delivers expected outputs
        It is a non regression test
        """
        study_name = 'root'
        ns = study_name

        exec_eng = ExecutionEngine(study_name)
        factory = exec_eng.factory
        proc_name = "test_mono_driver_sellar"
        eval_builder = factory.get_builder_from_process(repo=self.repo, mod_id=proc_name)

        exec_eng.factory.set_builders_to_coupling_builder(eval_builder)

        exec_eng.configure()
        builder_mode_input = {}
        exec_eng.load_study_from_input_dict(builder_mode_input)

        # -- set up disciplines in Scenario
        disc_dict = {f'{ns}.Eval.gather_outputs': self.output_selection_obj_y1_y2}
        # Samples
        x_values = [
            array([9.379763880395856]),
            array([8.88644794300546]),
            array([3.7137135749628882]),
            array([0.0417022004702574]),
            array([6.954954792150857]),
        ]
        z_values = [
            array([1.515949043849158, 5.6317362409322165]),
            array([-1.1962705421254114, 6.523436208612142]),
            array([-1.9947578026244557, 4.822570933860785]),
            array([1.7490668861813, 3.617234050834533]),
            array([-9.316161097119341, 9.918161285133076]),
        ]

        samples_dict = {
            ProxySampleGenerator.SELECTED_SCENARIO: [True] * 5,
            ProxySampleGenerator.SCENARIO_NAME: [f'scenario_{i}' for i in range(1, 6)],
            'x': x_values,
            'z': z_values,
        }
        # samples_dict = {'z': z_values, 'x': x_values,
        #                 'wrong_values': wrong_values}
        samples_df = pd.DataFrame(samples_dict)
        disc_dict[f'{ns}.Eval.samples_df'] = samples_df

        exec_eng.load_study_from_input_dict(disc_dict)

        # Sellar inputs
        local_dv = 10.0
        values_dict = {
            f'{ns}.Eval.x': array([1.0]),
            f'{ns}.Eval.y_1': array([1.0]),
            f'{ns}.Eval.y_2': array([1.0]),
            f'{ns}.Eval.z': array([1.0, 1.0]),
            f'{ns}.Eval.subprocess.Sellar_Problem.local_dv': local_dv,
        }
        exec_eng.load_study_from_input_dict(values_dict)

        exec_eng.execute()

        exp_tv_list = [
            f'Nodes representation for Treeview {ns}',
            '|_ root',
            '\t|_ Eval',
            '\t\t|_ subprocess',
            '\t\t\t|_ Sellar_Problem',
            '\t\t\t|_ Sellar_2',
            '\t\t\t|_ Sellar_1',
        ]
        exp_tv_str = '\n'.join(exp_tv_list)
        exec_eng.display_treeview_nodes(True)
        assert exp_tv_str == exec_eng.display_treeview_nodes(exec_display=True)

        root_outputs = exec_eng.root_process.get_output_data_names()
        assert 'root.Eval.obj_dict' in root_outputs
        assert 'root.Eval.y_1_dict' in root_outputs
        assert 'root.Eval.y_2_dict' in root_outputs

        # doe_disc = exec_eng.dm.get_disciplines_with_name(f'{ns}.Eval')[0].discipline_wrapp.discipline.sos_wrapp
        doe_disc = exec_eng.dm.get_disciplines_with_name(f'{ns}.Eval')[0]

        doe_disc_samples = doe_disc.get_sosdisc_outputs('samples_inputs_df')
        doe_disc_obj = doe_disc.get_sosdisc_outputs('obj_dict')
        doe_disc_y1 = doe_disc.get_sosdisc_outputs('y_1_dict')
        doe_disc_y2 = doe_disc.get_sosdisc_outputs('y_2_dict')
        assert len(doe_disc_samples) == 6
        assert len(doe_disc_obj) == 6
        reference_dict_doe_disc_y1 = {
            'scenario_1': array([15.10281769103777]),
            'scenario_2': array([15.000894464416369]),
            'scenario_3': array([11.278120786397253]),
            'scenario_4': array([5.18930989931766]),
            'scenario_5': array([101.52834766740203]),
            'reference_scenario': array([2.2968901115681137]),
        }
        reference_dict_doe_disc_y2 = {
            'scenario_1': array([
                11.033919669251484,
            ]),
            'scenario_2': array([9.200264485832342]),
            'scenario_3': array([6.186104480478865]),
            'scenario_4': array([7.644306621670211]),
            'scenario_5': array([10.67812780071307]),
            'reference_scenario': array([3.515549442159431]),
        }
        for key in doe_disc_y1:
            self.assertAlmostEqual(doe_disc_y1[key][0], reference_dict_doe_disc_y1[key][0], delta=2e-6)
        for key in doe_disc_y2:
            self.assertAlmostEqual(doe_disc_y2[key][0], reference_dict_doe_disc_y2[key][0], delta=2e-6)

    def test_3_separated_doe_and_eval_execution_lhs_on_1_var(self):
        """Tests separated doe and eval execution"""
        dspace_dict_x = {
            'variable': ['x'],
            'lower_bnd': [0.0],
            'upper_bnd': [10.0],
        }
        dspace_x = pd.DataFrame(dspace_dict_x)

        exec_eng = ExecutionEngine(self.study_name)
        factory = exec_eng.factory

        proc_name = "test_mono_driver_with_sample_option_sellar"
        doe_eval_builder = factory.get_builder_from_process(repo=self.repo, mod_id=proc_name)

        exec_eng.factory.set_builders_to_coupling_builder(doe_eval_builder)

        exec_eng.configure()
        initial_input = {f'{self.ns}.Eval.with_sample_generator': True}
        exec_eng.load_study_from_input_dict(initial_input)

        # -- set up disciplines in Scenario
        disc_dict = {}
        # DoE inputs
        n_samples = 10
        disc_dict[f'{self.ns}.SampleGenerator.sampling_method'] = self.sampling_method_doe
        disc_dict[f'{self.ns}.SampleGenerator.sampling_generation_mode'] = self.sampling_gen_mode
        disc_dict[f'{self.ns}.SampleGenerator.sampling_algo'] = "PYDOE_LHS"
        disc_dict[f'{self.ns}.SampleGenerator.design_space'] = dspace_x
        disc_dict[f'{self.ns}.SampleGenerator.algo_options'] = {
            'n_samples': n_samples,
            'seed': 1,
        }
        disc_dict[f'{self.ns}.SampleGenerator.eval_inputs'] = self.input_selection_x

        # Eval inputs
        disc_dict[f'{self.ns}.Eval.gather_outputs'] = self.output_selection_obj_y1_y2
        exec_eng.load_study_from_input_dict(disc_dict)

        # Sellar inputs
        local_dv = 10.0
        values_dict = {}
        # array([1.])
        values_dict[f'{self.ns}.Eval.x'] = array([1.0])
        values_dict[f'{self.ns}.Eval.y_1'] = array([1.0])
        values_dict[f'{self.ns}.Eval.y_2'] = array([1.0])
        values_dict[f'{self.ns}.Eval.z'] = array([1.0, 1.0])
        values_dict[f'{self.ns}.Eval.subprocess.Sellar_Problem.local_dv'] = local_dv
        exec_eng.load_study_from_input_dict(values_dict)

        exec_eng.execute()

        exp_tv_list = [
            f'Nodes representation for Treeview {self.ns}',
            '|_ doe',
            '\t|_ SampleGenerator',
            '\t|_ Eval',
            '\t\t|_ subprocess',
            '\t\t\t|_ Sellar_Problem',
            '\t\t\t|_ Sellar_2',
            '\t\t\t|_ Sellar_1',
        ]
        exp_tv_str = '\n'.join(exp_tv_list)
        exec_eng.display_treeview_nodes(True)
        assert exp_tv_str == exec_eng.display_treeview_nodes(exec_display=True)
        eval_disc = exec_eng.dm.get_disciplines_with_name(
            'doe.Eval')[0].discipline_wrapp.discipline.sos_wrapp

        eval_disc_samples = eval_disc.get_sosdisc_outputs('samples_inputs_df')
        eval_disc_obj = eval_disc.get_sosdisc_outputs('obj_dict')
        eval_disc_y1 = eval_disc.get_sosdisc_outputs('y_1_dict')
        eval_disc_y2 = eval_disc.get_sosdisc_outputs('y_2_dict')
        assert len(eval_disc_samples) == n_samples + 1
        assert len(eval_disc_obj) == n_samples + 1
        reference_dict_eval_disc_y1 = {
            'scenario_1': array([10.491018977258355]),
            'scenario_2': array([7.24782387574203]),
            'scenario_3': array([2.975340931836132]),
            'scenario_4': array([1.7522750305335788]),
            'scenario_5': array([9.384097147979022]),
            'scenario_6': array([8.367043113388867]),
            'scenario_7': array([4.479056659260385]),
            'scenario_8': array([5.286890682142451]),
            'scenario_9': array([3.2401082970583297]),
            'scenario_10': array([6.194560558626323]),
            'reference_scenario': array([2.2968901115681137]),
        }
        reference_dict_eval_disc_y2 = {
            'scenario_1': array([5.238984250850621]),
            'scenario_2': array([4.692178277109826]),
            'scenario_3': array([3.724917659436569]),
            'scenario_4': array([3.3237352569655227]),
            'scenario_5': array([5.063347376315495]),
            'scenario_6': array([4.892584158393472]),
            'scenario_7': array([4.116378193816121]),
            'scenario_8': array([4.299323961981532]),
            'scenario_9': array([3.8000300822648296]),
            'scenario_10': array([4.488887413810902]),
            'reference_scenario': array([3.515549442159431]),
        }
        for key in eval_disc_y1:
            self.assertAlmostEqual(eval_disc_y1[key][0], reference_dict_eval_disc_y1[key][0], delta=1e-6)
        for key in eval_disc_y2:
            self.assertAlmostEqual(eval_disc_y2[key][0], reference_dict_eval_disc_y2[key][0], delta=1e-6)

        # we check that at the end of the run the dm contains the reference (or
        # initial ) point
        assert exec_eng.dm.get_value('doe.Eval.x') == array([1.0])

    def test_4_doe_eval_options_and_design_space_after_reconfiguration(self):
        """
        Different configurations of doe eval are tested here The aim is to assert that doe_eval configuration
        runs as intended Different inputs are modified (algo_name, design_space,...) and we check that the dm
        contains the expected values afterward
        """
        dspace_dict_x_eval = {'variable': ['x'], 'lower_bnd': [[5.0]], 'upper_bnd': [[11.0]]}
        dspace_x_eval = pd.DataFrame(dspace_dict_x_eval)

        dspace_dict_x_z = {
            'variable': ['x', 'z'],
            'lower_bnd': [[0.0], [0.0, 0.0]],
            'upper_bnd': [[10.0], [10.0, 10.0]],
        }
        dspace_x_z = pd.DataFrame(dspace_dict_x_z)

        dspace_dict_eval = {
            'variable': ['x', 'z'],
            'lower_bnd': [[0.0], [-10.0, 0.0]],
            'upper_bnd': [[10.0], [10.0, 10.0]],
        }
        dspace_eval = pd.DataFrame(dspace_dict_eval)

        exec_eng = ExecutionEngine(self.study_name)
        factory = exec_eng.factory

        proc_name = "test_mono_driver_with_sample_option_sellar"
        doe_eval_builder = factory.get_builder_from_process(repo=self.repo, mod_id=proc_name)

        exec_eng.factory.set_builders_to_coupling_builder(doe_eval_builder)

        exec_eng.configure()
        initial_input = {f'{self.ns}.Eval.with_sample_generator': True}
        exec_eng.load_study_from_input_dict(initial_input)

        exp_tv_list = [
            f'Nodes representation for Treeview {self.ns}',
            '|_ doe',
            '\t|_ SampleGenerator',
            '\t|_ Eval',
            '\t\t|_ subprocess',
            '\t\t\t|_ Sellar_Problem',
            '\t\t\t|_ Sellar_2',
            '\t\t\t|_ Sellar_1',
        ]
        exp_tv_str = '\n'.join(exp_tv_list)
        exec_eng.display_treeview_nodes(True)
        assert exp_tv_str == exec_eng.display_treeview_nodes(exec_display=True)

        # Sellar inputs
        local_dv = 10.0
        values_dict = {}
        # array([1.])
        values_dict[f'{self.ns}.Eval.x'] = array([1.0])
        values_dict[f'{self.ns}.Eval.y_1'] = array([1.0])
        values_dict[f'{self.ns}.Eval.y_2'] = array([1.0])
        values_dict[f'{self.ns}.Eval.z'] = array([1.0, 1.0])
        values_dict[f'{self.ns}.Eval.subprocess.Sellar_Problem.local_dv'] = local_dv
        exec_eng.load_study_from_input_dict(values_dict)

        # DoE + Eval inputs
        algo_name = "PYDOE_LHS"
        disc_dict = {}
        disc_dict[f'{self.ns}.SampleGenerator.sampling_method'] = self.sampling_method_doe
        disc_dict[f'{self.ns}.SampleGenerator.sampling_generation_mode'] = self.sampling_gen_mode

        disc_dict[f'{self.ns}.SampleGenerator.sampling_algo'] = algo_name
        disc_dict[f'{self.ns}.SampleGenerator.eval_inputs'] = self.input_selection_x
        disc_dict[f'{self.ns}.Eval.gather_outputs'] = self.output_selection_obj
        exec_eng.load_study_from_input_dict(disc_dict)

        default_algo_options_lhs, algo_options_descr_dict = DoeSampleGenerator().get_options_and_default_values(
            algo_name
        )

        self.assertDictEqual(exec_eng.dm.get_value('doe.SampleGenerator.algo_options'), default_algo_options_lhs)
        # WARNING: default design space with array is built with 2-elements arrays : [0., 0.]
        # but dspace_x contains 1-element arrays
        #         assert_frame_equal(exec_eng.dm.get_value('doe.DoEEval.design_space').reset_index(drop=True),
        # dspace_x.reset_index(drop=True), check_dtype=False)

        # trigger a reconfiguration after options and design space changes
        n_samples = 10
        disc_dict = {
            'doe.SampleGenerator.algo_options': {'n_samples': n_samples},
            'doe.SampleGenerator.design_space': dspace_x_eval,
        }
        exec_eng.load_study_from_input_dict(disc_dict)
        assert exec_eng.dm.get_value('doe.SampleGenerator.algo_options')['n_samples'] == n_samples
        assert_frame_equal(
            exec_eng.dm.get_value('doe.SampleGenerator.design_space').reset_index(drop=True)[dspace_x_eval.columns],
            dspace_x_eval.reset_index(drop=True),
            check_dtype=False,
        )

        # trigger a reconfiguration after algo name change
        algo_name = "PYDOE_FULLFACT"
        disc_dict = {'doe.SampleGenerator.sampling_algo': algo_name}
        exec_eng.load_study_from_input_dict(disc_dict)
        default_algo_options_fullfact, algo_options_descr_dict = DoeSampleGenerator().get_options_and_default_values(
            algo_name
        )
        assert exec_eng.dm.get_value('doe.SampleGenerator.algo_options')['n_samples'] == n_samples
        # Check options not previously defined (As n_samples had been defined, the new algo options will be constituted
        # of the new default algo options that depend on the algo name and the
        # already defined n_samples)
        for option in default_algo_options_fullfact:
            if option != 'n_samples':
                assert (
                    exec_eng.dm.get_value('doe.SampleGenerator.algo_options')[option]
                    == default_algo_options_fullfact[option]
                )
        assert_frame_equal(
            exec_eng.dm.get_value('doe.SampleGenerator.design_space').reset_index(drop=True)[dspace_x_eval.columns],
            dspace_x_eval.reset_index(drop=True),
            check_dtype=False,
        )

        # trigger a reconfiguration after eval_inputs and gather_outputs changes
        disc_dict = {
            f'{self.ns}.Eval.gather_outputs': self.output_selection_obj_y1_y2,
            f'{self.ns}.SampleGenerator.eval_inputs': self.input_selection_x_z,
        }
        exec_eng.load_study_from_input_dict(disc_dict)
        assert exec_eng.dm.get_value('doe.Eval.gather_outputs').equals(self.output_selection_obj_y1_y2)
        df1 = self.input_selection_x_z
        df2 = exec_eng.dm.get_value('doe.SampleGenerator.eval_inputs')
        df_all = df1.merge(df2, on=['selected_input', 'full_name'], how='left', indicator=True)
        assert df_all[['selected_input', 'full_name']].equals(self.input_selection_x_z)
        dspace_x_z_res = dspace_x_z.reset_index(drop=True)
        assert (
            exec_eng.dm.get_value('doe.SampleGenerator.design_space')
            .reset_index(drop=True)['variable']
            .equals(dspace_x_z_res['variable'])
        )  # pylint: disable=unsubscriptable-object
        assert exec_eng.dm.get_value('doe.SampleGenerator.algo_options')['n_samples'] == n_samples
        for option in default_algo_options_fullfact:
            if option != 'n_samples':
                assert (
                    exec_eng.dm.get_value('doe.SampleGenerator.algo_options')[option]
                    == default_algo_options_fullfact[option]
                )

        disc_dict = {
            f'{self.ns}.SampleGenerator.algo_options': {'n_samples': n_samples},
            f'{self.ns}.Eval.gather_outputs': self.output_selection_obj_y1_y2,
            f'{self.ns}.SampleGenerator.design_space': dspace_eval,
        }

        exec_eng.load_study_from_input_dict(disc_dict)
        algo_full_options = default_algo_options_fullfact
        algo_full_options.update({'n_samples': n_samples})

        self.assertDictEqual(exec_eng.dm.get_value('doe.SampleGenerator.algo_options'), algo_full_options)
        assert_frame_equal(
            exec_eng.dm.get_value('doe.SampleGenerator.design_space').reset_index(drop=True)[dspace_eval.columns],
            dspace_eval.reset_index(drop=True),
            check_dtype=False,
        )

    def test_5_Eval_User_defined_samples_reconfiguration(self):
        """
        Different configurations of user-defined samples are tested here
        The aim is to assert that eval configuration runs as intended
        Different inputs are modified and we check that the dm contains the expected values afterward
        At the end of the test we check that the generated samples are the ones expected and that
        the dm contains initial values after doe_eval run
        """
        exec_eng = ExecutionEngine(self.study_name)
        factory = exec_eng.factory

        proc_name = "test_mono_driver_sellar"
        eval_builder = factory.get_builder_from_process(repo=self.repo, mod_id=proc_name)

        exec_eng.factory.set_builders_to_coupling_builder(eval_builder)

        exec_eng.configure()
        builder_mode_input = {
            f'{self.ns}.Eval.with_sample_generator': True,
            f'{self.ns}.SampleGenerator.sampling_method': 'simple',
        }
        exec_eng.load_study_from_input_dict(builder_mode_input)

        exp_tv_list = [
            f'Nodes representation for Treeview {self.ns}',
            '|_ doe',
            '\t|_ SampleGenerator',
            '\t|_ Eval',
            '\t\t|_ subprocess',
            '\t\t\t|_ Sellar_Problem',
            '\t\t\t|_ Sellar_2',
            '\t\t\t|_ Sellar_1',
        ]
        exp_tv_str = '\n'.join(exp_tv_list)
        exec_eng.display_treeview_nodes(True)
        assert exp_tv_str == exec_eng.display_treeview_nodes(exec_display=True)

        # -- set up disciplines in Scenario
        disc_dict = {
            f'{self.ns}.SampleGenerator.eval_inputs': self.input_selection_x,
            f'{self.ns}.Eval.gather_outputs': self.output_selection_obj,
        }
        # DoE inputs
        exec_eng.load_study_from_input_dict(disc_dict)
        self.assertListEqual(
            exec_eng.dm.get_value('doe.Eval.samples_df').columns.tolist(),
            [ProxySampleGenerator.SELECTED_SCENARIO, ProxySampleGenerator.SCENARIO_NAME, 'x'],
        )
        disc_dict[f'{self.ns}.SampleGenerator.eval_inputs'] = self.input_selection_local_dv_x
        exec_eng.load_study_from_input_dict(disc_dict)
        self.assertListEqual(
            exec_eng.dm.get_value('doe.Eval.samples_df').columns.tolist(),
            [
                ProxySampleGenerator.SELECTED_SCENARIO,
                ProxySampleGenerator.SCENARIO_NAME,
                'subprocess.Sellar_Problem.local_dv',
                'x',
            ],
        )
        disc_dict[f'{self.ns}.SampleGenerator.eval_inputs'] = self.input_selection_local_dv
        exec_eng.load_study_from_input_dict(disc_dict)
        self.assertListEqual(
            exec_eng.dm.get_value('doe.Eval.samples_df').columns.tolist(),
            [
                ProxySampleGenerator.SELECTED_SCENARIO,
                ProxySampleGenerator.SCENARIO_NAME,
                'subprocess.Sellar_Problem.local_dv',
            ],
        )
        disc_dict[f'{self.ns}.Eval.gather_outputs'] = self.output_selection_obj_y1_y2
        disc_dict[f'{self.ns}.SampleGenerator.eval_inputs'] = self.input_selection_x_z
        exec_eng.load_study_from_input_dict(disc_dict)

        x_values = [
            array([9.379763880395856]),
            array([8.88644794300546]),
            array([3.7137135749628882]),
            array([0.0417022004702574]),
            array([6.954954792150857]),
        ]
        z_values = [
            array([1.515949043849158, 5.6317362409322165]),
            array([-1.1962705421254114, 6.523436208612142]),
            array([-1.9947578026244557, 4.822570933860785]),
            array([1.7490668861813, 3.617234050834533]),
            array([-9.316161097119341, 9.918161285133076]),
        ]

        samples_dict = {
            ProxySampleGenerator.SELECTED_SCENARIO: [True] * 5,
            ProxySampleGenerator.SCENARIO_NAME: [f'scenario_{i}' for i in range(1, 6)],
            'x': x_values,
            'z': z_values,
        }
        samples_df = pd.DataFrame(samples_dict)
        disc_dict[f'{self.ns}.Eval.samples_df'] = samples_df

        exec_eng.load_study_from_input_dict(disc_dict)

        # Sellar inputs
        local_dv = 10.0
        values_dict = {
            f'{self.ns}.Eval.x': array([1.0]),
            f'{self.ns}.Eval.y_1': array([1.0]),
            f'{self.ns}.Eval.y_2': array([1.0]),
            f'{self.ns}.Eval.z': array([1.0, 1.0]),
            f'{self.ns}.Eval.subprocess.Sellar_Problem.local_dv': local_dv,
        }
        exec_eng.load_study_from_input_dict(values_dict)

        exec_eng.execute()

        eval_disc = exec_eng.dm.get_disciplines_with_name('doe.Eval')[0]

        eval_disc_samples = eval_disc.get_sosdisc_outputs('samples_inputs_df')

        # check that the generated samples are the ones expected (custom sample
        # + reference value)
        expected_eval_disc_samples = pd.DataFrame({
            'scenario_name': [
                'scenario_1',
                'scenario_2',
                'scenario_3',
                'scenario_4',
                'scenario_5',
                'reference_scenario',
            ],
            'x': [*x_values, 1.0],
            'z': [*z_values, array([1.0, 1.0])],
        })
        assert_frame_equal(eval_disc_samples, expected_eval_disc_samples, check_dtype=False)

        # check that at the end of doe eval dm still contains initial
        # (reference) point
        assert exec_eng.dm.get_value('doe.Eval.x') == 1.0
        assert exec_eng.dm.get_value('doe.Eval.z').tolist() == array([1.0, 1.0]).tolist()

    def test_6_doe_eval_design_space_normalisation(self):
        """
        This tests aims at proving the ability of the
        doe factory to generate samples within the specified range
        """
        dspace_dict_x = {
            'variable': ['x'],
            'lower_bnd': [0.0],
            'upper_bnd': [10.0],
        }
        dspace_x = pd.DataFrame(dspace_dict_x)
        dspace_dict_x_eval = {'variable': ['x'], 'lower_bnd': [5.0], 'upper_bnd': [11.0]}
        dspace_x_eval = pd.DataFrame(dspace_dict_x_eval)

        dspace_dict_eval = {
            'variable': ['x', 'z'],
            'lower_bnd': [[-9.0], [-10.0, 4.0]],
            'upper_bnd': [[150.0], [10.0, 100.0]],
        }
        dspace_eval = pd.DataFrame(dspace_dict_eval)

        exec_eng = ExecutionEngine(self.study_name)
        factory = exec_eng.factory

        proc_name = "test_mono_driver_with_sample_option_sellar"
        doe_eval_builder = factory.get_builder_from_process(repo=self.repo, mod_id=proc_name)

        exec_eng.factory.set_builders_to_coupling_builder(doe_eval_builder)

        exec_eng.configure()
        initial_input = {f'{self.ns}.Eval.with_sample_generator': True}
        exec_eng.load_study_from_input_dict(initial_input)

        exp_tv_list = [
            f'Nodes representation for Treeview {self.ns}',
            '|_ doe',
            '\t|_ SampleGenerator',
            '\t|_ Eval',
            '\t\t|_ subprocess',
            '\t\t\t|_ Sellar_Problem',
            '\t\t\t|_ Sellar_2',
            '\t\t\t|_ Sellar_1',
        ]
        exp_tv_str = '\n'.join(exp_tv_list)
        exec_eng.display_treeview_nodes(True)
        assert exp_tv_str == exec_eng.display_treeview_nodes(exec_display=True)

        # Subprocess disciplines
        values_dict = {
            f'{self.ns}.Eval.x': array([1.0]),
            f'{self.ns}.Eval.y_1': array([1.0]),
            f'{self.ns}.Eval.y_2': array([1.0]),
            f'{self.ns}.Eval.z': array([1.0, 1.0]),
            f'{self.ns}.Eval.subprocess.Sellar_Problem.local_dv': 10,
        }
        exec_eng.load_study_from_input_dict(values_dict)

        # configure disciplines with the algo lhs and check that generated
        # samples are within default bounds
        disc_dict = {}
        # DoE + Eval
        n_samples = 10
        disc_dict[f'{self.ns}.SampleGenerator.sampling_method'] = self.sampling_method_doe
        disc_dict[f'{self.ns}.SampleGenerator.sampling_generation_mode'] = self.sampling_gen_mode
        disc_dict[f'{self.ns}.SampleGenerator.design_space'] = dspace_x
        disc_dict[f'{self.ns}.SampleGenerator.sampling_algo'] = "PYDOE_LHS"
        disc_dict[f'{self.ns}.SampleGenerator.algo_options'] = {'n_samples': n_samples, 'face': 'faced'}
        disc_dict[f'{self.ns}.SampleGenerator.eval_inputs'] = self.input_selection_x
        disc_dict[f'{self.ns}.Eval.gather_outputs'] = self.output_selection_obj_y1_y2

        exec_eng.load_study_from_input_dict(disc_dict)
        exec_eng.execute()
        # check that all generated samples (except the last one which is the
        # initial point) are within [0,10.] range
        sample_inputs_df = exec_eng.dm.get_value('doe.Eval.samples_inputs_df')
        generated_x = sample_inputs_df['x'].tolist()
        assert all(0 <= element[0] <= 10.0 for element in generated_x[:-1])

        # trigger a reconfiguration after options and design space changes
        disc_dict[f'{self.ns}.SampleGenerator.design_space'] = dspace_x_eval
        exec_eng.load_study_from_input_dict(disc_dict)
        exec_eng.execute()
        # check that all generated samples are within [5.,11.] range
        generated_x = exec_eng.dm.get_value('doe.Eval.samples_inputs_df')['x'].tolist()
        assert all(5.0 <= element[0] <= 11.0 for element in generated_x[:-1])

        # trigger a reconfiguration after algo name change
        disc_dict[f'{self.ns}.SampleGenerator.sampling_algo'] = "PYDOE_FULLFACT"
        disc_dict[f'{self.ns}.SampleGenerator.eval_inputs'] = self.input_selection_x_z
        disc_dict[f'{self.ns}.SampleGenerator.design_space'] = dspace_eval
        exec_eng.load_study_from_input_dict(disc_dict)
        # disc_dict['doe.DoEEval.algo_options'] = {
        #     'n_samples': 10, 'face': 'faced'}
        # exec_eng.load_study_from_input_dict(disc_dict)
        exec_eng.execute()
        generated_x = exec_eng.dm.get_value('doe.Eval.samples_inputs_df')['x'].tolist()
        assert all(-9.0 <= element[0] <= 150.0 for element in generated_x[:-1])

        generated_z = exec_eng.dm.get_value('doe.Eval.samples_inputs_df')['z'].tolist()
        assert all(-10.0 <= element[0] <= 10.0 and 4.0 <= element[1] <= 100.0 for element in generated_z[:-1])

    def test_7_Eval_User_defined_samples_reconfiguration_after_execution(self):
        """
        This tests aims at proving the ability of the doe_eval to
        be reconfigured after execution
        """
        exec_eng = ExecutionEngine(self.study_name)
        factory = exec_eng.factory

        proc_name = "test_mono_driver_sellar"
        doe_eval_builder = factory.get_builder_from_process(repo=self.repo, mod_id=proc_name)

        exec_eng.factory.set_builders_to_coupling_builder(doe_eval_builder)

        exec_eng.configure()
        builder_mode_input = {}
        exec_eng.load_study_from_input_dict(builder_mode_input)

        # -- set up disciplines in Scenario
        disc_dict = {
            f'{self.ns}.SampleGenerator.eval_inputs': self.input_selection_local_dv_x,
            f'{self.ns}.Eval.gather_outputs': self.output_selection_obj_y1_y2,
        }
        # DoE inputs

        x_values = [
            array([9.379763880395856]),
            array([8.88644794300546]),
            array([3.7137135749628882]),
            array([0.0417022004702574]),
            array([6.954954792150857]),
        ]
        local_dv_values = [
            9.379763880395856,
            8.88644794300546,
            3.7137135749628882,
            0.0417022004702574,
            6.954954792150857,
        ]

        samples_dict = {
            ProxySampleGenerator.SELECTED_SCENARIO: [True] * 5,
            ProxySampleGenerator.SCENARIO_NAME: [f'scenario_{i}' for i in range(1, 6)],
            'x': x_values,
            'subprocess.Sellar_Problem.local_dv': local_dv_values,
        }
        samples_df = pd.DataFrame(samples_dict)
        disc_dict[f'{self.ns}.Eval.samples_df'] = samples_df

        exec_eng.load_study_from_input_dict(disc_dict)

        # Sellar inputs
        local_dv = 10.0
        values_dict = {
            f'{self.ns}.Eval.x': array([1.0]),
            f'{self.ns}.Eval.y_1': array([1.0]),
            f'{self.ns}.Eval.y_2': array([1.0]),
            f'{self.ns}.Eval.z': array([1.0, 1.0]),
            f'{self.ns}.Eval.subprocess.Sellar_Problem.local_dv': local_dv,
        }
        exec_eng.load_study_from_input_dict(values_dict)

        exec_eng.execute()

        exp_tv_list = [
            f'Nodes representation for Treeview {self.ns}',
            '|_ doe',
            '\t|_ Eval',
            '\t\t|_ subprocess',
            '\t\t\t|_ Sellar_Problem',
            '\t\t\t|_ Sellar_2',
            '\t\t\t|_ Sellar_1',
        ]
        exp_tv_str = '\n'.join(exp_tv_list)
        exec_eng.display_treeview_nodes(True)
        assert exp_tv_str == exec_eng.display_treeview_nodes(exec_display=True)
        eval_disc = exec_eng.dm.get_disciplines_with_name('doe.Eval')[0]

        eval_disc_samples = eval_disc.get_sosdisc_outputs('samples_inputs_df')
        eval_disc_obj = eval_disc.get_sosdisc_outputs('obj_dict')
        eval_disc_y1 = eval_disc.get_sosdisc_outputs('y_1_dict')
        eval_disc_y2 = eval_disc.get_sosdisc_outputs('y_2_dict')
        assert len(eval_disc_samples) == 6
        assert len(eval_disc_obj) == 6
        assert len(eval_disc_y1) == 6
        assert len(eval_disc_y2) == 6

        disc_dict = {f'{self.ns}.SampleGenerator.eval_inputs': self.input_selection_x}
        exec_eng.load_study_from_input_dict(disc_dict)
        assert len(eval_disc_samples) == 6
        assert len(eval_disc_obj) == 6
        assert len(eval_disc_y1) == 6
        assert len(eval_disc_y2) == 6

    def test_9_doe_eval_with_2_outputs_with_the_same_name(self):
        """
        Here we test that the doe displays properly 2 outputs
        with the same short name
        """
        dspace_dict = {
            'variable': ['x', 'subprocess.Disc1.a'],
            'lower_bnd': [0.0, 50.0],
            'upper_bnd': [100.0, 200.0],
        }
        dspace = pd.DataFrame(dspace_dict)

        exec_eng = ExecutionEngine(self.study_name)
        factory = exec_eng.factory
        proc_name = "test_mono_driver_with_sample_option"
        doe_eval_builder = factory.get_builder_from_process(repo=self.repo, mod_id=proc_name)

        exec_eng.factory.set_builders_to_coupling_builder(doe_eval_builder)

        exec_eng.configure()
        initial_input = {f'{self.ns}.Eval.with_sample_generator': True}
        exec_eng.load_study_from_input_dict(initial_input)

        exp_tv_list = [
            f'Nodes representation for Treeview {self.ns}',
            '|_ doe',
            '\t|_ SampleGenerator',
            '\t|_ Eval',
            '\t\t|_ subprocess',
            '\t\t\t|_ Disc2',
            '\t\t\t|_ Disc1',
        ]
        exp_tv_str = '\n'.join(exp_tv_list)
        exec_eng.display_treeview_nodes(True)
        assert exp_tv_str == exec_eng.display_treeview_nodes(exec_display=True)

        # -- set up disciplines
        private_values = {
            self.study_name + '.Eval.x': 10.0,
            self.study_name + '.Eval.subprocess.Disc1.a': 5.0,
            self.study_name + '.Eval.subprocess.Disc1.b': 25431.0,
            self.study_name + '.Eval.y': 4.0,
            self.study_name + '.Eval.subprocess.Disc2.constant': math.pi,
            self.study_name + '.Eval.subprocess.Disc2.power': 2,
        }
        exec_eng.load_study_from_input_dict(private_values)

        input_selection_x_a = {'selected_input': [True, True], 'full_name': ['x', 'subprocess.Disc1.a']}
        input_selection_x_a = pd.DataFrame(input_selection_x_a)

        output_selection_z_z = {'selected_output': [True, True], 'full_name': ['z', 'subprocess.Disc1.z']}
        output_selection_z_z = pd.DataFrame(output_selection_z_z)

        disc_dict = {
            f'{self.ns}.SampleGenerator.sampling_method': self.sampling_method_doe,
            f'{self.ns}.SampleGenerator.sampling_generation_mode': self.sampling_gen_mode,
            f'{self.ns}.SampleGenerator.sampling_algo': "PYDOE_LHS",
            f'{self.ns}.SampleGenerator.eval_inputs': input_selection_x_a,
            f'{self.ns}.Eval.gather_outputs': output_selection_z_z,
            f'{self.ns}.SampleGenerator.algo_options': {'n_samples': 10, 'face': 'faced'},
            f'{self.ns}.SampleGenerator.design_space': dspace,
        }
        exec_eng.load_study_from_input_dict(disc_dict)
        exec_eng.execute()
        assert len(exec_eng.dm.get_value('doe.Eval.subprocess.Disc1.z_dict')) == 11
        assert len(exec_eng.dm.get_value('doe.Eval.z_dict')) == 11

        # Check coherence between ProxyCoupling of Eval and SoSMDAChain:

        assert sorted(set(exec_eng.root_process.proxy_disciplines[1].proxy_disciplines[0].get_output_data_names(
            numerical_inputs=False))) == sorted(set(
            exec_eng.root_process.proxy_disciplines[1]
            .proxy_disciplines[0]
            .discipline_wrapp.discipline.get_output_data_names()
        ))

        assert set(
            exec_eng.root_process.proxy_disciplines[1].proxy_disciplines[0].get_input_data_names(numerical_inputs=False)
        ) == set(
            exec_eng.root_process.proxy_disciplines[1]
            .proxy_disciplines[0]
            .discipline_wrapp.discipline.get_input_data_names()
        )
        # Test that the lower-level coupling does not crush inputs nor
        # numerical variables of its subprocess:
        assert (
            'doe.Eval.subprocess.Disc2.cache_file_path'
            in exec_eng.root_process.proxy_disciplines[1].proxy_disciplines[0].get_input_data_names()
        )
        assert (
            'doe.Eval.subprocess.Disc1.cache_file_path'
            in exec_eng.root_process.proxy_disciplines[1].proxy_disciplines[0].get_input_data_names()
        )
        # Check that the root process does not crush variables with the same
        # short name:
        for var in ['doe.Eval.z_dict', 'doe.Eval.subprocess.Disc1.z_dict', 'doe.Eval.z', 'doe.Eval.subprocess.Disc1.z']:
            assert var in exec_eng.root_process.get_output_data_names()

    def test_10_warning_in_case_of_a_wrong_inputs_outputs_in_doe_eval(self):
        """
        We check that a warning is displayed in doe eval in case the user
        sets a value for eval inputs or outputs which is not among the possible
        values.
        """
        wrong_input_selection_x = {
            'selected_input': [False, True, False, False, False],
            'full_name': ['Eval.subprocess.Sellar_Problem.local_dv', 'debug_mode_sellar', 'y_1', 'y_2', 'z'],
        }
        wrong_input_selection_x = pd.DataFrame(wrong_input_selection_x)

        wrong_output_selection_obj = {
            'selected_output': [False, False, True, False, False],
            'full_name': ['z', 'c_2', 'acceleration_method', 'y_1', 'y_2'],
        }
        wrong_output_selection_obj = pd.DataFrame(wrong_output_selection_obj)

        exec_eng = ExecutionEngine(self.study_name)
        factory = exec_eng.factory

        exec_eng.logger.setLevel(logging.INFO)
        my_handler = UnitTestHandler()
        exec_eng.logger.addHandler(my_handler)

        proc_name = "test_mono_driver_with_sample_option_sellar"
        doe_eval_builder = factory.get_builder_from_process(repo=self.repo, mod_id=proc_name)

        exec_eng.factory.set_builders_to_coupling_builder(doe_eval_builder)

        exec_eng.configure()
        builder_mode_input = {}
        exec_eng.load_study_from_input_dict(builder_mode_input)

        # -- set up disciplines
        values_dict = {
            f'{self.ns}.Eval.x': 1.0,
            f'{self.ns}.Eval.y_1': 1.0,
            f'{self.ns}.Eval.y_2': 1.0,
            f'{self.ns}.Eval.z': array([1.0, 1.0]),
            f'{self.ns}.Eval.subprocess.Sellar_Problem.local_dv': 10,
            f'{self.ns}.Eval.with_sample_generator': True,
        }

        # configure disciplines with the algo lhs
        disc_dict = {
            f'{self.ns}.SampleGenerator.sampling_method': self.sampling_method_doe,
            f'{self.ns}.SampleGenerator.sampling_algo': "PYDOE_LHS",
            f'{self.ns}.SampleGenerator.eval_inputs': wrong_input_selection_x,
            f'{self.ns}.Eval.gather_outputs': wrong_output_selection_obj,
        }

        disc_dict.update(values_dict)
        exec_eng.load_study_from_input_dict(disc_dict)

        msg_log_error_output_z = "The output z in gather_outputs is not among possible values. Check if it is an output of the subprocess with the correct full name (without study name at the beginning). Dynamic inputs might  not be created. should be in ['c_1', 'c_2', 'obj', 'y_1', 'y_2']"
        msg_log_error_acceleration = "The output acceleration_method in gather_outputs is not among possible values. Check if it is an output of the subprocess with the correct full name (without study name at the beginning). Dynamic inputs might  not be created. should be in ['c_1', 'c_2', 'obj', 'y_1', 'y_2']"

        assert msg_log_error_output_z in my_handler.msg_list
        assert msg_log_error_acceleration in my_handler.msg_list

    def test_12_Eval_User_Defined_samples_non_alpha(self):
        """
        This test checks that the custom samples applied to an Eval driver delivers expected outputs
        It is a non regression test
        """
        study_name = 'root'
        ns = study_name

        exec_eng = ExecutionEngine(study_name)
        factory = exec_eng.factory
        exec_eng.logger.setLevel(logging.INFO)
        my_handler = UnitTestHandler()
        exec_eng.logger.addHandler(my_handler)

        proc_name = "test_mono_driver_sellar"
        eval_builder = factory.get_builder_from_process(repo=self.repo, mod_id=proc_name)

        exec_eng.factory.set_builders_to_coupling_builder(eval_builder)

        exec_eng.configure()
        # necessary to activate integrity checks for this test (dataframe checks)
        exec_eng.set_debug_mode('data_check_integrity')

        input_selection_x_z = {
            'selected_input': [False, True, False, False, True],
            'full_name': ['Eval.Sellar_Problem.local_dv', 'x', 'y_1', 'y_2', 'z'],
        }
        self.input_selection_x_z = pd.DataFrame(input_selection_x_z)

        output_selection_obj_y1_y2 = {
            'selected_output': [False, False, True, True, True],
            'full_name': ['c_1', 'c_2', 'obj', 'y_1', 'y_2'],
        }
        self.output_selection_obj_y1_y2 = pd.DataFrame(output_selection_obj_y1_y2)

        # -- set up disciplines in Scenario
        disc_dict = {  # f'{ns}.Eval.with_sample_generator': True,
            f'{ns}.SampleGenerator.eval_inputs': self.input_selection_x_z,
            f'{ns}.Eval.gather_outputs': self.output_selection_obj_y1_y2,
        }

        # Eval inputs
        x_values = [
            array([9.379763880395856]),
            array([8.88644794300546]),
            array([3.7137135749628882]),
            array([0.0417022004702574]),
            array([6.954954792150857]),
        ]
        z_values = [
            array([1.515949043849158, 5.6317362409322165]),
            array([-1.1962705421254114, 6.523436208612142]),
            array([-1.9947578026244557, 4.822570933860785]),
            array([1.7490668861813, 3.617234050834533]),
            array([-9.316161097119341, 9.918161285133076]),
        ]

        wrong_values = 5 * [0.0]

        # samples_dict = {'x': x_values, 'z': z_values,'wrong_values':wrong_values}
        samples_dict = {
            ProxySampleGenerator.SELECTED_SCENARIO: [True] * 5,
            ProxySampleGenerator.SCENARIO_NAME: ['scenario_1', 'scenario_2', 'scenario_3', 'scenario_4', 'scenario_5'],
            'z': z_values,
            'x': x_values,
            'wrong_values': wrong_values,
        }
        samples_df = pd.DataFrame(samples_dict)
        disc_dict[f'{ns}.Eval.samples_df'] = samples_df

        exec_eng.load_study_from_input_dict(disc_dict)

        # Sellar inputs
        local_dv = 10.0
        values_dict = {
            f'{ns}.Eval.x': array([1.0]),
            f'{ns}.Eval.y_1': array([1.0]),
            f'{ns}.Eval.y_2': array([1.0]),
            f'{ns}.Eval.z': array([1.0, 1.0]),
            f'{ns}.Eval.subprocess.Sellar_Problem.local_dv': local_dv,
        }
        exec_eng.load_study_from_input_dict(values_dict)
        with self.assertRaises(Exception) as cm:
            exec_eng.execute()

        error_message = "Variable root.Eval.samples_df : The variable wrong_values is not in the subprocess eval input values: It cannot be a column of the samples_df "

        assert str(cm.exception) == error_message
        samples_dict = {
            ProxySampleGenerator.SELECTED_SCENARIO: [True] * 5,
            ProxySampleGenerator.SCENARIO_NAME: ['scenario_1', 'scenario_2', 'scenario_3', 'scenario_4', 'scenario_5'],
            'z': z_values,
            'x': x_values,
        }
        samples_df = pd.DataFrame(samples_dict)
        disc_dict[f'{ns}.Eval.samples_df'] = samples_df

        exec_eng.load_study_from_input_dict(disc_dict)
        exec_eng.execute()
        exp_tv_list = [
            f'Nodes representation for Treeview {ns}',
            '|_ root',
            '\t|_ Eval',
            '\t\t|_ subprocess',
            '\t\t\t|_ Sellar_Problem',
            '\t\t\t|_ Sellar_2',
            '\t\t\t|_ Sellar_1',
        ]
        exp_tv_str = '\n'.join(exp_tv_list)
        exec_eng.display_treeview_nodes(True)
        assert exp_tv_str == exec_eng.display_treeview_nodes(exec_display=True)

        root_outputs = exec_eng.root_process.get_output_data_names()
        # TODO namespace of _dict values should be gathered dynamically
        assert 'root.Eval.obj_dict' in root_outputs
        assert 'root.Eval.y_1_dict' in root_outputs
        assert 'root.Eval.y_2_dict' in root_outputs

        # doe_disc = exec_eng.dm.get_disciplines_with_name(f'{ns}.Eval')[0].discipline_wrapp.discipline.sos_wrapp
        doe_disc = exec_eng.dm.get_disciplines_with_name(f'{ns}.Eval')[0]

        doe_disc_samples = doe_disc.get_sosdisc_outputs('samples_inputs_df')
        doe_disc_obj = doe_disc.get_sosdisc_outputs('obj_dict')
        doe_disc_y1 = doe_disc.get_sosdisc_outputs('y_1_dict')
        doe_disc_y2 = doe_disc.get_sosdisc_outputs('y_2_dict')
        assert len(doe_disc_samples) == 6
        assert len(doe_disc_obj) == 6
        reference_dict_doe_disc_y1 = {
            'scenario_1': array([15.10281769103777]),
            'scenario_2': array([15.000894464416369]),
            'scenario_3': array([11.278120786397253]),
            'scenario_4': array([5.18930989931766]),
            'scenario_5': array([101.52834766740203]),
            'reference_scenario': array([2.2968901115681137]),
        }
        reference_dict_doe_disc_y2 = {
            'scenario_1': array([11.033919669251484]),
            'scenario_2': array([9.200264485832342]),
            'scenario_3': array([6.186104480478865]),
            'scenario_4': array([7.644306621670211]),
            'scenario_5': array([10.67812780071307]),
            'reference_scenario': array([3.515549442159431]),
        }
        for key in doe_disc_y1:
            self.assertAlmostEqual(doe_disc_y1[key][0], reference_dict_doe_disc_y1[key][0], delta=2e-6)
        for key in doe_disc_y2:
            self.assertAlmostEqual(doe_disc_y2[key][0], reference_dict_doe_disc_y2[key][0], delta=2e-6)

        # reset of data integrity flag for next tests
        exec_eng.data_check_integrity = False

    def test_13_sameusecase_name_as_doe_eval(self):
        """
        We test that the number of samples generated by the fullfact algorithm is the theoretical expected number
        Pay attention to the fact that an additional sample (the reference one ) is added
        """
        same_usecase_name = 'DoE+Eval'
        exec_eng = ExecutionEngine(same_usecase_name)
        factory = exec_eng.factory

        proc_name = "test_mono_driver_with_sample_option_sellar"
        doe_eval_builder = factory.get_builder_from_process(repo=self.repo, mod_id=proc_name)

        exec_eng.factory.set_builders_to_coupling_builder(doe_eval_builder)

        exec_eng.configure()

        # -- set up disciplines in Scenario
        disc_dict = {}
        # DoE inputs
        n_samples = 10
        disc_dict[f'{same_usecase_name}.SampleGenerator.sampling_method'] = self.sampling_method_doe
        disc_dict[f'{same_usecase_name}.SampleGenerator.sampling_generation_mode'] = self.sampling_gen_mode
        disc_dict[f'{same_usecase_name}.SampleGenerator.sampling_algo'] = "PYDOE_FULLFACT"
        disc_dict[f'{same_usecase_name}.SampleGenerator.design_space'] = self.dspace_eval
        disc_dict[f'{same_usecase_name}.SampleGenerator.algo_options'] = {
            'n_samples': n_samples,
            'fake_option': 'fake_option',
        }
        disc_dict[f'{same_usecase_name}.Eval.with_sample_generator'] = True
        disc_dict[f'{same_usecase_name}.SampleGenerator.eval_inputs'] = self.input_selection_x_z
        disc_dict[f'{same_usecase_name}.Eval.gather_outputs'] = self.output_selection_obj_y1_y2
        exec_eng.load_study_from_input_dict(disc_dict)

        # Sellar inputs
        local_dv = 10.0
        values_dict = {}
        # array([1.])
        values_dict[f'{same_usecase_name}.Eval.x'] = array([1.0])
        values_dict[f'{same_usecase_name}.Eval.y_1'] = array([1.0])
        values_dict[f'{same_usecase_name}.Eval.y_2'] = array([1.0])
        values_dict[f'{same_usecase_name}.Eval.z'] = array([1.0, 1.0])
        values_dict[f'{same_usecase_name}.Eval.subprocess.Sellar_Problem.local_dv'] = local_dv
        exec_eng.load_study_from_input_dict(values_dict)

        exec_eng.execute()

        exp_tv_list = [
            f'Nodes representation for Treeview {same_usecase_name}',
            f'|_ {same_usecase_name}',
            '\t|_ SampleGenerator',
            '\t|_ Eval',
            '\t\t|_ subprocess',
            '\t\t\t|_ Sellar_Problem',
            '\t\t\t|_ Sellar_2',
            '\t\t\t|_ Sellar_1',
        ]
        exp_tv_str = '\n'.join(exp_tv_list)
        exec_eng.display_treeview_nodes(True)
        assert exp_tv_str == exec_eng.display_treeview_nodes(exec_display=True)
        doe_disc = exec_eng.dm.get_disciplines_with_name(f'{same_usecase_name}.Eval')[0]

        eval_disc_samples = doe_disc.get_sosdisc_outputs('samples_inputs_df')

        dimension = sum(
            len(sublist) if isinstance(sublist, list) else 1 for sublist in list(self.dspace_eval['lower_bnd'].values)
        )

        theoretical_fullfact_levels = int(n_samples ** (1.0 / dimension))

        theoretical_fullfact_samples = theoretical_fullfact_levels ** dimension
        assert len(eval_disc_samples) == theoretical_fullfact_samples + 1

    def test_14_doe_eval_of_single_sub_discipline(self):
        """Here we test a DoEEval process on a single sub-discipline so that there is no ProxyCoupling built in node."""
        dspace_dict = {
            'variable': ['Disc1.a'],
            'lower_bnd': [0.0],
            'upper_bnd': [100.0],
        }
        dspace = pd.DataFrame(dspace_dict)

        exec_eng = ExecutionEngine(self.study_name)
        factory = exec_eng.factory
        proc_name = "test_mono_driver_sample_generator_simple"
        doe_eval_builder = factory.get_builder_from_process(repo=self.repo, mod_id=proc_name)

        exec_eng.factory.set_builders_to_coupling_builder(doe_eval_builder)

        exec_eng.configure()
        initial_input = {f'{self.study_name}.Eval.with_sample_generator': True}
        exec_eng.load_study_from_input_dict(initial_input)

        exp_tv_list = [
            f'Nodes representation for Treeview {self.ns}',
            '|_ doe',
            '\t|_ SampleGenerator',
            '\t|_ Eval',
            '\t\t|_ Disc1',
        ]
        exp_tv_str = '\n'.join(exp_tv_list)
        exec_eng.display_treeview_nodes(True)
        assert exp_tv_str == exec_eng.display_treeview_nodes(exec_display=True)

        assert not exec_eng.root_process.proxy_disciplines[1].proxy_disciplines[0].is_sos_coupling

        # -- set up disciplines
        private_values = {
            self.study_name + '.Eval.x': 10.0,
            self.study_name + '.Eval.Disc1.a': 5.0,
            self.study_name + '.Eval.Disc1.b': 25431.0,
            self.study_name + '.Eval.y': 4.0,
        }
        exec_eng.load_study_from_input_dict(private_values)
        input_selection_a = {'selected_input': [False, True, False], 'full_name': ['x', 'Disc1.a', 'Disc1.b']}
        input_selection_a = pd.DataFrame(input_selection_a)

        output_selection_ind = {'selected_output': [False, True], 'full_name': ['y', 'Disc1.indicator']}
        output_selection_ind = pd.DataFrame(output_selection_ind)

        disc_dict = {
            f'{self.ns}.SampleGenerator.sampling_method': self.sampling_method_doe,
            f'{self.ns}.SampleGenerator.sampling_generation_mode': self.sampling_gen_mode,
            f'{self.ns}.SampleGenerator.sampling_algo': "PYDOE_LHS",
            f'{self.ns}.SampleGenerator.eval_inputs': input_selection_a,
            f'{self.ns}.Eval.gather_outputs': output_selection_ind,
        }

        exec_eng.load_study_from_input_dict(disc_dict)
        disc_dict = {
            'doe.SampleGenerator.algo_options': {'n_samples': 10, 'face': 'faced'},
            'doe.SampleGenerator.design_space': dspace,
        }

        exec_eng.load_study_from_input_dict(disc_dict)
        exec_eng.execute()

        eval_disc = exec_eng.dm.get_disciplines_with_name('doe.Eval')[0]

        eval_disc_samples = eval_disc.get_sosdisc_outputs('samples_inputs_df')
        eval_disc_ind = eval_disc.get_sosdisc_outputs('Disc1.indicator_dict')

        assert len(eval_disc_ind) == 11

    def test_15_DoE_OT_FACTORIAL_Eval(self):
        """Test DoE + Eval of inputs and outputs of single subdiscipline not in root process with OT_FACTORIAL algo"""
        input_selection_a = {'selected_input': [False, True, False], 'full_name': ['x', 'Disc1.a', 'Disc1.b']}
        input_selection_a = pd.DataFrame(input_selection_a)

        output_selection_ind = {'selected_output': [False, True], 'full_name': ['y', 'Disc1.indicator']}
        output_selection_ind = pd.DataFrame(output_selection_ind)

        dspace_dict_a = {
            'variable': ['Disc1.a'],
            'lower_bnd': [0.0],
            'upper_bnd': [1.0],
        }
        dspace_a = pd.DataFrame(dspace_dict_a)

        study_name = 'doe'
        ns = study_name

        exec_eng = ExecutionEngine(study_name)
        factory = exec_eng.factory
        proc_name = "test_mono_driver_sample_generator_simple"
        doe_eval_builder = factory.get_builder_from_process(repo=self.repo, mod_id=proc_name)

        exec_eng.factory.set_builders_to_coupling_builder(doe_eval_builder)

        exec_eng.configure()
        initial_input = {f'{ns}.Eval.with_sample_generator': True}
        exec_eng.load_study_from_input_dict(initial_input)

        exp_tv_list = [
            f'Nodes representation for Treeview {ns}',
            '|_ doe',
            '\t|_ SampleGenerator',
            '\t|_ Eval',
            '\t\t|_ Disc1',
        ]
        exp_tv_str = '\n'.join(exp_tv_list)
        exec_eng.display_treeview_nodes(True)
        assert exp_tv_str == exec_eng.display_treeview_nodes(exec_display=True)

        assert not exec_eng.root_process.proxy_disciplines[1].proxy_disciplines[0].is_sos_coupling

        # -- set up disciplines in Scenario
        disc_dict = {}
        # DoE inputs
        n_samples = 20
        levels = [0.25, 0.5, 0.75]
        centers = [5]
        disc_dict[f'{self.ns}.SampleGenerator.sampling_method'] = self.sampling_method_doe
        disc_dict[f'{self.ns}.SampleGenerator.sampling_generation_mode'] = self.sampling_gen_mode
        disc_dict[f'{ns}.SampleGenerator.sampling_algo'] = 'OT_FACTORIAL'
        disc_dict[f'{ns}.SampleGenerator.design_space'] = dspace_a
        disc_dict[f'{ns}.SampleGenerator.algo_options'] = {'n_samples': n_samples, 'levels': levels, 'centers': centers}
        disc_dict[f'{ns}.SampleGenerator.eval_inputs'] = input_selection_a

        # Eval inputs
        disc_dict[f'{ns}.Eval.gather_outputs'] = output_selection_ind
        exec_eng.load_study_from_input_dict(disc_dict)

        # -- Discipline inputs
        private_values = {
            f'{ns}.Eval.x': 10.0,
            f'{ns}.Eval.Disc1.a': 0.5,
            f'{ns}.Eval.Disc1.b': 25431.0,
            f'{ns}.Eval.y': array([4.0]),
            f'{ns}.Eval.Disc1.indicator': array([53.0]),
        }
        exec_eng.load_study_from_input_dict(private_values)

        exec_eng.execute()

        root_outputs = exec_eng.root_process.get_output_data_names()
        assert 'doe.Eval.Disc1.indicator_dict' in root_outputs

        eval_disc = exec_eng.dm.get_disciplines_with_name(study_name + '.Eval')[0]

        eval_disc_samples = eval_disc.get_sosdisc_outputs('samples_inputs_df')

        eval_disc_ind = eval_disc.get_sosdisc_outputs('Disc1.indicator_dict')

        i = 0
        for key in eval_disc_ind:
            assert 0.0 <= eval_disc_samples['Disc1.a'][i] <= 1.0
            self.assertAlmostEqual(
                eval_disc_ind[key], private_values[f'{ns}.Eval.Disc1.b'] * eval_disc_samples['Disc1.a'][i]
            )
            i += 1

    def test_16_Eval_User_Defined_samples_custom_output_name(self):
        """
        This test checks that the custom samples applied to an Eval driver delivers expected outputs and these
        are stored with a custom out name specified in gather_outputs. It is a non regression test.
        """
        study_name = 'root'
        ns = study_name

        exec_eng = ExecutionEngine(study_name)
        factory = exec_eng.factory

        proc_name = "test_mono_driver_sellar"
        eval_builder = factory.get_builder_from_process(repo=self.repo, mod_id=proc_name)

        exec_eng.factory.set_builders_to_coupling_builder(eval_builder)

        exec_eng.configure()
        builder_mode_input = {}
        exec_eng.load_study_from_input_dict(builder_mode_input)

        # -- set up disciplines in Scenario
        disc_dict = {
            f'{ns}.SampleGenerator.eval_inputs': self.input_selection_x_z,
            f'{ns}.Eval.gather_outputs': self.output_selection_obj_y1_y2_with_out_name,
        }
        # Eval inputs

        x_values = [
            array([9.379763880395856]),
            array([8.88644794300546]),
            array([3.7137135749628882]),
            array([0.0417022004702574]),
            array([6.954954792150857]),
        ]
        z_values = [
            array([1.515949043849158, 5.6317362409322165]),
            array([-1.1962705421254114, 6.523436208612142]),
            array([-1.9947578026244557, 4.822570933860785]),
            array([1.7490668861813, 3.617234050834533]),
            array([-9.316161097119341, 9.918161285133076]),
        ]

        samples_dict = {
            ProxySampleGenerator.SELECTED_SCENARIO: [True] * 5,
            ProxySampleGenerator.SCENARIO_NAME: [f'scenario_{i}' for i in range(1, 6)],
            'x': x_values,
            'z': z_values,
        }
        samples_df = pd.DataFrame(samples_dict)
        disc_dict[f'{ns}.Eval.samples_df'] = samples_df

        exec_eng.load_study_from_input_dict(disc_dict)

        # Sellar inputs
        local_dv = 10.0
        values_dict = {
            f'{ns}.Eval.x': array([1.0]),
            f'{ns}.Eval.y_1': array([1.0]),
            f'{ns}.Eval.y_2': array([1.0]),
            f'{ns}.Eval.z': array([1.0, 1.0]),
            f'{ns}.Eval.subprocess.Sellar_Problem.local_dv': local_dv,
        }
        exec_eng.load_study_from_input_dict(values_dict)

        exec_eng.execute()

        exp_tv_list = [
            f'Nodes representation for Treeview {ns}',
            '|_ root',
            '\t|_ Eval',
            '\t\t|_ subprocess',
            '\t\t\t|_ Sellar_Problem',
            '\t\t\t|_ Sellar_2',
            '\t\t\t|_ Sellar_1',
        ]
        exp_tv_str = '\n'.join(exp_tv_list)
        exec_eng.display_treeview_nodes(True)
        assert exp_tv_str == exec_eng.display_treeview_nodes(exec_display=True)

        root_outputs = exec_eng.root_process.get_output_data_names()
        assert 'root.Eval.obj_d' in root_outputs
        assert 'root.Eval.y_1_d' in root_outputs
        assert 'root.Eval.y_2_dict' in root_outputs

        # doe_disc = exec_eng.dm.get_disciplines_with_name(f'{ns}.Eval')[0].discipline_wrapp.discipline.sos_wrapp
        doe_disc = exec_eng.dm.get_disciplines_with_name(f'{ns}.Eval')[0]

        doe_disc_samples = doe_disc.get_sosdisc_outputs('samples_inputs_df')
        doe_disc_obj = doe_disc.get_sosdisc_outputs('obj_d')
        doe_disc_y1 = doe_disc.get_sosdisc_outputs('y_1_d')
        doe_disc_y2 = doe_disc.get_sosdisc_outputs('y_2_dict')
        assert len(doe_disc_samples) == 6
        assert len(doe_disc_obj) == 6
        reference_dict_doe_disc_y1 = {
            'scenario_1': array([15.10281769103777]),
            'scenario_2': array([15.000894464416369]),
            'scenario_3': array([11.278120786397253]),
            'scenario_4': array([5.18930989931766]),
            'scenario_5': array([101.52834766740203]),
            'reference_scenario': array([2.2968901115681137]),
        }
        reference_dict_doe_disc_y2 = {
            'scenario_1': array([11.033919669251484]),
            'scenario_2': array([9.200264485832342]),
            'scenario_3': array([6.186104480478865]),
            'scenario_4': array([7.644306621670211]),
            'scenario_5': array([10.67812780071307]),
            'reference_scenario': array([3.515549442159431]),
        }
        for key in doe_disc_y1:
            self.assertAlmostEqual(doe_disc_y1[key][0], reference_dict_doe_disc_y1[key][0], delta=2e-6)
        for key in doe_disc_y2:
            self.assertAlmostEqual(doe_disc_y2[key][0], reference_dict_doe_disc_y2[key][0], delta=2e-6)

    def test_17_doe_and_eval_execution_lhs_on_1_var_run_time_vs_config_time_sampling(self):
        """
        Check that a DoE setup to sample at run-time does properly fill samples_df at run-time, and not before.
        Then check that,by changing to sampling at configuration-time + changing the design space input of the DoE, a
        resampling effectively takes place at configuration-time.
        """
        lb1 = 0.0
        ub1 = 100.0
        lb2 = -10.0
        ub2 = 10.0
        dspace_dict_x = {
            'variable': ['x'],
            'lower_bnd': [lb1],
            'upper_bnd': [ub1],
        }
        dspace_x = pd.DataFrame(dspace_dict_x)

        exec_eng = ExecutionEngine(self.study_name)
        factory = exec_eng.factory

        proc_name = "test_mono_driver_with_sample_option_sellar"
        doe_eval_builder = factory.get_builder_from_process(repo=self.repo, mod_id=proc_name)

        exec_eng.factory.set_builders_to_coupling_builder(doe_eval_builder)

        exec_eng.configure()
        initial_input = {f'{self.ns}.Eval.with_sample_generator': True}
        exec_eng.load_study_from_input_dict(initial_input)

        # -- set up disciplines in Scenario
        disc_dict = {}
        # DoE inputs
        n_samples = 10
        disc_dict[f'{self.ns}.SampleGenerator.sampling_method'] = self.sampling_method_doe
        disc_dict[f'{self.ns}.SampleGenerator.sampling_generation_mode'] = self.sampling_gen_mode
        disc_dict[f'{self.ns}.SampleGenerator.sampling_algo'] = "PYDOE_LHS"
        disc_dict[f'{self.ns}.SampleGenerator.design_space'] = dspace_x
        disc_dict[f'{self.ns}.SampleGenerator.algo_options'] = {
            'n_samples': n_samples,
            'seed': 1,
        }
        disc_dict[f'{self.ns}.SampleGenerator.eval_inputs'] = self.input_selection_x

        # Eval inputs
        disc_dict[f'{self.ns}.Eval.gather_outputs'] = self.output_selection_obj_y1_y2
        exec_eng.load_study_from_input_dict(disc_dict)

        # Sellar inputs
        local_dv = 10.0
        values_dict = {}
        # array([1.])
        values_dict[f'{self.ns}.Eval.x'] = array([1.0])
        values_dict[f'{self.ns}.Eval.y_1'] = array([1.0])
        values_dict[f'{self.ns}.Eval.y_2'] = array([1.0])
        values_dict[f'{self.ns}.Eval.z'] = array([1.0, 1.0])
        values_dict[f'{self.ns}.Eval.subprocess.Sellar_Problem.local_dv'] = local_dv
        exec_eng.load_study_from_input_dict(values_dict)

        samples_df = exec_eng.dm.get_value(f'{self.ns}.Eval.samples_df')
        # TODO: [wip] deactivate bc x is not in samples_df here and no data integrity check should b done bc at run-time
        # self.assertEqual(samples_df['x'].values.tolist(), [None])

        exec_eng.execute()
        ref_doe_x_unit = [
            0.9538816734003358,
            0.61862602113776724,
            0.1720324493442158,
            0.0417022004702574,
            0.8396767474230671,
            0.7345560727043048,
            0.33023325726318404,
            0.4146755890817113,
            0.2000114374817345,
            0.5092338594768798,
        ]

        ref_doe_x_1 = array(ref_doe_x_unit) * (ub1 - lb1) + lb1
        ref_doe_x_2 = array(ref_doe_x_unit) * (ub2 - lb2) + lb2

        samples_df = exec_eng.dm.get_value(f'{self.ns}.Eval.samples_df').copy()
        for ref, truth in zip(ref_doe_x_1.tolist(), samples_df['x'].values.tolist()):
            self.assertAlmostEqual(ref, float(truth))

        disc_dict[f'{self.ns}.SampleGenerator.sampling_generation_mode'] = ProxySampleGenerator.AT_CONFIGURATION_TIME
        disc_dict[f'{self.ns}.SampleGenerator.overwrite_samples_df'] = True
        dspace_x['lower_bnd'] = lb2
        dspace_x['upper_bnd'] = ub2
        exec_eng.load_study_from_input_dict(disc_dict)

        samples_df = exec_eng.dm.get_value(f'{self.ns}.Eval.samples_df').copy()
        for ref, truth in zip(ref_doe_x_2.tolist(), samples_df['x'].values.tolist()):
            self.assertAlmostEqual(ref, float(truth))

    def test_18_mono_instance_driver_execution_with_cartesian_product_generated_at_run_time(self):
        """
        This test checks the execution of a CartesianProduct at run-time independent of GridSearch execution.
        First it is checked that the sampling is not performed before execution, then the correctness of the sample
        is checked after execution.
        """
        exec_eng = ExecutionEngine(self.study_name)
        factory = exec_eng.factory

        proc_name = "test_mono_driver_with_sample_option_sellar"
        doe_eval_builder = factory.get_builder_from_process(repo=self.repo, mod_id=proc_name)

        exec_eng.factory.set_builders_to_coupling_builder(doe_eval_builder)

        exec_eng.configure()
        values_dict = {f'{self.ns}.Eval.with_sample_generator': True}
        values_dict[f'{self.ns}.SampleGenerator.sampling_method'] = "cartesian_product"
        values_dict[f'{self.ns}.SampleGenerator.sampling_generation_mode'] = "at_run_time"

        values_dict[f'{self.ns}.SampleGenerator.eval_inputs'] = self.input_selection_x_z_cp

        # Eval inputs
        values_dict[f'{self.ns}.Eval.gather_outputs'] = self.output_selection_obj_y1_y2
        exec_eng.load_study_from_input_dict(values_dict)

        # Sellar inputs
        local_dv = 10.0
        values_dict = {}
        # array([1.])
        values_dict[f'{self.ns}.Eval.x'] = array([1.0])
        values_dict[f'{self.ns}.Eval.y_1'] = array([1.0])
        values_dict[f'{self.ns}.Eval.y_2'] = array([1.0])
        values_dict[f'{self.ns}.Eval.z'] = array([1.0, 1.0])
        values_dict[f'{self.ns}.Eval.subprocess.Sellar_Problem.local_dv'] = local_dv
        exec_eng.load_study_from_input_dict(values_dict)
        samples_df = exec_eng.dm.get_value(f'{self.ns}.Eval.samples_df').copy()

        # check that it did not sample at configuration-time
        assert len(samples_df) == 1
        exec_eng.execute()
        # check the sample at run-time is as expected
        ref_x, ref_z = zip(*product(self.x_values_cp, self.z_values_cp))
        samples_df = exec_eng.dm.get_value(f'{self.ns}.Eval.samples_df')

        assert len(samples_df) == len(self.x_values_cp) * len(self.z_values_cp)
        samples_df = exec_eng.dm.get_value(f'{self.ns}.Eval.samples_df').copy()
        for ref_x, truth_x, ref_z, truth_z in zip(
            ref_x,
            samples_df['x'].values.tolist(),
            ref_z,
            samples_df['z'].values.tolist(),
        ):
            self.assertAlmostEqual(ref_x[0], float(truth_x[0]))
            self.assertAlmostEqual(ref_z[0], float(truth_z[0]))
            self.assertAlmostEqual(ref_z[1], float(truth_z[1]))

    def test_19_doe_fullfact_at_configuration_time(self):
        """
        We test that the number of samples generated by the fullfact algorithm is the theoretical expected number
        Pay attention to the fact that an additional sample (the reference one ) is added
        """
        same_usecase_name = 'DoE+Eval'
        exec_eng = ExecutionEngine(same_usecase_name)
        factory = exec_eng.factory

        proc_name = "test_mono_driver_with_sample_option_sellar"
        doe_eval_builder = factory.get_builder_from_process(repo=self.repo, mod_id=proc_name)

        exec_eng.factory.set_builders_to_coupling_builder(doe_eval_builder)

        exec_eng.configure()

        # -- set up disciplines in Scenario
        disc_dict = {}
        # DoE inputs
        n_samples = 10
        disc_dict[f'{same_usecase_name}.SampleGenerator.sampling_method'] = self.sampling_method_doe
        disc_dict[f'{same_usecase_name}.SampleGenerator.sampling_algo'] = "PYDOE_FULLFACT"
        disc_dict[f'{same_usecase_name}.SampleGenerator.design_space'] = self.dspace_eval
        disc_dict[f'{same_usecase_name}.SampleGenerator.algo_options'] = {
            'n_samples': n_samples,
            'fake_option': 'fake_option',
        }
        disc_dict[f'{same_usecase_name}.Eval.with_sample_generator'] = True
        disc_dict[f'{same_usecase_name}.SampleGenerator.eval_inputs'] = self.input_selection_x_z
        disc_dict[f'{same_usecase_name}.Eval.gather_outputs'] = self.output_selection_obj_y1_y2
        exec_eng.load_study_from_input_dict(disc_dict)

        # Sellar inputs
        local_dv = 10.0
        values_dict = {}
        # array([1.])
        values_dict[f'{same_usecase_name}.Eval.x'] = array([1.0])
        values_dict[f'{same_usecase_name}.Eval.y_1'] = array([1.0])
        values_dict[f'{same_usecase_name}.Eval.y_2'] = array([1.0])
        values_dict[f'{same_usecase_name}.Eval.z'] = array([1.0, 1.0])
        values_dict[f'{same_usecase_name}.Eval.subprocess.Sellar_Problem.local_dv'] = local_dv
        exec_eng.load_study_from_input_dict(values_dict)

        exec_eng.execute()

        exp_tv_list = [
            f'Nodes representation for Treeview {same_usecase_name}',
            f'|_ {same_usecase_name}',
            '\t|_ SampleGenerator',
            '\t|_ Eval',
            '\t\t|_ subprocess',
            '\t\t\t|_ Sellar_Problem',
            '\t\t\t|_ Sellar_2',
            '\t\t\t|_ Sellar_1',
        ]
        exp_tv_str = '\n'.join(exp_tv_list)
        exec_eng.display_treeview_nodes(True)
        assert exp_tv_str == exec_eng.display_treeview_nodes(exec_display=True)
        doe_disc = exec_eng.dm.get_disciplines_with_name(f'{same_usecase_name}.Eval')[0]

        eval_disc_samples = doe_disc.get_sosdisc_outputs('samples_inputs_df')

        dimension = sum(
            len(sublist) if isinstance(sublist, list) else 1 for sublist in list(self.dspace_eval['lower_bnd'].values)
        )

        theoretical_fullfact_levels = int(n_samples ** (1.0 / dimension))

        theoretical_fullfact_samples = theoretical_fullfact_levels ** dimension
        assert len(eval_disc_samples) == theoretical_fullfact_samples + 1

    def test_20_doe_eval_output_conversion(self):
        """Here we test a DoEEval process on a single sub-discipline so that there is no ProxyCoupling built in node."""
        dspace_dict = {
            'variable': ['Disc1.a'],
            'lower_bnd': [0.0],
            'upper_bnd': [100.0],
        }
        dspace = pd.DataFrame(dspace_dict)

        exec_eng = ExecutionEngine(self.study_name)
        factory = exec_eng.factory
        proc_name = "test_mono_driver_sample_generator_simple"
        doe_eval_builder = factory.get_builder_from_process(repo=self.repo, mod_id=proc_name)

        exec_eng.factory.set_builders_to_coupling_builder(doe_eval_builder)

        exec_eng.configure()
        initial_input = {f'{self.study_name}.Eval.with_sample_generator': True}
        exec_eng.load_study_from_input_dict(initial_input)

        exp_tv_list = [
            f'Nodes representation for Treeview {self.ns}',
            '|_ doe',
            '\t|_ SampleGenerator',
            '\t|_ Eval',
            '\t\t|_ Disc1',
        ]
        exp_tv_str = '\n'.join(exp_tv_list)
        exec_eng.display_treeview_nodes(True)
        assert exp_tv_str == exec_eng.display_treeview_nodes(exec_display=True)

        assert not exec_eng.root_process.proxy_disciplines[1].proxy_disciplines[0].is_sos_coupling

        # -- set up disciplines
        private_values = {
            self.study_name + '.Eval.x': 10.0,
            self.study_name + '.Eval.Disc1.a': 5.0,
            self.study_name + '.Eval.Disc1.b': 25431.0,
            self.study_name + '.Eval.y': 4.0,
        }
        exec_eng.load_study_from_input_dict(private_values)
        input_selection_a = {'selected_input': [False, True, False], 'full_name': ['x', 'Disc1.a', 'Disc1.b']}
        input_selection_a = pd.DataFrame(input_selection_a)

        output_selection_ind = {'selected_output': [False, True], 'full_name': ['y', 'Disc1.indicator']}
        output_selection_ind = pd.DataFrame(output_selection_ind)

        disc_dict = {
            f'{self.ns}.SampleGenerator.sampling_method': self.sampling_method_doe,
            f'{self.ns}.SampleGenerator.sampling_generation_mode': self.sampling_gen_mode,
            f'{self.ns}.SampleGenerator.sampling_algo': "PYDOE_LHS",
            f'{self.ns}.SampleGenerator.eval_inputs': input_selection_a,
            f'{self.ns}.Eval.gather_outputs': output_selection_ind,
        }

        exec_eng.load_study_from_input_dict(disc_dict)
        disc_dict = {
            'doe.SampleGenerator.algo_options': {'n_samples': 10, 'face': 'faced'},
            'doe.SampleGenerator.design_space': dspace,
        }

        exec_eng.load_study_from_input_dict(disc_dict)
        exec_eng.execute()

        eval_disc = exec_eng.dm.get_disciplines_with_name('doe.Eval')[0]

        # check samples_df conversion into float
        samples_df = eval_disc.get_sosdisc_inputs('samples_df')
        assert isinstance(samples_df['Disc1.a'][0], float)

    def test_21_doe_fullfact_at_configuration_time_double_execution_of_upper_mda(self):
        """
        With same process as test 19 we test that the upper mda does not perform double execution due to self-coupling
        of the driver discipline.
        """
        same_usecase_name = 'DoE+Eval'
        exec_eng = ExecutionEngine(same_usecase_name)
        factory = exec_eng.factory

        proc_name = "test_mono_driver_with_sample_option_sellar"
        doe_eval_builder = factory.get_builder_from_process(repo=self.repo, mod_id=proc_name)

        exec_eng.factory.set_builders_to_coupling_builder(doe_eval_builder)

        exec_eng.configure()

        # -- set up disciplines in Scenario
        disc_dict = {}
        # DoE inputs
        n_samples = 10
        disc_dict[f'{same_usecase_name}.SampleGenerator.sampling_method'] = self.sampling_method_doe
        disc_dict[f'{same_usecase_name}.SampleGenerator.sampling_algo'] = "PYDOE_FULLFACT"
        disc_dict[f'{same_usecase_name}.SampleGenerator.design_space'] = self.dspace_eval
        disc_dict[f'{same_usecase_name}.SampleGenerator.algo_options'] = {
            'n_samples': n_samples,
        }
        disc_dict[f'{same_usecase_name}.Eval.with_sample_generator'] = True
        disc_dict[f'{same_usecase_name}.SampleGenerator.eval_inputs'] = self.input_selection_x_z
        disc_dict[f'{same_usecase_name}.Eval.gather_outputs'] = self.output_selection_obj_y1_y2
        exec_eng.load_study_from_input_dict(disc_dict)

        # Sellar inputs
        local_dv = 10.0
        values_dict = {}
        # values_dict[f'{same_usecase_name}.max_mda_iter'] = 1
        values_dict[f'{same_usecase_name}.inner_mda_name'] = "MDAGaussSeidel"
        values_dict[f'{same_usecase_name}.Eval.x'] = array([1.0])
        values_dict[f'{same_usecase_name}.Eval.y_1'] = array([1.0])
        values_dict[f'{same_usecase_name}.Eval.y_2'] = array([1.0])
        values_dict[f'{same_usecase_name}.Eval.z'] = array([1.0, 1.0])
        values_dict[f'{same_usecase_name}.Eval.subprocess.Sellar_Problem.local_dv'] = local_dv
        exec_eng.load_study_from_input_dict(values_dict)

        exec_eng.execute()

        exp_tv_list = [
            f'Nodes representation for Treeview {same_usecase_name}',
            f'|_ {same_usecase_name}',
            '\t|_ SampleGenerator',
            '\t|_ Eval',
            '\t\t|_ subprocess',
            '\t\t\t|_ Sellar_Problem',
            '\t\t\t|_ Sellar_2',
            '\t\t\t|_ Sellar_1',
        ]
        exp_tv_str = '\n'.join(exp_tv_list)
        exec_eng.display_treeview_nodes(True)
        assert exp_tv_str == exec_eng.display_treeview_nodes(exec_display=True)
        root_mda = exec_eng.dm.get_disciplines_with_name(f'{same_usecase_name}')[0].discipline_wrapp.discipline
        self.assertEqual(0, len(root_mda.residuals_history))

if __name__ == '__main__':
    cls = TestSoSDOEScenario()
    cls.setUp()
    cls.test_14_doe_eval_of_single_sub_discipline()
=======
'''
Copyright 2022 Airbus SAS
Modifications on 2023/04/04-2025/01/20 Copyright 2025 Capgemini

Licensed under the Apache License, Version 2.0 (the "License");
you may not use this file except in compliance with the License.
You may obtain a copy of the License at

    http://www.apache.org/licenses/LICENSE-2.0

Unless required by applicable law or agreed to in writing, software
distributed under the License is distributed on an "AS IS" BASIS,
WITHOUT WARRANTIES OR CONDITIONS OF ANY KIND, either express or implied.
See the License for the specific language governing permissions and
limitations under the License.
'''

from __future__ import annotations

import logging
import math
import unittest
from itertools import product
from logging import Handler

import pandas as pd
from numpy import array
from pandas._testing import assert_frame_equal

from sostrades_core.execution_engine.execution_engine import ExecutionEngine
from sostrades_core.execution_engine.proxy_sample_generator import ProxySampleGenerator
from sostrades_core.execution_engine.sample_generators.doe_sample_generator import (
    DoeSampleGenerator,
)

"""
mode: python; py-indent-offset: 4; tab-width: 4; coding: utf-8
unit test for doe scenario
"""


class UnitTestHandler(Handler):
    """Logging handler for UnitTest"""

    def __init__(self):
        Handler.__init__(self)
        self.msg_list = []

    def emit(self, record):
        self.msg_list.append(record.msg)


class TestSoSDOEScenario(unittest.TestCase):
    def setUp(self):
        self.sampling_method_doe = 'doe_algo'
        self.sampling_method_cp = 'cartesian_product'
        self.sampling_gen_mode = ProxySampleGenerator.AT_RUN_TIME
        self.study_name = 'doe'
        self.ns = f'{self.study_name}'
        self.sc_name = "SellarDoeScenario"
        self.c_name = "SellarCoupling"
        dspace_dict = {
            'variable': ['x', 'z', 'y_1', 'y_2'],
            'value': [[1.0], [5.0, 2.0], [1.0], [1.0]],
            'lower_bnd': [[0.0], [-10.0, 0.0], [-100.0], [-100.0]],
            'upper_bnd': [[10.0], [10.0, 10.0], [100.0], [100.0]],
            'enable_variable': [True, True, True, True],
            'activated_elem': [[True], [True, True], [True], [True]],
        }

        dspace_dict_optim = {
            'variable': ['x', 'z', 'y_1', 'y_2'],
            'value': [[1.0], [5.0, 2.0], [1.0], [1.0]],
            'lower_bnd': [[0.0], [-10.0, 0.0], [-100.0], [-100.0]],
            'upper_bnd': [[10.0], [10.0, 10.0], [100.0], [100.0]],
            'enable_variable': [True, True, True, True],
            'activated_elem': [[True], [True, True], [True], [True]],
        }

        dspace_dict_eval = {
            'variable': ['x', 'z'],
            'lower_bnd': [[0.0], [-10.0, 0.0]],
            'upper_bnd': [[10.0], [10.0, 10.0]],
            #            'variable_type': ['array', 'array']
        }

        self.dspace = pd.DataFrame(dspace_dict)
        self.dspace_eval = pd.DataFrame(dspace_dict_eval)
        self.dspace_optim = pd.DataFrame(dspace_dict_optim)

        input_selection_local_dv_x = {
            'selected_input': [True, True, False, False, False],
            'full_name': ['subprocess.Sellar_Problem.local_dv', 'x', 'y_1', 'y_2', 'z'],
        }
        self.input_selection_local_dv_x = pd.DataFrame(input_selection_local_dv_x)

        input_selection_x_z = {
            'selected_input': [False, True, False, False, True],
            'full_name': ['subprocess.Sellar_Problem.local_dv', 'x', 'y_1', 'y_2', 'z'],
        }
        self.input_selection_x_z = pd.DataFrame(input_selection_x_z)

        # inputs for cp at run-time
        self.x_values_cp = [array([1.0]), array([2.0])]
        self.z_values_cp = [array([3.0, 3.0]), array([4.0, 4.0]), array([5.0, 5.0])]
        input_selection_x_z_cp = input_selection_x_z.copy()
        input_selection_x_z_cp['list_of_values'] = [[], self.x_values_cp, [], [], self.z_values_cp]
        self.input_selection_x_z_cp = pd.DataFrame(input_selection_x_z_cp)

        input_selection_x = {
            'selected_input': [False, True, False, False, False],
            'full_name': ['subprocess.Sellar_Problem.local_dv', 'x', 'y_1', 'y_2', 'z'],
        }
        self.input_selection_x = pd.DataFrame(input_selection_x)

        input_selection_local_dv = {
            'selected_input': [True, False, False, False, False],
            'full_name': ['subprocess.Sellar_Problem.local_dv', 'x', 'y_1', 'y_2', 'z'],
        }
        self.input_selection_local_dv = pd.DataFrame(input_selection_local_dv)

        output_selection_obj = {
            'selected_output': [False, False, True, False, False],
            'full_name': ['c_1', 'c_2', 'obj', 'y_1', 'y_2'],
        }
        self.output_selection_obj = pd.DataFrame(output_selection_obj)

        output_selection_obj_y1_y2 = {
            'selected_output': [False, False, True, True, True],
            'full_name': ['c_1', 'c_2', 'obj', 'y_1', 'y_2'],
            'output_name': [None] * 5,
        }
        self.output_selection_obj_y1_y2 = pd.DataFrame(output_selection_obj_y1_y2)

        output_selection_obj_y1_y2_with_out_name = {
            'selected_output': [False, False, True, True, True],
            'full_name': ['c_1', 'c_2', 'obj', 'y_1', 'y_2'],
            'output_name': ['c_1', 'c_2', 'obj_d', 'y_1_d', None],
        }
        self.output_selection_obj_y1_y2_with_out_name = pd.DataFrame(output_selection_obj_y1_y2_with_out_name)

        self.repo = 'sostrades_core.sos_processes.test.tests_driver_eval.mono'

    def test_1_doe_eval_execution_fullfact(self):
        """We test that the number of samples generated by the fullfact algorithm is the theoretical expected number
        Pay attention to the fact that an additional sample (the reference one ) is added
        """
        exec_eng = ExecutionEngine(self.study_name)
        factory = exec_eng.factory

        proc_name = "test_mono_driver_with_sample_option_sellar"
        doe_eval_builder = factory.get_builder_from_process(repo=self.repo, mod_id=proc_name)

        exec_eng.factory.set_builders_to_coupling_builder(doe_eval_builder)

        exec_eng.configure()
        initial_input = {f'{self.ns}.Eval.with_sample_generator': True}
        exec_eng.load_study_from_input_dict(initial_input)

        # -- set up disciplines in Scenario
        disc_dict = {}
        # DoE inputs
        n_samples = 10
        disc_dict[f'{self.ns}.SampleGenerator.sampling_method'] = self.sampling_method_doe
        disc_dict[f'{self.ns}.SampleGenerator.sampling_generation_mode'] = self.sampling_gen_mode
        disc_dict[f'{self.ns}.SampleGenerator.sampling_algo'] = "PYDOE_FULLFACT"
        disc_dict[f'{self.ns}.SampleGenerator.design_space'] = self.dspace_eval
        disc_dict[f'{self.ns}.SampleGenerator.algo_options'] = {'n_samples': n_samples}
        disc_dict[f'{self.ns}.SampleGenerator.eval_inputs'] = self.input_selection_x_z.copy()

        # Eval inputs
        disc_dict[f'{self.ns}.Eval.gather_outputs'] = self.output_selection_obj_y1_y2.copy()
        exec_eng.load_study_from_input_dict(disc_dict)

        # Sellar inputs
        local_dv = 10.0
        values_dict = {}
        # array([1.])
        values_dict[f'{self.ns}.Eval.x'] = array([1.0])
        values_dict[f'{self.ns}.Eval.y_1'] = array([1.0])
        values_dict[f'{self.ns}.Eval.y_2'] = array([1.0])
        values_dict[f'{self.ns}.Eval.z'] = array([1.0, 1.0])
        values_dict[f'{self.ns}.Eval.subprocess.Sellar_Problem.local_dv'] = local_dv
        exec_eng.load_study_from_input_dict(values_dict)

        exec_eng.execute()

        exp_tv_list = [
            f'Nodes representation for Treeview {self.ns}',
            '|_ doe',
            '\t|_ SampleGenerator',
            '\t|_ Eval',
            '\t\t|_ subprocess',
            '\t\t\t|_ Sellar_Problem',
            '\t\t\t|_ Sellar_2',
            '\t\t\t|_ Sellar_1',
        ]
        exp_tv_str = '\n'.join(exp_tv_list)
        exec_eng.display_treeview_nodes(True)
        assert exp_tv_str == exec_eng.display_treeview_nodes(exec_display=True)
        doe_disc = exec_eng.dm.get_disciplines_with_name(
            'doe.Eval')[0].discipline_wrapp.discipline.sos_wrapp

        doe_disc_samples = doe_disc.get_sosdisc_outputs('samples_inputs_df')

        dimension = sum(
            len(sublist) if isinstance(sublist, list) else 1 for sublist in list(self.dspace_eval['lower_bnd'].values)
        )

        theoretical_fullfact_levels = int(n_samples ** (1.0 / dimension))

        theoretical_fullfact_samples = theoretical_fullfact_levels ** dimension
        assert len(doe_disc_samples) == theoretical_fullfact_samples + 1

    def test_2_Eval_User_Defined_samples_alpha(self):
        """
        This test checks that the custom samples applied to an Eval driver delivers expected outputs
        It is a non regression test
        """
        study_name = 'root'
        ns = study_name

        exec_eng = ExecutionEngine(study_name)
        factory = exec_eng.factory
        proc_name = "test_mono_driver_sellar"
        eval_builder = factory.get_builder_from_process(repo=self.repo, mod_id=proc_name)

        exec_eng.factory.set_builders_to_coupling_builder(eval_builder)

        exec_eng.configure()
        builder_mode_input = {}
        exec_eng.load_study_from_input_dict(builder_mode_input)

        # -- set up disciplines in Scenario
        disc_dict = {f'{ns}.Eval.gather_outputs': self.output_selection_obj_y1_y2}
        # Samples
        x_values = [
            array([9.379763880395856]),
            array([8.88644794300546]),
            array([3.7137135749628882]),
            array([0.0417022004702574]),
            array([6.954954792150857]),
        ]
        z_values = [
            array([1.515949043849158, 5.6317362409322165]),
            array([-1.1962705421254114, 6.523436208612142]),
            array([-1.9947578026244557, 4.822570933860785]),
            array([1.7490668861813, 3.617234050834533]),
            array([-9.316161097119341, 9.918161285133076]),
        ]

        samples_dict = {
            ProxySampleGenerator.SELECTED_SCENARIO: [True] * 5,
            ProxySampleGenerator.SCENARIO_NAME: [f'scenario_{i}' for i in range(1, 6)],
            'x': x_values,
            'z': z_values,
        }
        # samples_dict = {'z': z_values, 'x': x_values,
        #                 'wrong_values': wrong_values}
        samples_df = pd.DataFrame(samples_dict)
        disc_dict[f'{ns}.Eval.samples_df'] = samples_df

        exec_eng.load_study_from_input_dict(disc_dict)

        # Sellar inputs
        local_dv = 10.0
        values_dict = {
            f'{ns}.Eval.x': array([1.0]),
            f'{ns}.Eval.y_1': array([1.0]),
            f'{ns}.Eval.y_2': array([1.0]),
            f'{ns}.Eval.z': array([1.0, 1.0]),
            f'{ns}.Eval.subprocess.Sellar_Problem.local_dv': local_dv,
        }
        exec_eng.load_study_from_input_dict(values_dict)

        exec_eng.execute()

        exp_tv_list = [
            f'Nodes representation for Treeview {ns}',
            '|_ root',
            '\t|_ Eval',
            '\t\t|_ subprocess',
            '\t\t\t|_ Sellar_Problem',
            '\t\t\t|_ Sellar_2',
            '\t\t\t|_ Sellar_1',
        ]
        exp_tv_str = '\n'.join(exp_tv_list)
        exec_eng.display_treeview_nodes(True)
        assert exp_tv_str == exec_eng.display_treeview_nodes(exec_display=True)

        root_outputs = exec_eng.root_process.get_output_data_names()
        assert 'root.Eval.obj_dict' in root_outputs
        assert 'root.Eval.y_1_dict' in root_outputs
        assert 'root.Eval.y_2_dict' in root_outputs

        # doe_disc = exec_eng.dm.get_disciplines_with_name(f'{ns}.Eval')[0].discipline_wrapp.discipline.sos_wrapp
        doe_disc = exec_eng.dm.get_disciplines_with_name(f'{ns}.Eval')[0]

        doe_disc_samples = doe_disc.get_sosdisc_outputs('samples_inputs_df')
        doe_disc_obj = doe_disc.get_sosdisc_outputs('obj_dict')
        doe_disc_y1 = doe_disc.get_sosdisc_outputs('y_1_dict')
        doe_disc_y2 = doe_disc.get_sosdisc_outputs('y_2_dict')
        assert len(doe_disc_samples) == 6
        assert len(doe_disc_obj) == 6
        reference_dict_doe_disc_y1 = {
            'scenario_1': 15.10281769103777,
            'scenario_2': 15.000894464416369,
            'scenario_3': 11.278120786397253,
            'scenario_4': 5.18930989931766,
            'scenario_5': 101.52834766740203,
            'reference_scenario': 2.2968901115681137,
        }
        reference_dict_doe_disc_y2 = {
            'scenario_1': 11.033919669251484,
            'scenario_2': 9.200264485832342,
            'scenario_3': 6.186104480478865,
            'scenario_4': 7.644306621670211,
            'scenario_5': 10.67812780071307,
            'reference_scenario': 3.515549442159431,
        }
        for key in doe_disc_y1:
            self.assertAlmostEqual(doe_disc_y1[key], reference_dict_doe_disc_y1[key], delta=2e-6)
        for key in doe_disc_y2:
            self.assertAlmostEqual(doe_disc_y2[key], reference_dict_doe_disc_y2[key], delta=2e-6)

    def test_3_separated_doe_and_eval_execution_lhs_on_1_var(self):
        """ """

        dspace_dict_x = {
            'variable': ['x'],
            'lower_bnd': [0.0],
            'upper_bnd': [10.0],
        }
        dspace_x = pd.DataFrame(dspace_dict_x)

        exec_eng = ExecutionEngine(self.study_name)
        factory = exec_eng.factory

        proc_name = "test_mono_driver_with_sample_option_sellar"
        doe_eval_builder = factory.get_builder_from_process(repo=self.repo, mod_id=proc_name)

        exec_eng.factory.set_builders_to_coupling_builder(doe_eval_builder)

        exec_eng.configure()
        initial_input = {f'{self.ns}.Eval.with_sample_generator': True}
        exec_eng.load_study_from_input_dict(initial_input)

        # -- set up disciplines in Scenario
        disc_dict = {}
        # DoE inputs
        n_samples = 10
        disc_dict[f'{self.ns}.SampleGenerator.sampling_method'] = self.sampling_method_doe
        disc_dict[f'{self.ns}.SampleGenerator.sampling_generation_mode'] = self.sampling_gen_mode
        disc_dict[f'{self.ns}.SampleGenerator.sampling_algo'] = "PYDOE_LHS"
        disc_dict[f'{self.ns}.SampleGenerator.design_space'] = dspace_x
        disc_dict[f'{self.ns}.SampleGenerator.algo_options'] = {
            'n_samples': n_samples,
            'seed': 1,
        }
        disc_dict[f'{self.ns}.SampleGenerator.eval_inputs'] = self.input_selection_x

        # Eval inputs
        disc_dict[f'{self.ns}.Eval.gather_outputs'] = self.output_selection_obj_y1_y2
        exec_eng.load_study_from_input_dict(disc_dict)

        # Sellar inputs
        local_dv = 10.0
        values_dict = {}
        # array([1.])
        values_dict[f'{self.ns}.Eval.x'] = array([1.0])
        values_dict[f'{self.ns}.Eval.y_1'] = array([1.0])
        values_dict[f'{self.ns}.Eval.y_2'] = array([1.0])
        values_dict[f'{self.ns}.Eval.z'] = array([1.0, 1.0])
        values_dict[f'{self.ns}.Eval.subprocess.Sellar_Problem.local_dv'] = local_dv
        exec_eng.load_study_from_input_dict(values_dict)

        exec_eng.execute()

        exp_tv_list = [
            f'Nodes representation for Treeview {self.ns}',
            '|_ doe',
            '\t|_ SampleGenerator',
            '\t|_ Eval',
            '\t\t|_ subprocess',
            '\t\t\t|_ Sellar_Problem',
            '\t\t\t|_ Sellar_2',
            '\t\t\t|_ Sellar_1',
        ]
        exp_tv_str = '\n'.join(exp_tv_list)
        exec_eng.display_treeview_nodes(True)
        assert exp_tv_str == exec_eng.display_treeview_nodes(exec_display=True)
        eval_disc = exec_eng.dm.get_disciplines_with_name(
            'doe.Eval')[0].discipline_wrapp.discipline.sos_wrapp

        eval_disc_samples = eval_disc.get_sosdisc_outputs('samples_inputs_df')
        eval_disc_obj = eval_disc.get_sosdisc_outputs('obj_dict')
        eval_disc_y1 = eval_disc.get_sosdisc_outputs('y_1_dict')
        eval_disc_y2 = eval_disc.get_sosdisc_outputs('y_2_dict')
        assert len(eval_disc_samples) == n_samples + 1
        assert len(eval_disc_obj) == n_samples + 1
        reference_dict_eval_disc_y1 = {
            'scenario_1': 10.491018977258355,
            'scenario_2': 7.24782387574203,
            'scenario_3': 2.975340931836132,
            'scenario_4': 1.7522750305335788,
            'scenario_5': 9.384097147979022,
            'scenario_6': 8.367043113388867,
            'scenario_7': 4.479056659260385,
            'scenario_8': 5.286890682142451,
            'scenario_9': 3.2401082970583297,
            'scenario_10': 6.194560558626323,
            'reference_scenario': 2.2968901115681137,
        }
        reference_dict_eval_disc_y2 = {
            'scenario_1': 5.238984250850621,
            'scenario_2': 4.692178277109826,
            'scenario_3': 3.724917659436569,
            'scenario_4': 3.3237352569655227,
            'scenario_5': 5.063347376315495,
            'scenario_6': 4.892584158393472,
            'scenario_7': 4.116378193816121,
            'scenario_8': 4.299323961981532,
            'scenario_9': 3.8000300822648296,
            'scenario_10': 4.488887413810902,
            'reference_scenario': 3.515549442159431,
        }
        for key in eval_disc_y1:
            self.assertAlmostEqual(eval_disc_y1[key], reference_dict_eval_disc_y1[key], delta=1e-6)
        for key in eval_disc_y2:
            self.assertAlmostEqual(eval_disc_y2[key], reference_dict_eval_disc_y2[key], delta=1e-6)

        # we check that at the end of the run the dm contains the reference (or
        # initial ) point
        assert exec_eng.dm.get_value('doe.Eval.x') == array([1.0])

    def test_4_doe_eval_options_and_design_space_after_reconfiguration(self):
        """Different configurations of doe eval are tested here The aim is to assert that doe_eval configuration
        runs as intended Different inputs are modified (algo_name, design_space,...) and we check that the dm
        contains the expected values afterward
        """
        dspace_dict_x_eval = {'variable': ['x'], 'lower_bnd': [[5.0]], 'upper_bnd': [[11.0]]}
        dspace_x_eval = pd.DataFrame(dspace_dict_x_eval)

        dspace_dict_x_z = {
            'variable': ['x', 'z'],
            'lower_bnd': [[0.0], [0.0, 0.0]],
            'upper_bnd': [[10.0], [10.0, 10.0]],
        }
        dspace_x_z = pd.DataFrame(dspace_dict_x_z)

        dspace_dict_eval = {
            'variable': ['x', 'z'],
            'lower_bnd': [[0.0], [-10.0, 0.0]],
            'upper_bnd': [[10.0], [10.0, 10.0]],
        }
        dspace_eval = pd.DataFrame(dspace_dict_eval)

        exec_eng = ExecutionEngine(self.study_name)
        factory = exec_eng.factory

        proc_name = "test_mono_driver_with_sample_option_sellar"
        doe_eval_builder = factory.get_builder_from_process(repo=self.repo, mod_id=proc_name)

        exec_eng.factory.set_builders_to_coupling_builder(doe_eval_builder)

        exec_eng.configure()
        initial_input = {f'{self.ns}.Eval.with_sample_generator': True}
        exec_eng.load_study_from_input_dict(initial_input)

        exp_tv_list = [
            f'Nodes representation for Treeview {self.ns}',
            '|_ doe',
            '\t|_ SampleGenerator',
            '\t|_ Eval',
            '\t\t|_ subprocess',
            '\t\t\t|_ Sellar_Problem',
            '\t\t\t|_ Sellar_2',
            '\t\t\t|_ Sellar_1',
        ]
        exp_tv_str = '\n'.join(exp_tv_list)
        exec_eng.display_treeview_nodes(True)
        assert exp_tv_str == exec_eng.display_treeview_nodes(exec_display=True)

        # Sellar inputs
        local_dv = 10.0
        values_dict = {}
        # array([1.])
        values_dict[f'{self.ns}.Eval.x'] = array([1.0])
        values_dict[f'{self.ns}.Eval.y_1'] = array([1.0])
        values_dict[f'{self.ns}.Eval.y_2'] = array([1.0])
        values_dict[f'{self.ns}.Eval.z'] = array([1.0, 1.0])
        values_dict[f'{self.ns}.Eval.subprocess.Sellar_Problem.local_dv'] = local_dv
        exec_eng.load_study_from_input_dict(values_dict)

        # DoE + Eval inputs
        algo_name = "PYDOE_LHS"
        disc_dict = {}
        disc_dict[f'{self.ns}.SampleGenerator.sampling_method'] = self.sampling_method_doe
        disc_dict[f'{self.ns}.SampleGenerator.sampling_generation_mode'] = self.sampling_gen_mode

        disc_dict[f'{self.ns}.SampleGenerator.sampling_algo'] = algo_name
        disc_dict[f'{self.ns}.SampleGenerator.eval_inputs'] = self.input_selection_x
        disc_dict[f'{self.ns}.Eval.gather_outputs'] = self.output_selection_obj
        exec_eng.load_study_from_input_dict(disc_dict)

        default_algo_options_lhs, algo_options_descr_dict = DoeSampleGenerator().get_options_and_default_values(
            algo_name
        )

        self.assertDictEqual(exec_eng.dm.get_value('doe.SampleGenerator.algo_options'), default_algo_options_lhs)
        # WARNING: default design space with array is built with 2-elements arrays : [0., 0.]
        # but dspace_x contains 1-element arrays
        #         assert_frame_equal(exec_eng.dm.get_value('doe.DoEEval.design_space').reset_index(drop=True),
        # dspace_x.reset_index(drop=True), check_dtype=False)

        # trigger a reconfiguration after options and design space changes
        n_samples = 10
        disc_dict = {
            'doe.SampleGenerator.algo_options': {'n_samples': n_samples},
            'doe.SampleGenerator.design_space': dspace_x_eval,
        }
        exec_eng.load_study_from_input_dict(disc_dict)
        assert exec_eng.dm.get_value('doe.SampleGenerator.algo_options')['n_samples'] == n_samples
        assert_frame_equal(
            exec_eng.dm.get_value('doe.SampleGenerator.design_space').reset_index(drop=True)[dspace_x_eval.columns],
            dspace_x_eval.reset_index(drop=True),
            check_dtype=False,
        )

        # trigger a reconfiguration after algo name change
        algo_name = "PYDOE_FULLFACT"
        disc_dict = {'doe.SampleGenerator.sampling_algo': algo_name}
        exec_eng.load_study_from_input_dict(disc_dict)
        default_algo_options_fullfact, algo_options_descr_dict = DoeSampleGenerator().get_options_and_default_values(
            algo_name
        )
        assert exec_eng.dm.get_value('doe.SampleGenerator.algo_options')['n_samples'] == n_samples
        # Check options not previously defined (As n_samples had been defined, the new algo options will be constituted
        # of the new default algo options that depend on the algo name and the
        # already defined n_samples)
        for option in default_algo_options_fullfact:
            if option != 'n_samples':
                assert (
                    exec_eng.dm.get_value('doe.SampleGenerator.algo_options')[option]
                    == default_algo_options_fullfact[option]
                )
        assert_frame_equal(
            exec_eng.dm.get_value('doe.SampleGenerator.design_space').reset_index(drop=True)[dspace_x_eval.columns],
            dspace_x_eval.reset_index(drop=True),
            check_dtype=False,
        )

        # trigger a reconfiguration after eval_inputs and gather_outputs changes
        disc_dict = {
            f'{self.ns}.Eval.gather_outputs': self.output_selection_obj_y1_y2,
            f'{self.ns}.SampleGenerator.eval_inputs': self.input_selection_x_z,
        }
        exec_eng.load_study_from_input_dict(disc_dict)
        assert exec_eng.dm.get_value('doe.Eval.gather_outputs').equals(self.output_selection_obj_y1_y2)
        df1 = self.input_selection_x_z
        df2 = exec_eng.dm.get_value('doe.SampleGenerator.eval_inputs')
        df_all = df1.merge(df2, on=['selected_input', 'full_name'], how='left', indicator=True)
        assert df_all[['selected_input', 'full_name']].equals(self.input_selection_x_z)
        dspace_x_z_res = dspace_x_z.reset_index(drop=True)
        assert (
            exec_eng.dm.get_value('doe.SampleGenerator.design_space')
            .reset_index(drop=True)['variable']
            .equals(dspace_x_z_res['variable'])
        )  # pylint: disable=unsubscriptable-object
        assert exec_eng.dm.get_value('doe.SampleGenerator.algo_options')['n_samples'] == n_samples
        for option in default_algo_options_fullfact:
            if option != 'n_samples':
                assert (
                    exec_eng.dm.get_value('doe.SampleGenerator.algo_options')[option]
                    == default_algo_options_fullfact[option]
                )

        disc_dict = {
            f'{self.ns}.SampleGenerator.algo_options': {'n_samples': n_samples},
            f'{self.ns}.Eval.gather_outputs': self.output_selection_obj_y1_y2,
            f'{self.ns}.SampleGenerator.design_space': dspace_eval,
        }

        exec_eng.load_study_from_input_dict(disc_dict)
        algo_full_options = default_algo_options_fullfact
        algo_full_options.update({'n_samples': n_samples})

        self.assertDictEqual(exec_eng.dm.get_value('doe.SampleGenerator.algo_options'), algo_full_options)
        assert_frame_equal(
            exec_eng.dm.get_value('doe.SampleGenerator.design_space').reset_index(drop=True)[dspace_eval.columns],
            dspace_eval.reset_index(drop=True),
            check_dtype=False,
        )

    def test_5_Eval_User_defined_samples_reconfiguration(self):
        """Different configurations of user-defined samples are tested here
        The aim is to assert that eval configuration runs as intended
        Different inputs are modified and we check that the dm contains the expected values afterward
        At the end of the test we check that the generated samples are the ones expected and that
        the dm contains initial values after doe_eval run
        """
        exec_eng = ExecutionEngine(self.study_name)
        factory = exec_eng.factory

        proc_name = "test_mono_driver_sellar"
        eval_builder = factory.get_builder_from_process(repo=self.repo, mod_id=proc_name)

        exec_eng.factory.set_builders_to_coupling_builder(eval_builder)

        exec_eng.configure()
        builder_mode_input = {
            f'{self.ns}.Eval.with_sample_generator': True,
            f'{self.ns}.SampleGenerator.sampling_method': 'simple',
        }
        exec_eng.load_study_from_input_dict(builder_mode_input)

        exp_tv_list = [
            f'Nodes representation for Treeview {self.ns}',
            '|_ doe',
            '\t|_ SampleGenerator',
            '\t|_ Eval',
            '\t\t|_ subprocess',
            '\t\t\t|_ Sellar_Problem',
            '\t\t\t|_ Sellar_2',
            '\t\t\t|_ Sellar_1',
        ]
        exp_tv_str = '\n'.join(exp_tv_list)
        exec_eng.display_treeview_nodes(True)
        assert exp_tv_str == exec_eng.display_treeview_nodes(exec_display=True)

        # -- set up disciplines in Scenario
        disc_dict = {
            f'{self.ns}.SampleGenerator.eval_inputs': self.input_selection_x,
            f'{self.ns}.Eval.gather_outputs': self.output_selection_obj,
        }
        # DoE inputs
        exec_eng.load_study_from_input_dict(disc_dict)
        self.assertListEqual(
            exec_eng.dm.get_value('doe.Eval.samples_df').columns.tolist(),
            [ProxySampleGenerator.SELECTED_SCENARIO, ProxySampleGenerator.SCENARIO_NAME, 'x'],
        )
        disc_dict[f'{self.ns}.SampleGenerator.eval_inputs'] = self.input_selection_local_dv_x
        exec_eng.load_study_from_input_dict(disc_dict)
        self.assertListEqual(
            exec_eng.dm.get_value('doe.Eval.samples_df').columns.tolist(),
            [
                ProxySampleGenerator.SELECTED_SCENARIO,
                ProxySampleGenerator.SCENARIO_NAME,
                'subprocess.Sellar_Problem.local_dv',
                'x',
            ],
        )
        disc_dict[f'{self.ns}.SampleGenerator.eval_inputs'] = self.input_selection_local_dv
        exec_eng.load_study_from_input_dict(disc_dict)
        self.assertListEqual(
            exec_eng.dm.get_value('doe.Eval.samples_df').columns.tolist(),
            [
                ProxySampleGenerator.SELECTED_SCENARIO,
                ProxySampleGenerator.SCENARIO_NAME,
                'subprocess.Sellar_Problem.local_dv',
            ],
        )
        disc_dict[f'{self.ns}.Eval.gather_outputs'] = self.output_selection_obj_y1_y2
        disc_dict[f'{self.ns}.SampleGenerator.eval_inputs'] = self.input_selection_x_z
        exec_eng.load_study_from_input_dict(disc_dict)

        x_values = [
            array([9.379763880395856]),
            array([8.88644794300546]),
            array([3.7137135749628882]),
            array([0.0417022004702574]),
            array([6.954954792150857]),
        ]
        z_values = [
            array([1.515949043849158, 5.6317362409322165]),
            array([-1.1962705421254114, 6.523436208612142]),
            array([-1.9947578026244557, 4.822570933860785]),
            array([1.7490668861813, 3.617234050834533]),
            array([-9.316161097119341, 9.918161285133076]),
        ]

        samples_dict = {
            ProxySampleGenerator.SELECTED_SCENARIO: [True] * 5,
            ProxySampleGenerator.SCENARIO_NAME: [f'scenario_{i}' for i in range(1, 6)],
            'x': x_values,
            'z': z_values,
        }
        samples_df = pd.DataFrame(samples_dict)
        disc_dict[f'{self.ns}.Eval.samples_df'] = samples_df

        exec_eng.load_study_from_input_dict(disc_dict)

        # Sellar inputs
        local_dv = 10.0
        values_dict = {
            f'{self.ns}.Eval.x': array([1.0]),
            f'{self.ns}.Eval.y_1': array([1.0]),
            f'{self.ns}.Eval.y_2': array([1.0]),
            f'{self.ns}.Eval.z': array([1.0, 1.0]),
            f'{self.ns}.Eval.subprocess.Sellar_Problem.local_dv': local_dv,
        }
        exec_eng.load_study_from_input_dict(values_dict)

        exec_eng.execute()

        eval_disc = exec_eng.dm.get_disciplines_with_name('doe.Eval')[0]

        eval_disc_samples = eval_disc.get_sosdisc_outputs('samples_inputs_df')

        # check that the generated samples are the ones expected (custom sample
        # + reference value)
        expected_eval_disc_samples = pd.DataFrame({
            'scenario_name': [
                'scenario_1',
                'scenario_2',
                'scenario_3',
                'scenario_4',
                'scenario_5',
                'reference_scenario',
            ],
            'x': [*x_values, 1.0],
            'z': [*z_values, array([1.0, 1.0])],
        })
        assert_frame_equal(eval_disc_samples, expected_eval_disc_samples, check_dtype=False)

        # check that at the end of doe eval dm still contains initial
        # (reference) point
        assert exec_eng.dm.get_value('doe.Eval.x') == 1.0
        assert exec_eng.dm.get_value('doe.Eval.z').tolist() == array([1.0, 1.0]).tolist()

    def test_6_doe_eval_design_space_normalisation(self):
        """This tests aims at proving the ability of the
        doe factory to generate samples within the specified range
        """
        dspace_dict_x = {
            'variable': ['x'],
            'lower_bnd': [0.0],
            'upper_bnd': [10.0],
        }
        dspace_x = pd.DataFrame(dspace_dict_x)
        dspace_dict_x_eval = {'variable': ['x'], 'lower_bnd': [5.0], 'upper_bnd': [11.0]}
        dspace_x_eval = pd.DataFrame(dspace_dict_x_eval)

        dspace_dict_eval = {
            'variable': ['x', 'z'],
            'lower_bnd': [[-9.0], [-10.0, 4.0]],
            'upper_bnd': [[150.0], [10.0, 100.0]],
        }
        dspace_eval = pd.DataFrame(dspace_dict_eval)

        exec_eng = ExecutionEngine(self.study_name)
        factory = exec_eng.factory

        proc_name = "test_mono_driver_with_sample_option_sellar"
        doe_eval_builder = factory.get_builder_from_process(repo=self.repo, mod_id=proc_name)

        exec_eng.factory.set_builders_to_coupling_builder(doe_eval_builder)

        exec_eng.configure()
        initial_input = {f'{self.ns}.Eval.with_sample_generator': True}
        exec_eng.load_study_from_input_dict(initial_input)

        exp_tv_list = [
            f'Nodes representation for Treeview {self.ns}',
            '|_ doe',
            '\t|_ SampleGenerator',
            '\t|_ Eval',
            '\t\t|_ subprocess',
            '\t\t\t|_ Sellar_Problem',
            '\t\t\t|_ Sellar_2',
            '\t\t\t|_ Sellar_1',
        ]
        exp_tv_str = '\n'.join(exp_tv_list)
        exec_eng.display_treeview_nodes(True)
        assert exp_tv_str == exec_eng.display_treeview_nodes(exec_display=True)

        # Subprocess disciplines
        values_dict = {
            f'{self.ns}.Eval.x': array([1.0]),
            f'{self.ns}.Eval.y_1': array([1.0]),
            f'{self.ns}.Eval.y_2': array([1.0]),
            f'{self.ns}.Eval.z': array([1.0, 1.0]),
            f'{self.ns}.Eval.subprocess.Sellar_Problem.local_dv': 10,
        }
        exec_eng.load_study_from_input_dict(values_dict)

        # configure disciplines with the algo lhs and check that generated
        # samples are within default bounds
        disc_dict = {}
        # DoE + Eval
        n_samples = 10
        disc_dict[f'{self.ns}.SampleGenerator.sampling_method'] = self.sampling_method_doe
        disc_dict[f'{self.ns}.SampleGenerator.sampling_generation_mode'] = self.sampling_gen_mode
        disc_dict[f'{self.ns}.SampleGenerator.design_space'] = dspace_x
        disc_dict[f'{self.ns}.SampleGenerator.sampling_algo'] = "PYDOE_LHS"
        disc_dict[f'{self.ns}.SampleGenerator.algo_options'] = {'n_samples': n_samples, 'face': 'faced'}
        disc_dict[f'{self.ns}.SampleGenerator.eval_inputs'] = self.input_selection_x
        disc_dict[f'{self.ns}.Eval.gather_outputs'] = self.output_selection_obj_y1_y2

        exec_eng.load_study_from_input_dict(disc_dict)
        exec_eng.execute()
        # check that all generated samples (except the last one which is the
        # initial point) are within [0,10.] range
        sample_inputs_df = exec_eng.dm.get_value('doe.Eval.samples_inputs_df')
        generated_x = sample_inputs_df['x'].tolist()
        assert all(0 <= element[0] <= 10.0 for element in generated_x[:-1])

        # trigger a reconfiguration after options and design space changes
        disc_dict[f'{self.ns}.SampleGenerator.design_space'] = dspace_x_eval
        exec_eng.load_study_from_input_dict(disc_dict)
        exec_eng.execute()
        # check that all generated samples are within [5.,11.] range
        generated_x = exec_eng.dm.get_value('doe.Eval.samples_inputs_df')['x'].tolist()
        assert all(5.0 <= element[0] <= 11.0 for element in generated_x[:-1])

        # trigger a reconfiguration after algo name change
        disc_dict[f'{self.ns}.SampleGenerator.sampling_algo'] = "PYDOE_FULLFACT"
        disc_dict[f'{self.ns}.SampleGenerator.eval_inputs'] = self.input_selection_x_z
        disc_dict[f'{self.ns}.SampleGenerator.design_space'] = dspace_eval
        exec_eng.load_study_from_input_dict(disc_dict)
        # disc_dict['doe.DoEEval.algo_options'] = {
        #     'n_samples': 10, 'face': 'faced'}
        # exec_eng.load_study_from_input_dict(disc_dict)
        exec_eng.execute()
        generated_x = exec_eng.dm.get_value('doe.Eval.samples_inputs_df')['x'].tolist()
        assert all(-9.0 <= element[0] <= 150.0 for element in generated_x[:-1])

        generated_z = exec_eng.dm.get_value('doe.Eval.samples_inputs_df')['z'].tolist()
        assert all(-10.0 <= element[0] <= 10.0 and 4.0 <= element[1] <= 100.0 for element in generated_z[:-1])

    def test_7_Eval_User_defined_samples_reconfiguration_after_execution(self):
        """This tests aims at proving the ability of the doe_eval to
        be reconfigured after execution
        """
        exec_eng = ExecutionEngine(self.study_name)
        factory = exec_eng.factory

        proc_name = "test_mono_driver_sellar"
        doe_eval_builder = factory.get_builder_from_process(repo=self.repo, mod_id=proc_name)

        exec_eng.factory.set_builders_to_coupling_builder(doe_eval_builder)

        exec_eng.configure()
        builder_mode_input = {}
        exec_eng.load_study_from_input_dict(builder_mode_input)

        # -- set up disciplines in Scenario
        disc_dict = {
            f'{self.ns}.SampleGenerator.eval_inputs': self.input_selection_local_dv_x,
            f'{self.ns}.Eval.gather_outputs': self.output_selection_obj_y1_y2,
        }
        # DoE inputs

        x_values = [
            array([9.379763880395856]),
            array([8.88644794300546]),
            array([3.7137135749628882]),
            array([0.0417022004702574]),
            array([6.954954792150857]),
        ]
        local_dv_values = [
            9.379763880395856,
            8.88644794300546,
            3.7137135749628882,
            0.0417022004702574,
            6.954954792150857,
        ]

        samples_dict = {
            ProxySampleGenerator.SELECTED_SCENARIO: [True] * 5,
            ProxySampleGenerator.SCENARIO_NAME: [f'scenario_{i}' for i in range(1, 6)],
            'x': x_values,
            'subprocess.Sellar_Problem.local_dv': local_dv_values,
        }
        samples_df = pd.DataFrame(samples_dict)
        disc_dict[f'{self.ns}.Eval.samples_df'] = samples_df

        exec_eng.load_study_from_input_dict(disc_dict)

        # Sellar inputs
        local_dv = 10.0
        values_dict = {
            f'{self.ns}.Eval.x': array([1.0]),
            f'{self.ns}.Eval.y_1': array([1.0]),
            f'{self.ns}.Eval.y_2': array([1.0]),
            f'{self.ns}.Eval.z': array([1.0, 1.0]),
            f'{self.ns}.Eval.subprocess.Sellar_Problem.local_dv': local_dv,
        }
        exec_eng.load_study_from_input_dict(values_dict)

        exec_eng.execute()

        exp_tv_list = [
            f'Nodes representation for Treeview {self.ns}',
            '|_ doe',
            '\t|_ Eval',
            '\t\t|_ subprocess',
            '\t\t\t|_ Sellar_Problem',
            '\t\t\t|_ Sellar_2',
            '\t\t\t|_ Sellar_1',
        ]
        exp_tv_str = '\n'.join(exp_tv_list)
        exec_eng.display_treeview_nodes(True)
        assert exp_tv_str == exec_eng.display_treeview_nodes(exec_display=True)
        eval_disc = exec_eng.dm.get_disciplines_with_name('doe.Eval')[0]

        eval_disc_samples = eval_disc.get_sosdisc_outputs('samples_inputs_df')
        eval_disc_obj = eval_disc.get_sosdisc_outputs('obj_dict')
        eval_disc_y1 = eval_disc.get_sosdisc_outputs('y_1_dict')
        eval_disc_y2 = eval_disc.get_sosdisc_outputs('y_2_dict')
        assert len(eval_disc_samples) == 6
        assert len(eval_disc_obj) == 6
        assert len(eval_disc_y1) == 6
        assert len(eval_disc_y2) == 6

        disc_dict = {f'{self.ns}.SampleGenerator.eval_inputs': self.input_selection_x}
        exec_eng.load_study_from_input_dict(disc_dict)
        assert len(eval_disc_samples) == 6
        assert len(eval_disc_obj) == 6
        assert len(eval_disc_y1) == 6
        assert len(eval_disc_y2) == 6

    def test_9_doe_eval_with_2_outputs_with_the_same_name(self):
        """Here we test that the doe displays properly 2 outputs
        with the same short name
        """
        dspace_dict = {
            'variable': ['x', 'subprocess.Disc1.a'],
            'lower_bnd': [0.0, 50.0],
            'upper_bnd': [100.0, 200.0],
        }
        dspace = pd.DataFrame(dspace_dict)

        exec_eng = ExecutionEngine(self.study_name)
        factory = exec_eng.factory
        proc_name = "test_mono_driver_with_sample_option"
        doe_eval_builder = factory.get_builder_from_process(repo=self.repo, mod_id=proc_name)

        exec_eng.factory.set_builders_to_coupling_builder(doe_eval_builder)

        exec_eng.configure()
        initial_input = {f'{self.ns}.Eval.with_sample_generator': True}
        exec_eng.load_study_from_input_dict(initial_input)

        exp_tv_list = [
            f'Nodes representation for Treeview {self.ns}',
            '|_ doe',
            '\t|_ SampleGenerator',
            '\t|_ Eval',
            '\t\t|_ subprocess',
            '\t\t\t|_ Disc2',
            '\t\t\t|_ Disc1',
        ]
        exp_tv_str = '\n'.join(exp_tv_list)
        exec_eng.display_treeview_nodes(True)
        assert exp_tv_str == exec_eng.display_treeview_nodes(exec_display=True)

        # -- set up disciplines
        private_values = {
            self.study_name + '.Eval.x': 10.0,
            self.study_name + '.Eval.subprocess.Disc1.a': 5.0,
            self.study_name + '.Eval.subprocess.Disc1.b': 25431.0,
            self.study_name + '.Eval.y': 4.0,
            self.study_name + '.Eval.subprocess.Disc2.constant': math.pi,
            self.study_name + '.Eval.subprocess.Disc2.power': 2,
        }
        exec_eng.load_study_from_input_dict(private_values)

        input_selection_x_a = {'selected_input': [True, True], 'full_name': ['x', 'subprocess.Disc1.a']}
        input_selection_x_a = pd.DataFrame(input_selection_x_a)

        output_selection_z_z = {'selected_output': [True, True], 'full_name': ['z', 'subprocess.Disc1.z']}
        output_selection_z_z = pd.DataFrame(output_selection_z_z)

        disc_dict = {
            f'{self.ns}.SampleGenerator.sampling_method': self.sampling_method_doe,
            f'{self.ns}.SampleGenerator.sampling_generation_mode': self.sampling_gen_mode,
            f'{self.ns}.SampleGenerator.sampling_algo': "PYDOE_LHS",
            f'{self.ns}.SampleGenerator.eval_inputs': input_selection_x_a,
            f'{self.ns}.Eval.gather_outputs': output_selection_z_z,
            f'{self.ns}.SampleGenerator.algo_options': {'n_samples': 10, 'face': 'faced'},
            f'{self.ns}.SampleGenerator.design_space': dspace,
        }
        exec_eng.load_study_from_input_dict(disc_dict)
        exec_eng.execute()
        assert len(exec_eng.dm.get_value('doe.Eval.subprocess.Disc1.z_dict')) == 11
        assert len(exec_eng.dm.get_value('doe.Eval.z_dict')) == 11

        # Check coherence between ProxyCoupling of Eval and SoSMDAChain:

        assert sorted(set(exec_eng.root_process.proxy_disciplines[1].proxy_disciplines[0].get_output_data_names(
            numerical_inputs=False))) == sorted(set(
            exec_eng.root_process.proxy_disciplines[1]
            .proxy_disciplines[0]
            .discipline_wrapp.discipline.get_output_data_names()
        ))

        assert set(
            exec_eng.root_process.proxy_disciplines[1].proxy_disciplines[0].get_input_data_names(numerical_inputs=False)
        ) == set(
            exec_eng.root_process.proxy_disciplines[1]
            .proxy_disciplines[0]
            .discipline_wrapp.discipline.get_input_data_names()
        )
        # Test that the lower-level coupling does not crush inputs nor
        # numerical variables of its subprocess:
        assert (
            'doe.Eval.subprocess.Disc2.cache_file_path'
            in exec_eng.root_process.proxy_disciplines[1].proxy_disciplines[0].get_input_data_names()
        )
        assert (
            'doe.Eval.subprocess.Disc1.cache_file_path'
            in exec_eng.root_process.proxy_disciplines[1].proxy_disciplines[0].get_input_data_names()
        )
        # Check that the root process does not crush variables with the same
        # short name:
        for var in ['doe.Eval.z_dict', 'doe.Eval.subprocess.Disc1.z_dict', 'doe.Eval.z', 'doe.Eval.subprocess.Disc1.z']:
            assert var in exec_eng.root_process.get_output_data_names()

    def test_10_warning_in_case_of_a_wrong_inputs_outputs_in_doe_eval(self):
        """We check that a warning is displayed in doe eval in case the user
        sets a value for eval inputs or outputs which is not among the possible
        values.
        """
        wrong_input_selection_x = {
            'selected_input': [False, True, False, False, False],
            'full_name': ['Eval.subprocess.Sellar_Problem.local_dv', 'debug_mode_sellar', 'y_1', 'y_2', 'z'],
        }
        wrong_input_selection_x = pd.DataFrame(wrong_input_selection_x)

        wrong_output_selection_obj = {
            'selected_output': [False, False, True, False, False],
            'full_name': ['z', 'c_2', 'acceleration_method', 'y_1', 'y_2'],
        }
        wrong_output_selection_obj = pd.DataFrame(wrong_output_selection_obj)

        exec_eng = ExecutionEngine(self.study_name)
        factory = exec_eng.factory

        exec_eng.logger.setLevel(logging.INFO)
        my_handler = UnitTestHandler()
        exec_eng.logger.addHandler(my_handler)

        proc_name = "test_mono_driver_with_sample_option_sellar"
        doe_eval_builder = factory.get_builder_from_process(repo=self.repo, mod_id=proc_name)

        exec_eng.factory.set_builders_to_coupling_builder(doe_eval_builder)

        exec_eng.configure()
        builder_mode_input = {}
        exec_eng.load_study_from_input_dict(builder_mode_input)

        # -- set up disciplines
        values_dict = {
            f'{self.ns}.Eval.x': 1.0,
            f'{self.ns}.Eval.y_1': 1.0,
            f'{self.ns}.Eval.y_2': 1.0,
            f'{self.ns}.Eval.z': array([1.0, 1.0]),
            f'{self.ns}.Eval.subprocess.Sellar_Problem.local_dv': 10,
            f'{self.ns}.Eval.with_sample_generator': True,
        }

        # configure disciplines with the algo lhs
        disc_dict = {
            f'{self.ns}.SampleGenerator.sampling_method': self.sampling_method_doe,
            f'{self.ns}.SampleGenerator.sampling_algo': "PYDOE_LHS",
            f'{self.ns}.SampleGenerator.eval_inputs': wrong_input_selection_x,
            f'{self.ns}.Eval.gather_outputs': wrong_output_selection_obj,
        }

        disc_dict.update(values_dict)
        exec_eng.load_study_from_input_dict(disc_dict)

        msg_log_error_output_z = "The output z in gather_outputs is not among possible values. Check if it is an output of the subprocess with the correct full name (without study name at the beginning). Dynamic inputs might  not be created. should be in ['c_1', 'c_2', 'obj', 'y_1', 'y_2']"
        msg_log_error_acceleration = "The output acceleration_method in gather_outputs is not among possible values. Check if it is an output of the subprocess with the correct full name (without study name at the beginning). Dynamic inputs might  not be created. should be in ['c_1', 'c_2', 'obj', 'y_1', 'y_2']"

        assert msg_log_error_output_z in my_handler.msg_list
        assert msg_log_error_acceleration in my_handler.msg_list

    def test_12_Eval_User_Defined_samples_non_alpha(self):
        """
        This test checks that the custom samples applied to an Eval driver delivers expected outputs
        It is a non regression test
        """
        study_name = 'root'
        ns = study_name

        exec_eng = ExecutionEngine(study_name)
        factory = exec_eng.factory
        exec_eng.logger.setLevel(logging.INFO)
        my_handler = UnitTestHandler()
        exec_eng.logger.addHandler(my_handler)

        proc_name = "test_mono_driver_sellar"
        eval_builder = factory.get_builder_from_process(repo=self.repo, mod_id=proc_name)

        exec_eng.factory.set_builders_to_coupling_builder(eval_builder)

        exec_eng.configure()
        # necessary to activate integrity checks for this test (dataframe checks)
        exec_eng.set_debug_mode('data_check_integrity')

        input_selection_x_z = {
            'selected_input': [False, True, False, False, True],
            'full_name': ['Eval.Sellar_Problem.local_dv', 'x', 'y_1', 'y_2', 'z'],
        }
        self.input_selection_x_z = pd.DataFrame(input_selection_x_z)

        output_selection_obj_y1_y2 = {
            'selected_output': [False, False, True, True, True],
            'full_name': ['c_1', 'c_2', 'obj', 'y_1', 'y_2'],
        }
        self.output_selection_obj_y1_y2 = pd.DataFrame(output_selection_obj_y1_y2)

        # -- set up disciplines in Scenario
        disc_dict = {  # f'{ns}.Eval.with_sample_generator': True,
            f'{ns}.SampleGenerator.eval_inputs': self.input_selection_x_z,
            f'{ns}.Eval.gather_outputs': self.output_selection_obj_y1_y2,
        }

        # Eval inputs
        x_values = [
            array([9.379763880395856]),
            array([8.88644794300546]),
            array([3.7137135749628882]),
            array([0.0417022004702574]),
            array([6.954954792150857]),
        ]
        z_values = [
            array([1.515949043849158, 5.6317362409322165]),
            array([-1.1962705421254114, 6.523436208612142]),
            array([-1.9947578026244557, 4.822570933860785]),
            array([1.7490668861813, 3.617234050834533]),
            array([-9.316161097119341, 9.918161285133076]),
        ]

        wrong_values = 5 * [0.0]

        # samples_dict = {'x': x_values, 'z': z_values,'wrong_values':wrong_values}
        samples_dict = {
            ProxySampleGenerator.SELECTED_SCENARIO: [True] * 5,
            ProxySampleGenerator.SCENARIO_NAME: ['scenario_1', 'scenario_2', 'scenario_3', 'scenario_4', 'scenario_5'],
            'z': z_values,
            'x': x_values,
            'wrong_values': wrong_values,
        }
        samples_df = pd.DataFrame(samples_dict)
        disc_dict[f'{ns}.Eval.samples_df'] = samples_df

        exec_eng.load_study_from_input_dict(disc_dict)

        # Sellar inputs
        local_dv = 10.0
        values_dict = {
            f'{ns}.Eval.x': array([1.0]),
            f'{ns}.Eval.y_1': array([1.0]),
            f'{ns}.Eval.y_2': array([1.0]),
            f'{ns}.Eval.z': array([1.0, 1.0]),
            f'{ns}.Eval.subprocess.Sellar_Problem.local_dv': local_dv,
        }
        exec_eng.load_study_from_input_dict(values_dict)
        with self.assertRaises(Exception) as cm:
            exec_eng.execute()

        error_message = "Variable root.Eval.samples_df : The variable wrong_values is not in the subprocess eval input values: It cannot be a column of the samples_df "

        assert str(cm.exception) == error_message
        samples_dict = {
            ProxySampleGenerator.SELECTED_SCENARIO: [True] * 5,
            ProxySampleGenerator.SCENARIO_NAME: ['scenario_1', 'scenario_2', 'scenario_3', 'scenario_4', 'scenario_5'],
            'z': z_values,
            'x': x_values,
        }
        samples_df = pd.DataFrame(samples_dict)
        disc_dict[f'{ns}.Eval.samples_df'] = samples_df

        exec_eng.load_study_from_input_dict(disc_dict)
        exec_eng.execute()
        exp_tv_list = [
            f'Nodes representation for Treeview {ns}',
            '|_ root',
            '\t|_ Eval',
            '\t\t|_ subprocess',
            '\t\t\t|_ Sellar_Problem',
            '\t\t\t|_ Sellar_2',
            '\t\t\t|_ Sellar_1',
        ]
        exp_tv_str = '\n'.join(exp_tv_list)
        exec_eng.display_treeview_nodes(True)
        assert exp_tv_str == exec_eng.display_treeview_nodes(exec_display=True)

        root_outputs = exec_eng.root_process.get_output_data_names()
        # TODO namespace of _dict values should be gathered dynamically
        assert 'root.Eval.obj_dict' in root_outputs
        assert 'root.Eval.y_1_dict' in root_outputs
        assert 'root.Eval.y_2_dict' in root_outputs

        # doe_disc = exec_eng.dm.get_disciplines_with_name(f'{ns}.Eval')[0].discipline_wrapp.discipline.sos_wrapp
        doe_disc = exec_eng.dm.get_disciplines_with_name(f'{ns}.Eval')[0]

        doe_disc_samples = doe_disc.get_sosdisc_outputs('samples_inputs_df')
        doe_disc_obj = doe_disc.get_sosdisc_outputs('obj_dict')
        doe_disc_y1 = doe_disc.get_sosdisc_outputs('y_1_dict')
        doe_disc_y2 = doe_disc.get_sosdisc_outputs('y_2_dict')
        assert len(doe_disc_samples) == 6
        assert len(doe_disc_obj) == 6
        reference_dict_doe_disc_y1 = {
            'scenario_1': 15.10281769103777,
            'scenario_2': 15.000894464416369,
            'scenario_3': 11.278120786397253,
            'scenario_4': 5.18930989931766,
            'scenario_5': 101.52834766740203,
            'reference_scenario': 2.2968901115681137,
        }
        reference_dict_doe_disc_y2 = {
            'scenario_1': 11.033919669251484,
            'scenario_2': 9.200264485832342,
            'scenario_3': 6.186104480478865,
            'scenario_4': 7.644306621670211,
            'scenario_5': 10.67812780071307,
            'reference_scenario': 3.515549442159431,
        }
        for key in doe_disc_y1:
            self.assertAlmostEqual(doe_disc_y1[key], reference_dict_doe_disc_y1[key], delta=2e-6)
        for key in doe_disc_y2:
            self.assertAlmostEqual(doe_disc_y2[key], reference_dict_doe_disc_y2[key], delta=2e-6)

        # reset of data integrity flag for next tests
        exec_eng.data_check_integrity = False

    def test_13_sameusecase_name_as_doe_eval(self):
        """We test that the number of samples generated by the fullfact algorithm is the theoretical expected number
        Pay attention to the fact that an additional sample (the reference one ) is added
        """
        same_usecase_name = 'DoE+Eval'
        exec_eng = ExecutionEngine(same_usecase_name)
        factory = exec_eng.factory

        proc_name = "test_mono_driver_with_sample_option_sellar"
        doe_eval_builder = factory.get_builder_from_process(repo=self.repo, mod_id=proc_name)

        exec_eng.factory.set_builders_to_coupling_builder(doe_eval_builder)

        exec_eng.configure()

        # -- set up disciplines in Scenario
        disc_dict = {}
        # DoE inputs
        n_samples = 10
        disc_dict[f'{same_usecase_name}.SampleGenerator.sampling_method'] = self.sampling_method_doe
        disc_dict[f'{same_usecase_name}.SampleGenerator.sampling_generation_mode'] = self.sampling_gen_mode
        disc_dict[f'{same_usecase_name}.SampleGenerator.sampling_algo'] = "PYDOE_FULLFACT"
        disc_dict[f'{same_usecase_name}.SampleGenerator.design_space'] = self.dspace_eval
        disc_dict[f'{same_usecase_name}.SampleGenerator.algo_options'] = {
            'n_samples': n_samples,
            'fake_option': 'fake_option',
        }
        disc_dict[f'{same_usecase_name}.Eval.with_sample_generator'] = True
        disc_dict[f'{same_usecase_name}.SampleGenerator.eval_inputs'] = self.input_selection_x_z
        disc_dict[f'{same_usecase_name}.Eval.gather_outputs'] = self.output_selection_obj_y1_y2
        exec_eng.load_study_from_input_dict(disc_dict)

        # Sellar inputs
        local_dv = 10.0
        values_dict = {}
        # array([1.])
        values_dict[f'{same_usecase_name}.Eval.x'] = array([1.0])
        values_dict[f'{same_usecase_name}.Eval.y_1'] = array([1.0])
        values_dict[f'{same_usecase_name}.Eval.y_2'] = array([1.0])
        values_dict[f'{same_usecase_name}.Eval.z'] = array([1.0, 1.0])
        values_dict[f'{same_usecase_name}.Eval.subprocess.Sellar_Problem.local_dv'] = local_dv
        exec_eng.load_study_from_input_dict(values_dict)

        exec_eng.execute()

        exp_tv_list = [
            f'Nodes representation for Treeview {same_usecase_name}',
            f'|_ {same_usecase_name}',
            '\t|_ SampleGenerator',
            '\t|_ Eval',
            '\t\t|_ subprocess',
            '\t\t\t|_ Sellar_Problem',
            '\t\t\t|_ Sellar_2',
            '\t\t\t|_ Sellar_1',
        ]
        exp_tv_str = '\n'.join(exp_tv_list)
        exec_eng.display_treeview_nodes(True)
        assert exp_tv_str == exec_eng.display_treeview_nodes(exec_display=True)
        doe_disc = exec_eng.dm.get_disciplines_with_name(f'{same_usecase_name}.Eval')[0]

        eval_disc_samples = doe_disc.get_sosdisc_outputs('samples_inputs_df')

        dimension = sum(
            len(sublist) if isinstance(sublist, list) else 1 for sublist in list(self.dspace_eval['lower_bnd'].values)
        )

        theoretical_fullfact_levels = int(n_samples ** (1.0 / dimension))

        theoretical_fullfact_samples = theoretical_fullfact_levels ** dimension
        assert len(eval_disc_samples) == theoretical_fullfact_samples + 1

    def test_14_doe_eval_of_single_sub_discipline(self):
        """Here we test a DoEEval process on a single sub-discipline so that there is no ProxyCoupling built in node."""
        dspace_dict = {
            'variable': ['Disc1.a'],
            'lower_bnd': [0.0],
            'upper_bnd': [100.0],
        }
        dspace = pd.DataFrame(dspace_dict)

        exec_eng = ExecutionEngine(self.study_name)
        factory = exec_eng.factory
        proc_name = "test_mono_driver_sample_generator_simple"
        doe_eval_builder = factory.get_builder_from_process(repo=self.repo, mod_id=proc_name)

        exec_eng.factory.set_builders_to_coupling_builder(doe_eval_builder)

        exec_eng.configure()
        initial_input = {f'{self.study_name}.Eval.with_sample_generator': True}
        exec_eng.load_study_from_input_dict(initial_input)

        exp_tv_list = [
            f'Nodes representation for Treeview {self.ns}',
            '|_ doe',
            '\t|_ SampleGenerator',
            '\t|_ Eval',
            '\t\t|_ Disc1',
        ]
        exp_tv_str = '\n'.join(exp_tv_list)
        exec_eng.display_treeview_nodes(True)
        assert exp_tv_str == exec_eng.display_treeview_nodes(exec_display=True)

        assert not exec_eng.root_process.proxy_disciplines[1].proxy_disciplines[0].is_sos_coupling

        # -- set up disciplines
        private_values = {
            self.study_name + '.Eval.x': 10.0,
            self.study_name + '.Eval.Disc1.a': 5.0,
            self.study_name + '.Eval.Disc1.b': 25431.0,
            self.study_name + '.Eval.y': 4.0,
        }
        exec_eng.load_study_from_input_dict(private_values)
        input_selection_a = {'selected_input': [False, True, False], 'full_name': ['x', 'Disc1.a', 'Disc1.b']}
        input_selection_a = pd.DataFrame(input_selection_a)

        output_selection_ind = {'selected_output': [False, True], 'full_name': ['y', 'Disc1.indicator']}
        output_selection_ind = pd.DataFrame(output_selection_ind)

        disc_dict = {
            f'{self.ns}.SampleGenerator.sampling_method': self.sampling_method_doe,
            f'{self.ns}.SampleGenerator.sampling_generation_mode': self.sampling_gen_mode,
            f'{self.ns}.SampleGenerator.sampling_algo': "PYDOE_LHS",
            f'{self.ns}.SampleGenerator.eval_inputs': input_selection_a,
            f'{self.ns}.Eval.gather_outputs': output_selection_ind,
        }

        exec_eng.load_study_from_input_dict(disc_dict)
        disc_dict = {
            'doe.SampleGenerator.algo_options': {'n_samples': 10, 'face': 'faced'},
            'doe.SampleGenerator.design_space': dspace,
        }

        exec_eng.load_study_from_input_dict(disc_dict)
        exec_eng.execute()

        eval_disc = exec_eng.dm.get_disciplines_with_name('doe.Eval')[0]

        eval_disc_samples = eval_disc.get_sosdisc_outputs('samples_inputs_df')
        eval_disc_ind = eval_disc.get_sosdisc_outputs('Disc1.indicator_dict')

        assert len(eval_disc_ind) == 11

    def test_15_DoE_OT_FACTORIAL_Eval(self):
        """Test DoE + Eval of inputs and outputs of single subdiscipline not in root process with OT_FACTORIAL algo"""
        input_selection_a = {'selected_input': [False, True, False], 'full_name': ['x', 'Disc1.a', 'Disc1.b']}
        input_selection_a = pd.DataFrame(input_selection_a)

        output_selection_ind = {'selected_output': [False, True], 'full_name': ['y', 'Disc1.indicator']}
        output_selection_ind = pd.DataFrame(output_selection_ind)

        dspace_dict_a = {
            'variable': ['Disc1.a'],
            'lower_bnd': [0.0],
            'upper_bnd': [1.0],
        }
        dspace_a = pd.DataFrame(dspace_dict_a)

        study_name = 'doe'
        ns = study_name

        exec_eng = ExecutionEngine(study_name)
        factory = exec_eng.factory
        proc_name = "test_mono_driver_sample_generator_simple"
        doe_eval_builder = factory.get_builder_from_process(repo=self.repo, mod_id=proc_name)

        exec_eng.factory.set_builders_to_coupling_builder(doe_eval_builder)

        exec_eng.configure()
        initial_input = {f'{ns}.Eval.with_sample_generator': True}
        exec_eng.load_study_from_input_dict(initial_input)

        exp_tv_list = [
            f'Nodes representation for Treeview {ns}',
            '|_ doe',
            '\t|_ SampleGenerator',
            '\t|_ Eval',
            '\t\t|_ Disc1',
        ]
        exp_tv_str = '\n'.join(exp_tv_list)
        exec_eng.display_treeview_nodes(True)
        assert exp_tv_str == exec_eng.display_treeview_nodes(exec_display=True)

        assert not exec_eng.root_process.proxy_disciplines[1].proxy_disciplines[0].is_sos_coupling

        # -- set up disciplines in Scenario
        disc_dict = {}
        # DoE inputs
        n_samples = 20
        levels = [0.25, 0.5, 0.75]
        centers = [5]
        disc_dict[f'{self.ns}.SampleGenerator.sampling_method'] = self.sampling_method_doe
        disc_dict[f'{self.ns}.SampleGenerator.sampling_generation_mode'] = self.sampling_gen_mode
        disc_dict[f'{ns}.SampleGenerator.sampling_algo'] = 'OT_FACTORIAL'
        disc_dict[f'{ns}.SampleGenerator.design_space'] = dspace_a
        disc_dict[f'{ns}.SampleGenerator.algo_options'] = {'n_samples': n_samples, 'levels': levels, 'centers': centers}
        disc_dict[f'{ns}.SampleGenerator.eval_inputs'] = input_selection_a

        # Eval inputs
        disc_dict[f'{ns}.Eval.gather_outputs'] = output_selection_ind
        exec_eng.load_study_from_input_dict(disc_dict)

        # -- Discipline inputs
        private_values = {
            f'{ns}.Eval.x': 10.0,
            f'{ns}.Eval.Disc1.a': 0.5,
            f'{ns}.Eval.Disc1.b': 25431.0,
            f'{ns}.Eval.y': array([4.0]),
            f'{ns}.Eval.Disc1.indicator': array([53.0]),
        }
        exec_eng.load_study_from_input_dict(private_values)

        exec_eng.execute()

        root_outputs = exec_eng.root_process.get_output_data_names()
        assert 'doe.Eval.Disc1.indicator_dict' in root_outputs

        eval_disc = exec_eng.dm.get_disciplines_with_name(study_name + '.Eval')[0]

        eval_disc_samples = eval_disc.get_sosdisc_outputs('samples_inputs_df')

        eval_disc_ind = eval_disc.get_sosdisc_outputs('Disc1.indicator_dict')

        i = 0
        for key in eval_disc_ind:
            assert 0.0 <= eval_disc_samples['Disc1.a'][i] <= 1.0
            self.assertAlmostEqual(
                eval_disc_ind[key], private_values[f'{ns}.Eval.Disc1.b'] * eval_disc_samples['Disc1.a'][i]
            )
            i += 1

    def test_16_Eval_User_Defined_samples_custom_output_name(self):
        """
        This test checks that the custom samples applied to an Eval driver delivers expected outputs and these
        are stored with a custom out name specified in gather_outputs. It is a non regression test.
        """
        study_name = 'root'
        ns = study_name

        exec_eng = ExecutionEngine(study_name)
        factory = exec_eng.factory

        proc_name = "test_mono_driver_sellar"
        eval_builder = factory.get_builder_from_process(repo=self.repo, mod_id=proc_name)

        exec_eng.factory.set_builders_to_coupling_builder(eval_builder)

        exec_eng.configure()
        builder_mode_input = {}
        exec_eng.load_study_from_input_dict(builder_mode_input)

        # -- set up disciplines in Scenario
        disc_dict = {
            f'{ns}.SampleGenerator.eval_inputs': self.input_selection_x_z,
            f'{ns}.Eval.gather_outputs': self.output_selection_obj_y1_y2_with_out_name,
        }
        # Eval inputs

        x_values = [
            array([9.379763880395856]),
            array([8.88644794300546]),
            array([3.7137135749628882]),
            array([0.0417022004702574]),
            array([6.954954792150857]),
        ]
        z_values = [
            array([1.515949043849158, 5.6317362409322165]),
            array([-1.1962705421254114, 6.523436208612142]),
            array([-1.9947578026244557, 4.822570933860785]),
            array([1.7490668861813, 3.617234050834533]),
            array([-9.316161097119341, 9.918161285133076]),
        ]

        samples_dict = {
            ProxySampleGenerator.SELECTED_SCENARIO: [True] * 5,
            ProxySampleGenerator.SCENARIO_NAME: [f'scenario_{i}' for i in range(1, 6)],
            'x': x_values,
            'z': z_values,
        }
        samples_df = pd.DataFrame(samples_dict)
        disc_dict[f'{ns}.Eval.samples_df'] = samples_df

        exec_eng.load_study_from_input_dict(disc_dict)

        # Sellar inputs
        local_dv = 10.0
        values_dict = {
            f'{ns}.Eval.x': array([1.0]),
            f'{ns}.Eval.y_1': array([1.0]),
            f'{ns}.Eval.y_2': array([1.0]),
            f'{ns}.Eval.z': array([1.0, 1.0]),
            f'{ns}.Eval.subprocess.Sellar_Problem.local_dv': local_dv,
        }
        exec_eng.load_study_from_input_dict(values_dict)

        exec_eng.execute()

        exp_tv_list = [
            f'Nodes representation for Treeview {ns}',
            '|_ root',
            '\t|_ Eval',
            '\t\t|_ subprocess',
            '\t\t\t|_ Sellar_Problem',
            '\t\t\t|_ Sellar_2',
            '\t\t\t|_ Sellar_1',
        ]
        exp_tv_str = '\n'.join(exp_tv_list)
        exec_eng.display_treeview_nodes(True)
        assert exp_tv_str == exec_eng.display_treeview_nodes(exec_display=True)

        root_outputs = exec_eng.root_process.get_output_data_names()
        assert 'root.Eval.obj_d' in root_outputs
        assert 'root.Eval.y_1_d' in root_outputs
        assert 'root.Eval.y_2_dict' in root_outputs

        # doe_disc = exec_eng.dm.get_disciplines_with_name(f'{ns}.Eval')[0].discipline_wrapp.discipline.sos_wrapp
        doe_disc = exec_eng.dm.get_disciplines_with_name(f'{ns}.Eval')[0]

        doe_disc_samples = doe_disc.get_sosdisc_outputs('samples_inputs_df')
        doe_disc_obj = doe_disc.get_sosdisc_outputs('obj_d')
        doe_disc_y1 = doe_disc.get_sosdisc_outputs('y_1_d')
        doe_disc_y2 = doe_disc.get_sosdisc_outputs('y_2_dict')
        assert len(doe_disc_samples) == 6
        assert len(doe_disc_obj) == 6
        reference_dict_doe_disc_y1 = {
            'scenario_1': 15.10281769103777,
            'scenario_2': 15.000894464416369,
            'scenario_3': 11.278120786397253,
            'scenario_4': 5.18930989931766,
            'scenario_5': 101.52834766740203,
            'reference_scenario': 2.2968901115681137,
        }
        reference_dict_doe_disc_y2 = {
            'scenario_1': 11.033919669251484,
            'scenario_2': 9.200264485832342,
            'scenario_3': 6.186104480478865,
            'scenario_4': 7.644306621670211,
            'scenario_5': 10.67812780071307,
            'reference_scenario': 3.515549442159431,
        }
        for key in doe_disc_y1:
            self.assertAlmostEqual(doe_disc_y1[key], reference_dict_doe_disc_y1[key], delta=2e-6)
        for key in doe_disc_y2:
            self.assertAlmostEqual(doe_disc_y2[key], reference_dict_doe_disc_y2[key], delta=2e-6)

    def test_17_doe_and_eval_execution_lhs_on_1_var_run_time_vs_config_time_sampling(self):
        """
        Check that a DoE setup to sample at run-time does properly fill samples_df at run-time, and not before.
        Then check that,by changing to sampling at configuration-time + changing the design space input of the DoE, a
        resampling effectively takes place at configuration-time.
        """
        lb1 = 0.0
        ub1 = 100.0
        lb2 = -10.0
        ub2 = 10.0
        dspace_dict_x = {
            'variable': ['x'],
            'lower_bnd': [lb1],
            'upper_bnd': [ub1],
        }
        dspace_x = pd.DataFrame(dspace_dict_x)

        exec_eng = ExecutionEngine(self.study_name)
        factory = exec_eng.factory

        proc_name = "test_mono_driver_with_sample_option_sellar"
        doe_eval_builder = factory.get_builder_from_process(repo=self.repo, mod_id=proc_name)

        exec_eng.factory.set_builders_to_coupling_builder(doe_eval_builder)

        exec_eng.configure()
        initial_input = {f'{self.ns}.Eval.with_sample_generator': True}
        exec_eng.load_study_from_input_dict(initial_input)

        # -- set up disciplines in Scenario
        disc_dict = {}
        # DoE inputs
        n_samples = 10
        disc_dict[f'{self.ns}.SampleGenerator.sampling_method'] = self.sampling_method_doe
        disc_dict[f'{self.ns}.SampleGenerator.sampling_generation_mode'] = self.sampling_gen_mode
        disc_dict[f'{self.ns}.SampleGenerator.sampling_algo'] = "PYDOE_LHS"
        disc_dict[f'{self.ns}.SampleGenerator.design_space'] = dspace_x
        disc_dict[f'{self.ns}.SampleGenerator.algo_options'] = {
            'n_samples': n_samples,
            'seed': 1,
        }
        disc_dict[f'{self.ns}.SampleGenerator.eval_inputs'] = self.input_selection_x

        # Eval inputs
        disc_dict[f'{self.ns}.Eval.gather_outputs'] = self.output_selection_obj_y1_y2
        exec_eng.load_study_from_input_dict(disc_dict)

        # Sellar inputs
        local_dv = 10.0
        values_dict = {}
        # array([1.])
        values_dict[f'{self.ns}.Eval.x'] = array([1.0])
        values_dict[f'{self.ns}.Eval.y_1'] = array([1.0])
        values_dict[f'{self.ns}.Eval.y_2'] = array([1.0])
        values_dict[f'{self.ns}.Eval.z'] = array([1.0, 1.0])
        values_dict[f'{self.ns}.Eval.subprocess.Sellar_Problem.local_dv'] = local_dv
        exec_eng.load_study_from_input_dict(values_dict)

        samples_df = exec_eng.dm.get_value(f'{self.ns}.Eval.samples_df')
        # TODO: [wip] deactivate bc x is not in samples_df here and no data integrity check should b done bc at run-time
        # self.assertEqual(samples_df['x'].values.tolist(), [None])

        exec_eng.execute()
        ref_doe_x_unit = [
            0.9538816734003358,
            0.61862602113776724,
            0.1720324493442158,
            0.0417022004702574,
            0.8396767474230671,
            0.7345560727043048,
            0.33023325726318404,
            0.4146755890817113,
            0.2000114374817345,
            0.5092338594768798,
        ]

        ref_doe_x_1 = array(ref_doe_x_unit) * (ub1 - lb1) + lb1
        ref_doe_x_2 = array(ref_doe_x_unit) * (ub2 - lb2) + lb2

        samples_df = exec_eng.dm.get_value(f'{self.ns}.Eval.samples_df').copy()
        for ref, truth in zip(ref_doe_x_1.tolist(), samples_df['x'].values.tolist()):
            self.assertAlmostEqual(ref, float(truth))

        disc_dict[f'{self.ns}.SampleGenerator.sampling_generation_mode'] = ProxySampleGenerator.AT_CONFIGURATION_TIME
        disc_dict[f'{self.ns}.SampleGenerator.overwrite_samples_df'] = True
        dspace_x['lower_bnd'] = lb2
        dspace_x['upper_bnd'] = ub2
        exec_eng.load_study_from_input_dict(disc_dict)

        samples_df = exec_eng.dm.get_value(f'{self.ns}.Eval.samples_df').copy()
        for ref, truth in zip(ref_doe_x_2.tolist(), samples_df['x'].values.tolist()):
            self.assertAlmostEqual(ref, float(truth))

    def test_18_mono_instance_driver_execution_with_cartesian_product_generated_at_run_time(self):
        """
        This test checks the execution of a CartesianProduct at run-time independent of GridSearch execution.
        First it is checked that the sampling is not performed before execution, then the correctness of the sample
        is checked after execution.
        """
        exec_eng = ExecutionEngine(self.study_name)
        factory = exec_eng.factory

        proc_name = "test_mono_driver_with_sample_option_sellar"
        doe_eval_builder = factory.get_builder_from_process(repo=self.repo, mod_id=proc_name)

        exec_eng.factory.set_builders_to_coupling_builder(doe_eval_builder)

        exec_eng.configure()
        values_dict = {f'{self.ns}.Eval.with_sample_generator': True}
        values_dict[f'{self.ns}.SampleGenerator.sampling_method'] = "cartesian_product"
        values_dict[f'{self.ns}.SampleGenerator.sampling_generation_mode'] = "at_run_time"

        values_dict[f'{self.ns}.SampleGenerator.eval_inputs'] = self.input_selection_x_z_cp

        # Eval inputs
        values_dict[f'{self.ns}.Eval.gather_outputs'] = self.output_selection_obj_y1_y2
        exec_eng.load_study_from_input_dict(values_dict)

        # Sellar inputs
        local_dv = 10.0
        values_dict = {}
        # array([1.])
        values_dict[f'{self.ns}.Eval.x'] = array([1.0])
        values_dict[f'{self.ns}.Eval.y_1'] = array([1.0])
        values_dict[f'{self.ns}.Eval.y_2'] = array([1.0])
        values_dict[f'{self.ns}.Eval.z'] = array([1.0, 1.0])
        values_dict[f'{self.ns}.Eval.subprocess.Sellar_Problem.local_dv'] = local_dv
        exec_eng.load_study_from_input_dict(values_dict)
        samples_df = exec_eng.dm.get_value(f'{self.ns}.Eval.samples_df').copy()

        # check that it did not sample at configuration-time
        assert len(samples_df) == 1
        exec_eng.execute()
        # check the sample at run-time is as expected
        ref_x, ref_z = zip(*product(self.x_values_cp, self.z_values_cp))
        samples_df = exec_eng.dm.get_value(f'{self.ns}.Eval.samples_df')

        assert len(samples_df) == len(self.x_values_cp) * len(self.z_values_cp)
        samples_df = exec_eng.dm.get_value(f'{self.ns}.Eval.samples_df').copy()
        for ref_x, truth_x, ref_z, truth_z in zip(
            ref_x,
            samples_df['x'].values.tolist(),
            ref_z,
            samples_df['z'].values.tolist(),
        ):
            self.assertAlmostEqual(ref_x[0], float(truth_x[0]))
            self.assertAlmostEqual(ref_z[0], float(truth_z[0]))
            self.assertAlmostEqual(ref_z[1], float(truth_z[1]))

    def test_19_doe_fullfact_at_configuration_time(self):
        """We test that the number of samples generated by the fullfact algorithm is the theoretical expected number
        Pay attention to the fact that an additional sample (the reference one ) is added
        """
        same_usecase_name = 'DoE+Eval'
        exec_eng = ExecutionEngine(same_usecase_name)
        factory = exec_eng.factory

        proc_name = "test_mono_driver_with_sample_option_sellar"
        doe_eval_builder = factory.get_builder_from_process(repo=self.repo, mod_id=proc_name)

        exec_eng.factory.set_builders_to_coupling_builder(doe_eval_builder)

        exec_eng.configure()

        # -- set up disciplines in Scenario
        disc_dict = {}
        # DoE inputs
        n_samples = 10
        disc_dict[f'{same_usecase_name}.SampleGenerator.sampling_method'] = self.sampling_method_doe
        disc_dict[f'{same_usecase_name}.SampleGenerator.sampling_algo'] = "PYDOE_FULLFACT"
        disc_dict[f'{same_usecase_name}.SampleGenerator.design_space'] = self.dspace_eval
        disc_dict[f'{same_usecase_name}.SampleGenerator.algo_options'] = {
            'n_samples': n_samples,
            'fake_option': 'fake_option',
        }
        disc_dict[f'{same_usecase_name}.Eval.with_sample_generator'] = True
        disc_dict[f'{same_usecase_name}.SampleGenerator.eval_inputs'] = self.input_selection_x_z
        disc_dict[f'{same_usecase_name}.Eval.gather_outputs'] = self.output_selection_obj_y1_y2
        exec_eng.load_study_from_input_dict(disc_dict)

        # Sellar inputs
        local_dv = 10.0
        values_dict = {}
        # array([1.])
        values_dict[f'{same_usecase_name}.Eval.x'] = array([1.0])
        values_dict[f'{same_usecase_name}.Eval.y_1'] = array([1.0])
        values_dict[f'{same_usecase_name}.Eval.y_2'] = array([1.0])
        values_dict[f'{same_usecase_name}.Eval.z'] = array([1.0, 1.0])
        values_dict[f'{same_usecase_name}.Eval.subprocess.Sellar_Problem.local_dv'] = local_dv
        exec_eng.load_study_from_input_dict(values_dict)

        exec_eng.execute()

        exp_tv_list = [
            f'Nodes representation for Treeview {same_usecase_name}',
            f'|_ {same_usecase_name}',
            '\t|_ SampleGenerator',
            '\t|_ Eval',
            '\t\t|_ subprocess',
            '\t\t\t|_ Sellar_Problem',
            '\t\t\t|_ Sellar_2',
            '\t\t\t|_ Sellar_1',
        ]
        exp_tv_str = '\n'.join(exp_tv_list)
        exec_eng.display_treeview_nodes(True)
        assert exp_tv_str == exec_eng.display_treeview_nodes(exec_display=True)
        doe_disc = exec_eng.dm.get_disciplines_with_name(f'{same_usecase_name}.Eval')[0]

        eval_disc_samples = doe_disc.get_sosdisc_outputs('samples_inputs_df')

        dimension = sum(
            len(sublist) if isinstance(sublist, list) else 1 for sublist in list(self.dspace_eval['lower_bnd'].values)
        )

        theoretical_fullfact_levels = int(n_samples ** (1.0 / dimension))

        theoretical_fullfact_samples = theoretical_fullfact_levels ** dimension
        assert len(eval_disc_samples) == theoretical_fullfact_samples + 1

    def test_20_doe_eval_output_conversion(self):
        """Here we test a DoEEval process on a single sub-discipline so that there is no ProxyCoupling built in node."""
        dspace_dict = {
            'variable': ['Disc1.a'],
            'lower_bnd': [0.0],
            'upper_bnd': [100.0],
        }
        dspace = pd.DataFrame(dspace_dict)

        exec_eng = ExecutionEngine(self.study_name)
        factory = exec_eng.factory
        proc_name = "test_mono_driver_sample_generator_simple"
        doe_eval_builder = factory.get_builder_from_process(repo=self.repo, mod_id=proc_name)

        exec_eng.factory.set_builders_to_coupling_builder(doe_eval_builder)

        exec_eng.configure()
        initial_input = {f'{self.study_name}.Eval.with_sample_generator': True}
        exec_eng.load_study_from_input_dict(initial_input)

        exp_tv_list = [
            f'Nodes representation for Treeview {self.ns}',
            '|_ doe',
            '\t|_ SampleGenerator',
            '\t|_ Eval',
            '\t\t|_ Disc1',
        ]
        exp_tv_str = '\n'.join(exp_tv_list)
        exec_eng.display_treeview_nodes(True)
        assert exp_tv_str == exec_eng.display_treeview_nodes(exec_display=True)

        assert not exec_eng.root_process.proxy_disciplines[1].proxy_disciplines[0].is_sos_coupling

        # -- set up disciplines
        private_values = {
            self.study_name + '.Eval.x': 10.0,
            self.study_name + '.Eval.Disc1.a': 5.0,
            self.study_name + '.Eval.Disc1.b': 25431.0,
            self.study_name + '.Eval.y': 4.0,
        }
        exec_eng.load_study_from_input_dict(private_values)
        input_selection_a = {'selected_input': [False, True, False], 'full_name': ['x', 'Disc1.a', 'Disc1.b']}
        input_selection_a = pd.DataFrame(input_selection_a)

        output_selection_ind = {'selected_output': [False, True], 'full_name': ['y', 'Disc1.indicator']}
        output_selection_ind = pd.DataFrame(output_selection_ind)

        disc_dict = {
            f'{self.ns}.SampleGenerator.sampling_method': self.sampling_method_doe,
            f'{self.ns}.SampleGenerator.sampling_generation_mode': self.sampling_gen_mode,
            f'{self.ns}.SampleGenerator.sampling_algo': "PYDOE_LHS",
            f'{self.ns}.SampleGenerator.eval_inputs': input_selection_a,
            f'{self.ns}.Eval.gather_outputs': output_selection_ind,
        }

        exec_eng.load_study_from_input_dict(disc_dict)
        disc_dict = {
            'doe.SampleGenerator.algo_options': {'n_samples': 10, 'face': 'faced'},
            'doe.SampleGenerator.design_space': dspace,
        }

        exec_eng.load_study_from_input_dict(disc_dict)
        exec_eng.execute()

        eval_disc = exec_eng.dm.get_disciplines_with_name('doe.Eval')[0]

        # check samples_df conversion into float
        samples_df = eval_disc.get_sosdisc_inputs('samples_df')
        assert isinstance(samples_df['Disc1.a'][0], float)

    def test_21_doe_fullfact_at_configuration_time_double_execution_of_upper_mda(self):
        """
        With same process as test 19 we test that the upper mda does not perform double execution due to self-coupling
        of the driver discipline.
        """
        same_usecase_name = 'DoE+Eval'
        exec_eng = ExecutionEngine(same_usecase_name)
        factory = exec_eng.factory

        proc_name = "test_mono_driver_with_sample_option_sellar"
        doe_eval_builder = factory.get_builder_from_process(repo=self.repo, mod_id=proc_name)

        exec_eng.factory.set_builders_to_coupling_builder(doe_eval_builder)

        exec_eng.configure()

        # -- set up disciplines in Scenario
        disc_dict = {}
        # DoE inputs
        n_samples = 10
        disc_dict[f'{same_usecase_name}.SampleGenerator.sampling_method'] = self.sampling_method_doe
        disc_dict[f'{same_usecase_name}.SampleGenerator.sampling_algo'] = "PYDOE_FULLFACT"
        disc_dict[f'{same_usecase_name}.SampleGenerator.design_space'] = self.dspace_eval
        disc_dict[f'{same_usecase_name}.SampleGenerator.algo_options'] = {
            'n_samples': n_samples,
        }
        disc_dict[f'{same_usecase_name}.Eval.with_sample_generator'] = True
        disc_dict[f'{same_usecase_name}.SampleGenerator.eval_inputs'] = self.input_selection_x_z
        disc_dict[f'{same_usecase_name}.Eval.gather_outputs'] = self.output_selection_obj_y1_y2
        exec_eng.load_study_from_input_dict(disc_dict)

        # Sellar inputs
        local_dv = 10.0
        values_dict = {}
        # values_dict[f'{same_usecase_name}.max_mda_iter'] = 1
        values_dict[f'{same_usecase_name}.inner_mda_name'] = "MDAGaussSeidel"
        values_dict[f'{same_usecase_name}.Eval.x'] = array([1.0])
        values_dict[f'{same_usecase_name}.Eval.y_1'] = array([1.0])
        values_dict[f'{same_usecase_name}.Eval.y_2'] = array([1.0])
        values_dict[f'{same_usecase_name}.Eval.z'] = array([1.0, 1.0])
        values_dict[f'{same_usecase_name}.Eval.subprocess.Sellar_Problem.local_dv'] = local_dv
        exec_eng.load_study_from_input_dict(values_dict)

        exec_eng.execute()

        exp_tv_list = [
            f'Nodes representation for Treeview {same_usecase_name}',
            f'|_ {same_usecase_name}',
            '\t|_ SampleGenerator',
            '\t|_ Eval',
            '\t\t|_ subprocess',
            '\t\t\t|_ Sellar_Problem',
            '\t\t\t|_ Sellar_2',
            '\t\t\t|_ Sellar_1',
        ]
        exp_tv_str = '\n'.join(exp_tv_list)
        exec_eng.display_treeview_nodes(True)
        assert exp_tv_str == exec_eng.display_treeview_nodes(exec_display=True)
        root_mda = exec_eng.dm.get_disciplines_with_name(f'{same_usecase_name}')[0].discipline_wrapp.discipline
        self.assertEqual(0, len(root_mda.residuals_history))

if __name__ == '__main__':
    cls = TestSoSDOEScenario()
    cls.setUp()
    cls.test_3_separated_doe_and_eval_execution_lhs_on_1_var()
>>>>>>> b07fa522
<|MERGE_RESOLUTION|>--- conflicted
+++ resolved
@@ -1,3869 +1,1935 @@
-<<<<<<< HEAD
-'''
-Copyright 2022 Airbus SAS
-Modifications on 2023/04/04-2025/02/14 Copyright 2025 Capgemini
-
-Licensed under the Apache License, Version 2.0 (the "License");
-you may not use this file except in compliance with the License.
-You may obtain a copy of the License at
-
-    http://www.apache.org/licenses/LICENSE-2.0
-
-Unless required by applicable law or agreed to in writing, software
-distributed under the License is distributed on an "AS IS" BASIS,
-WITHOUT WARRANTIES OR CONDITIONS OF ANY KIND, either express or implied.
-See the License for the specific language governing permissions and
-limitations under the License.
-'''
-
-from __future__ import annotations
-
-import logging
-import math
-import unittest
-from itertools import product
-from logging import Handler
-
-import pandas as pd
-from numpy import array
-from pandas._testing import assert_frame_equal
-
-from sostrades_core.execution_engine.execution_engine import ExecutionEngine
-from sostrades_core.execution_engine.proxy_sample_generator import ProxySampleGenerator
-from sostrades_core.execution_engine.sample_generators.doe_sample_generator import (
-    DoeSampleGenerator,
-)
-
-"""
-mode: python; py-indent-offset: 4; tab-width: 4; coding: utf-8
-unit test for doe scenario
-"""
-
-
-class UnitTestHandler(Handler):
-    """Logging handler for UnitTest"""
-
-    def __init__(self):
-        Handler.__init__(self)
-        self.msg_list = []
-
-    def emit(self, record):
-        self.msg_list.append(record.msg)
-
-
-class TestSoSDOEScenario(unittest.TestCase):
-    def setUp(self):
-        self.sampling_method_doe = 'doe_algo'
-        self.sampling_method_cp = 'cartesian_product'
-        self.sampling_gen_mode = ProxySampleGenerator.AT_RUN_TIME
-        self.study_name = 'doe'
-        self.ns = f'{self.study_name}'
-        self.sc_name = "SellarDoeScenario"
-        self.c_name = "SellarCoupling"
-        dspace_dict = {
-            'variable': ['x', 'z', 'y_1', 'y_2'],
-            'value': [[1.0], [5.0, 2.0], [1.0], [1.0]],
-            'lower_bnd': [[0.0], [-10.0, 0.0], [-100.0], [-100.0]],
-            'upper_bnd': [[10.0], [10.0, 10.0], [100.0], [100.0]],
-            'enable_variable': [True, True, True, True],
-            'activated_elem': [[True], [True, True], [True], [True]],
-        }
-
-        dspace_dict_optim = {
-            'variable': ['x', 'z', 'y_1', 'y_2'],
-            'value': [[1.0], [5.0, 2.0], [1.0], [1.0]],
-            'lower_bnd': [[0.0], [-10.0, 0.0], [-100.0], [-100.0]],
-            'upper_bnd': [[10.0], [10.0, 10.0], [100.0], [100.0]],
-            'enable_variable': [True, True, True, True],
-            'activated_elem': [[True], [True, True], [True], [True]],
-        }
-
-        dspace_dict_eval = {
-            'variable': ['x', 'z'],
-            'lower_bnd': [[0.0], [-10.0, 0.0]],
-            'upper_bnd': [[10.0], [10.0, 10.0]],
-            #            'variable_type': ['array', 'array']
-        }
-
-        self.dspace = pd.DataFrame(dspace_dict)
-        self.dspace_eval = pd.DataFrame(dspace_dict_eval)
-        self.dspace_optim = pd.DataFrame(dspace_dict_optim)
-
-        input_selection_local_dv_x = {
-            'selected_input': [True, True, False, False, False],
-            'full_name': ['subprocess.Sellar_Problem.local_dv', 'x', 'y_1', 'y_2', 'z'],
-        }
-        self.input_selection_local_dv_x = pd.DataFrame(input_selection_local_dv_x)
-
-        input_selection_x_z = {
-            'selected_input': [False, True, False, False, True],
-            'full_name': ['subprocess.Sellar_Problem.local_dv', 'x', 'y_1', 'y_2', 'z'],
-        }
-        self.input_selection_x_z = pd.DataFrame(input_selection_x_z)
-
-        # inputs for cp at run-time
-        self.x_values_cp = [array([1.0]), array([2.0])]
-        self.z_values_cp = [array([3.0, 3.0]), array([4.0, 4.0]), array([5.0, 5.0])]
-        input_selection_x_z_cp = input_selection_x_z.copy()
-        input_selection_x_z_cp['list_of_values'] = [[], self.x_values_cp, [], [], self.z_values_cp]
-        self.input_selection_x_z_cp = pd.DataFrame(input_selection_x_z_cp)
-
-        input_selection_x = {
-            'selected_input': [False, True, False, False, False],
-            'full_name': ['subprocess.Sellar_Problem.local_dv', 'x', 'y_1', 'y_2', 'z'],
-        }
-        self.input_selection_x = pd.DataFrame(input_selection_x)
-
-        input_selection_local_dv = {
-            'selected_input': [True, False, False, False, False],
-            'full_name': ['subprocess.Sellar_Problem.local_dv', 'x', 'y_1', 'y_2', 'z'],
-        }
-        self.input_selection_local_dv = pd.DataFrame(input_selection_local_dv)
-
-        output_selection_obj = {
-            'selected_output': [False, False, True, False, False],
-            'full_name': ['c_1', 'c_2', 'obj', 'y_1', 'y_2'],
-        }
-        self.output_selection_obj = pd.DataFrame(output_selection_obj)
-
-        output_selection_obj_y1_y2 = {
-            'selected_output': [False, False, True, True, True],
-            'full_name': ['c_1', 'c_2', 'obj', 'y_1', 'y_2'],
-            'output_name': [None] * 5,
-        }
-        self.output_selection_obj_y1_y2 = pd.DataFrame(output_selection_obj_y1_y2)
-
-        output_selection_obj_y1_y2_with_out_name = {
-            'selected_output': [False, False, True, True, True],
-            'full_name': ['c_1', 'c_2', 'obj', 'y_1', 'y_2'],
-            'output_name': ['c_1', 'c_2', 'obj_d', 'y_1_d', None],
-        }
-        self.output_selection_obj_y1_y2_with_out_name = pd.DataFrame(output_selection_obj_y1_y2_with_out_name)
-
-        self.repo = 'sostrades_core.sos_processes.test.tests_driver_eval.mono'
-
-    def test_1_doe_eval_execution_fullfact(self):
-        """
-        We test that the number of samples generated by the fullfact algorithm is the theoretical expected number
-        Pay attention to the fact that an additional sample (the reference one ) is added
-        """
-        exec_eng = ExecutionEngine(self.study_name)
-        factory = exec_eng.factory
-
-        proc_name = "test_mono_driver_with_sample_option_sellar"
-        doe_eval_builder = factory.get_builder_from_process(repo=self.repo, mod_id=proc_name)
-
-        exec_eng.factory.set_builders_to_coupling_builder(doe_eval_builder)
-
-        exec_eng.configure()
-        initial_input = {f'{self.ns}.Eval.with_sample_generator': True}
-        exec_eng.load_study_from_input_dict(initial_input)
-
-        # -- set up disciplines in Scenario
-        disc_dict = {}
-        # DoE inputs
-        n_samples = 10
-        disc_dict[f'{self.ns}.SampleGenerator.sampling_method'] = self.sampling_method_doe
-        disc_dict[f'{self.ns}.SampleGenerator.sampling_generation_mode'] = self.sampling_gen_mode
-        disc_dict[f'{self.ns}.SampleGenerator.sampling_algo'] = "PYDOE_FULLFACT"
-        disc_dict[f'{self.ns}.SampleGenerator.design_space'] = self.dspace_eval
-        disc_dict[f'{self.ns}.SampleGenerator.algo_options'] = {'n_samples': n_samples}
-        disc_dict[f'{self.ns}.SampleGenerator.eval_inputs'] = self.input_selection_x_z.copy()
-
-        # Eval inputs
-        disc_dict[f'{self.ns}.Eval.gather_outputs'] = self.output_selection_obj_y1_y2.copy()
-        exec_eng.load_study_from_input_dict(disc_dict)
-
-        # Sellar inputs
-        local_dv = 10.0
-        values_dict = {}
-        # array([1.])
-        values_dict[f'{self.ns}.Eval.x'] = array([1.0])
-        values_dict[f'{self.ns}.Eval.y_1'] = array([1.0])
-        values_dict[f'{self.ns}.Eval.y_2'] = array([1.0])
-        values_dict[f'{self.ns}.Eval.z'] = array([1.0, 1.0])
-        values_dict[f'{self.ns}.Eval.subprocess.Sellar_Problem.local_dv'] = local_dv
-        exec_eng.load_study_from_input_dict(values_dict)
-
-        exec_eng.execute()
-
-        exp_tv_list = [
-            f'Nodes representation for Treeview {self.ns}',
-            '|_ doe',
-            '\t|_ SampleGenerator',
-            '\t|_ Eval',
-            '\t\t|_ subprocess',
-            '\t\t\t|_ Sellar_Problem',
-            '\t\t\t|_ Sellar_2',
-            '\t\t\t|_ Sellar_1',
-        ]
-        exp_tv_str = '\n'.join(exp_tv_list)
-        exec_eng.display_treeview_nodes(True)
-        assert exp_tv_str == exec_eng.display_treeview_nodes(exec_display=True)
-        doe_disc = exec_eng.dm.get_disciplines_with_name(
-            'doe.Eval')[0].discipline_wrapp.discipline.sos_wrapp
-
-        doe_disc_samples = doe_disc.get_sosdisc_outputs('samples_inputs_df')
-
-        dimension = sum(
-            len(sublist) if isinstance(sublist, list) else 1 for sublist in list(self.dspace_eval['lower_bnd'].values)
-        )
-
-        theoretical_fullfact_levels = int(n_samples ** (1.0 / dimension))
-
-        theoretical_fullfact_samples = theoretical_fullfact_levels ** dimension
-        assert len(doe_disc_samples) == theoretical_fullfact_samples + 1
-
-    def test_2_Eval_User_Defined_samples_alpha(self):
-        """
-        This test checks that the custom samples applied to an Eval driver delivers expected outputs
-        It is a non regression test
-        """
-        study_name = 'root'
-        ns = study_name
-
-        exec_eng = ExecutionEngine(study_name)
-        factory = exec_eng.factory
-        proc_name = "test_mono_driver_sellar"
-        eval_builder = factory.get_builder_from_process(repo=self.repo, mod_id=proc_name)
-
-        exec_eng.factory.set_builders_to_coupling_builder(eval_builder)
-
-        exec_eng.configure()
-        builder_mode_input = {}
-        exec_eng.load_study_from_input_dict(builder_mode_input)
-
-        # -- set up disciplines in Scenario
-        disc_dict = {f'{ns}.Eval.gather_outputs': self.output_selection_obj_y1_y2}
-        # Samples
-        x_values = [
-            array([9.379763880395856]),
-            array([8.88644794300546]),
-            array([3.7137135749628882]),
-            array([0.0417022004702574]),
-            array([6.954954792150857]),
-        ]
-        z_values = [
-            array([1.515949043849158, 5.6317362409322165]),
-            array([-1.1962705421254114, 6.523436208612142]),
-            array([-1.9947578026244557, 4.822570933860785]),
-            array([1.7490668861813, 3.617234050834533]),
-            array([-9.316161097119341, 9.918161285133076]),
-        ]
-
-        samples_dict = {
-            ProxySampleGenerator.SELECTED_SCENARIO: [True] * 5,
-            ProxySampleGenerator.SCENARIO_NAME: [f'scenario_{i}' for i in range(1, 6)],
-            'x': x_values,
-            'z': z_values,
-        }
-        # samples_dict = {'z': z_values, 'x': x_values,
-        #                 'wrong_values': wrong_values}
-        samples_df = pd.DataFrame(samples_dict)
-        disc_dict[f'{ns}.Eval.samples_df'] = samples_df
-
-        exec_eng.load_study_from_input_dict(disc_dict)
-
-        # Sellar inputs
-        local_dv = 10.0
-        values_dict = {
-            f'{ns}.Eval.x': array([1.0]),
-            f'{ns}.Eval.y_1': array([1.0]),
-            f'{ns}.Eval.y_2': array([1.0]),
-            f'{ns}.Eval.z': array([1.0, 1.0]),
-            f'{ns}.Eval.subprocess.Sellar_Problem.local_dv': local_dv,
-        }
-        exec_eng.load_study_from_input_dict(values_dict)
-
-        exec_eng.execute()
-
-        exp_tv_list = [
-            f'Nodes representation for Treeview {ns}',
-            '|_ root',
-            '\t|_ Eval',
-            '\t\t|_ subprocess',
-            '\t\t\t|_ Sellar_Problem',
-            '\t\t\t|_ Sellar_2',
-            '\t\t\t|_ Sellar_1',
-        ]
-        exp_tv_str = '\n'.join(exp_tv_list)
-        exec_eng.display_treeview_nodes(True)
-        assert exp_tv_str == exec_eng.display_treeview_nodes(exec_display=True)
-
-        root_outputs = exec_eng.root_process.get_output_data_names()
-        assert 'root.Eval.obj_dict' in root_outputs
-        assert 'root.Eval.y_1_dict' in root_outputs
-        assert 'root.Eval.y_2_dict' in root_outputs
-
-        # doe_disc = exec_eng.dm.get_disciplines_with_name(f'{ns}.Eval')[0].discipline_wrapp.discipline.sos_wrapp
-        doe_disc = exec_eng.dm.get_disciplines_with_name(f'{ns}.Eval')[0]
-
-        doe_disc_samples = doe_disc.get_sosdisc_outputs('samples_inputs_df')
-        doe_disc_obj = doe_disc.get_sosdisc_outputs('obj_dict')
-        doe_disc_y1 = doe_disc.get_sosdisc_outputs('y_1_dict')
-        doe_disc_y2 = doe_disc.get_sosdisc_outputs('y_2_dict')
-        assert len(doe_disc_samples) == 6
-        assert len(doe_disc_obj) == 6
-        reference_dict_doe_disc_y1 = {
-            'scenario_1': array([15.10281769103777]),
-            'scenario_2': array([15.000894464416369]),
-            'scenario_3': array([11.278120786397253]),
-            'scenario_4': array([5.18930989931766]),
-            'scenario_5': array([101.52834766740203]),
-            'reference_scenario': array([2.2968901115681137]),
-        }
-        reference_dict_doe_disc_y2 = {
-            'scenario_1': array([
-                11.033919669251484,
-            ]),
-            'scenario_2': array([9.200264485832342]),
-            'scenario_3': array([6.186104480478865]),
-            'scenario_4': array([7.644306621670211]),
-            'scenario_5': array([10.67812780071307]),
-            'reference_scenario': array([3.515549442159431]),
-        }
-        for key in doe_disc_y1:
-            self.assertAlmostEqual(doe_disc_y1[key][0], reference_dict_doe_disc_y1[key][0], delta=2e-6)
-        for key in doe_disc_y2:
-            self.assertAlmostEqual(doe_disc_y2[key][0], reference_dict_doe_disc_y2[key][0], delta=2e-6)
-
-    def test_3_separated_doe_and_eval_execution_lhs_on_1_var(self):
-        """Tests separated doe and eval execution"""
-        dspace_dict_x = {
-            'variable': ['x'],
-            'lower_bnd': [0.0],
-            'upper_bnd': [10.0],
-        }
-        dspace_x = pd.DataFrame(dspace_dict_x)
-
-        exec_eng = ExecutionEngine(self.study_name)
-        factory = exec_eng.factory
-
-        proc_name = "test_mono_driver_with_sample_option_sellar"
-        doe_eval_builder = factory.get_builder_from_process(repo=self.repo, mod_id=proc_name)
-
-        exec_eng.factory.set_builders_to_coupling_builder(doe_eval_builder)
-
-        exec_eng.configure()
-        initial_input = {f'{self.ns}.Eval.with_sample_generator': True}
-        exec_eng.load_study_from_input_dict(initial_input)
-
-        # -- set up disciplines in Scenario
-        disc_dict = {}
-        # DoE inputs
-        n_samples = 10
-        disc_dict[f'{self.ns}.SampleGenerator.sampling_method'] = self.sampling_method_doe
-        disc_dict[f'{self.ns}.SampleGenerator.sampling_generation_mode'] = self.sampling_gen_mode
-        disc_dict[f'{self.ns}.SampleGenerator.sampling_algo'] = "PYDOE_LHS"
-        disc_dict[f'{self.ns}.SampleGenerator.design_space'] = dspace_x
-        disc_dict[f'{self.ns}.SampleGenerator.algo_options'] = {
-            'n_samples': n_samples,
-            'seed': 1,
-        }
-        disc_dict[f'{self.ns}.SampleGenerator.eval_inputs'] = self.input_selection_x
-
-        # Eval inputs
-        disc_dict[f'{self.ns}.Eval.gather_outputs'] = self.output_selection_obj_y1_y2
-        exec_eng.load_study_from_input_dict(disc_dict)
-
-        # Sellar inputs
-        local_dv = 10.0
-        values_dict = {}
-        # array([1.])
-        values_dict[f'{self.ns}.Eval.x'] = array([1.0])
-        values_dict[f'{self.ns}.Eval.y_1'] = array([1.0])
-        values_dict[f'{self.ns}.Eval.y_2'] = array([1.0])
-        values_dict[f'{self.ns}.Eval.z'] = array([1.0, 1.0])
-        values_dict[f'{self.ns}.Eval.subprocess.Sellar_Problem.local_dv'] = local_dv
-        exec_eng.load_study_from_input_dict(values_dict)
-
-        exec_eng.execute()
-
-        exp_tv_list = [
-            f'Nodes representation for Treeview {self.ns}',
-            '|_ doe',
-            '\t|_ SampleGenerator',
-            '\t|_ Eval',
-            '\t\t|_ subprocess',
-            '\t\t\t|_ Sellar_Problem',
-            '\t\t\t|_ Sellar_2',
-            '\t\t\t|_ Sellar_1',
-        ]
-        exp_tv_str = '\n'.join(exp_tv_list)
-        exec_eng.display_treeview_nodes(True)
-        assert exp_tv_str == exec_eng.display_treeview_nodes(exec_display=True)
-        eval_disc = exec_eng.dm.get_disciplines_with_name(
-            'doe.Eval')[0].discipline_wrapp.discipline.sos_wrapp
-
-        eval_disc_samples = eval_disc.get_sosdisc_outputs('samples_inputs_df')
-        eval_disc_obj = eval_disc.get_sosdisc_outputs('obj_dict')
-        eval_disc_y1 = eval_disc.get_sosdisc_outputs('y_1_dict')
-        eval_disc_y2 = eval_disc.get_sosdisc_outputs('y_2_dict')
-        assert len(eval_disc_samples) == n_samples + 1
-        assert len(eval_disc_obj) == n_samples + 1
-        reference_dict_eval_disc_y1 = {
-            'scenario_1': array([10.491018977258355]),
-            'scenario_2': array([7.24782387574203]),
-            'scenario_3': array([2.975340931836132]),
-            'scenario_4': array([1.7522750305335788]),
-            'scenario_5': array([9.384097147979022]),
-            'scenario_6': array([8.367043113388867]),
-            'scenario_7': array([4.479056659260385]),
-            'scenario_8': array([5.286890682142451]),
-            'scenario_9': array([3.2401082970583297]),
-            'scenario_10': array([6.194560558626323]),
-            'reference_scenario': array([2.2968901115681137]),
-        }
-        reference_dict_eval_disc_y2 = {
-            'scenario_1': array([5.238984250850621]),
-            'scenario_2': array([4.692178277109826]),
-            'scenario_3': array([3.724917659436569]),
-            'scenario_4': array([3.3237352569655227]),
-            'scenario_5': array([5.063347376315495]),
-            'scenario_6': array([4.892584158393472]),
-            'scenario_7': array([4.116378193816121]),
-            'scenario_8': array([4.299323961981532]),
-            'scenario_9': array([3.8000300822648296]),
-            'scenario_10': array([4.488887413810902]),
-            'reference_scenario': array([3.515549442159431]),
-        }
-        for key in eval_disc_y1:
-            self.assertAlmostEqual(eval_disc_y1[key][0], reference_dict_eval_disc_y1[key][0], delta=1e-6)
-        for key in eval_disc_y2:
-            self.assertAlmostEqual(eval_disc_y2[key][0], reference_dict_eval_disc_y2[key][0], delta=1e-6)
-
-        # we check that at the end of the run the dm contains the reference (or
-        # initial ) point
-        assert exec_eng.dm.get_value('doe.Eval.x') == array([1.0])
-
-    def test_4_doe_eval_options_and_design_space_after_reconfiguration(self):
-        """
-        Different configurations of doe eval are tested here The aim is to assert that doe_eval configuration
-        runs as intended Different inputs are modified (algo_name, design_space,...) and we check that the dm
-        contains the expected values afterward
-        """
-        dspace_dict_x_eval = {'variable': ['x'], 'lower_bnd': [[5.0]], 'upper_bnd': [[11.0]]}
-        dspace_x_eval = pd.DataFrame(dspace_dict_x_eval)
-
-        dspace_dict_x_z = {
-            'variable': ['x', 'z'],
-            'lower_bnd': [[0.0], [0.0, 0.0]],
-            'upper_bnd': [[10.0], [10.0, 10.0]],
-        }
-        dspace_x_z = pd.DataFrame(dspace_dict_x_z)
-
-        dspace_dict_eval = {
-            'variable': ['x', 'z'],
-            'lower_bnd': [[0.0], [-10.0, 0.0]],
-            'upper_bnd': [[10.0], [10.0, 10.0]],
-        }
-        dspace_eval = pd.DataFrame(dspace_dict_eval)
-
-        exec_eng = ExecutionEngine(self.study_name)
-        factory = exec_eng.factory
-
-        proc_name = "test_mono_driver_with_sample_option_sellar"
-        doe_eval_builder = factory.get_builder_from_process(repo=self.repo, mod_id=proc_name)
-
-        exec_eng.factory.set_builders_to_coupling_builder(doe_eval_builder)
-
-        exec_eng.configure()
-        initial_input = {f'{self.ns}.Eval.with_sample_generator': True}
-        exec_eng.load_study_from_input_dict(initial_input)
-
-        exp_tv_list = [
-            f'Nodes representation for Treeview {self.ns}',
-            '|_ doe',
-            '\t|_ SampleGenerator',
-            '\t|_ Eval',
-            '\t\t|_ subprocess',
-            '\t\t\t|_ Sellar_Problem',
-            '\t\t\t|_ Sellar_2',
-            '\t\t\t|_ Sellar_1',
-        ]
-        exp_tv_str = '\n'.join(exp_tv_list)
-        exec_eng.display_treeview_nodes(True)
-        assert exp_tv_str == exec_eng.display_treeview_nodes(exec_display=True)
-
-        # Sellar inputs
-        local_dv = 10.0
-        values_dict = {}
-        # array([1.])
-        values_dict[f'{self.ns}.Eval.x'] = array([1.0])
-        values_dict[f'{self.ns}.Eval.y_1'] = array([1.0])
-        values_dict[f'{self.ns}.Eval.y_2'] = array([1.0])
-        values_dict[f'{self.ns}.Eval.z'] = array([1.0, 1.0])
-        values_dict[f'{self.ns}.Eval.subprocess.Sellar_Problem.local_dv'] = local_dv
-        exec_eng.load_study_from_input_dict(values_dict)
-
-        # DoE + Eval inputs
-        algo_name = "PYDOE_LHS"
-        disc_dict = {}
-        disc_dict[f'{self.ns}.SampleGenerator.sampling_method'] = self.sampling_method_doe
-        disc_dict[f'{self.ns}.SampleGenerator.sampling_generation_mode'] = self.sampling_gen_mode
-
-        disc_dict[f'{self.ns}.SampleGenerator.sampling_algo'] = algo_name
-        disc_dict[f'{self.ns}.SampleGenerator.eval_inputs'] = self.input_selection_x
-        disc_dict[f'{self.ns}.Eval.gather_outputs'] = self.output_selection_obj
-        exec_eng.load_study_from_input_dict(disc_dict)
-
-        default_algo_options_lhs, algo_options_descr_dict = DoeSampleGenerator().get_options_and_default_values(
-            algo_name
-        )
-
-        self.assertDictEqual(exec_eng.dm.get_value('doe.SampleGenerator.algo_options'), default_algo_options_lhs)
-        # WARNING: default design space with array is built with 2-elements arrays : [0., 0.]
-        # but dspace_x contains 1-element arrays
-        #         assert_frame_equal(exec_eng.dm.get_value('doe.DoEEval.design_space').reset_index(drop=True),
-        # dspace_x.reset_index(drop=True), check_dtype=False)
-
-        # trigger a reconfiguration after options and design space changes
-        n_samples = 10
-        disc_dict = {
-            'doe.SampleGenerator.algo_options': {'n_samples': n_samples},
-            'doe.SampleGenerator.design_space': dspace_x_eval,
-        }
-        exec_eng.load_study_from_input_dict(disc_dict)
-        assert exec_eng.dm.get_value('doe.SampleGenerator.algo_options')['n_samples'] == n_samples
-        assert_frame_equal(
-            exec_eng.dm.get_value('doe.SampleGenerator.design_space').reset_index(drop=True)[dspace_x_eval.columns],
-            dspace_x_eval.reset_index(drop=True),
-            check_dtype=False,
-        )
-
-        # trigger a reconfiguration after algo name change
-        algo_name = "PYDOE_FULLFACT"
-        disc_dict = {'doe.SampleGenerator.sampling_algo': algo_name}
-        exec_eng.load_study_from_input_dict(disc_dict)
-        default_algo_options_fullfact, algo_options_descr_dict = DoeSampleGenerator().get_options_and_default_values(
-            algo_name
-        )
-        assert exec_eng.dm.get_value('doe.SampleGenerator.algo_options')['n_samples'] == n_samples
-        # Check options not previously defined (As n_samples had been defined, the new algo options will be constituted
-        # of the new default algo options that depend on the algo name and the
-        # already defined n_samples)
-        for option in default_algo_options_fullfact:
-            if option != 'n_samples':
-                assert (
-                    exec_eng.dm.get_value('doe.SampleGenerator.algo_options')[option]
-                    == default_algo_options_fullfact[option]
-                )
-        assert_frame_equal(
-            exec_eng.dm.get_value('doe.SampleGenerator.design_space').reset_index(drop=True)[dspace_x_eval.columns],
-            dspace_x_eval.reset_index(drop=True),
-            check_dtype=False,
-        )
-
-        # trigger a reconfiguration after eval_inputs and gather_outputs changes
-        disc_dict = {
-            f'{self.ns}.Eval.gather_outputs': self.output_selection_obj_y1_y2,
-            f'{self.ns}.SampleGenerator.eval_inputs': self.input_selection_x_z,
-        }
-        exec_eng.load_study_from_input_dict(disc_dict)
-        assert exec_eng.dm.get_value('doe.Eval.gather_outputs').equals(self.output_selection_obj_y1_y2)
-        df1 = self.input_selection_x_z
-        df2 = exec_eng.dm.get_value('doe.SampleGenerator.eval_inputs')
-        df_all = df1.merge(df2, on=['selected_input', 'full_name'], how='left', indicator=True)
-        assert df_all[['selected_input', 'full_name']].equals(self.input_selection_x_z)
-        dspace_x_z_res = dspace_x_z.reset_index(drop=True)
-        assert (
-            exec_eng.dm.get_value('doe.SampleGenerator.design_space')
-            .reset_index(drop=True)['variable']
-            .equals(dspace_x_z_res['variable'])
-        )  # pylint: disable=unsubscriptable-object
-        assert exec_eng.dm.get_value('doe.SampleGenerator.algo_options')['n_samples'] == n_samples
-        for option in default_algo_options_fullfact:
-            if option != 'n_samples':
-                assert (
-                    exec_eng.dm.get_value('doe.SampleGenerator.algo_options')[option]
-                    == default_algo_options_fullfact[option]
-                )
-
-        disc_dict = {
-            f'{self.ns}.SampleGenerator.algo_options': {'n_samples': n_samples},
-            f'{self.ns}.Eval.gather_outputs': self.output_selection_obj_y1_y2,
-            f'{self.ns}.SampleGenerator.design_space': dspace_eval,
-        }
-
-        exec_eng.load_study_from_input_dict(disc_dict)
-        algo_full_options = default_algo_options_fullfact
-        algo_full_options.update({'n_samples': n_samples})
-
-        self.assertDictEqual(exec_eng.dm.get_value('doe.SampleGenerator.algo_options'), algo_full_options)
-        assert_frame_equal(
-            exec_eng.dm.get_value('doe.SampleGenerator.design_space').reset_index(drop=True)[dspace_eval.columns],
-            dspace_eval.reset_index(drop=True),
-            check_dtype=False,
-        )
-
-    def test_5_Eval_User_defined_samples_reconfiguration(self):
-        """
-        Different configurations of user-defined samples are tested here
-        The aim is to assert that eval configuration runs as intended
-        Different inputs are modified and we check that the dm contains the expected values afterward
-        At the end of the test we check that the generated samples are the ones expected and that
-        the dm contains initial values after doe_eval run
-        """
-        exec_eng = ExecutionEngine(self.study_name)
-        factory = exec_eng.factory
-
-        proc_name = "test_mono_driver_sellar"
-        eval_builder = factory.get_builder_from_process(repo=self.repo, mod_id=proc_name)
-
-        exec_eng.factory.set_builders_to_coupling_builder(eval_builder)
-
-        exec_eng.configure()
-        builder_mode_input = {
-            f'{self.ns}.Eval.with_sample_generator': True,
-            f'{self.ns}.SampleGenerator.sampling_method': 'simple',
-        }
-        exec_eng.load_study_from_input_dict(builder_mode_input)
-
-        exp_tv_list = [
-            f'Nodes representation for Treeview {self.ns}',
-            '|_ doe',
-            '\t|_ SampleGenerator',
-            '\t|_ Eval',
-            '\t\t|_ subprocess',
-            '\t\t\t|_ Sellar_Problem',
-            '\t\t\t|_ Sellar_2',
-            '\t\t\t|_ Sellar_1',
-        ]
-        exp_tv_str = '\n'.join(exp_tv_list)
-        exec_eng.display_treeview_nodes(True)
-        assert exp_tv_str == exec_eng.display_treeview_nodes(exec_display=True)
-
-        # -- set up disciplines in Scenario
-        disc_dict = {
-            f'{self.ns}.SampleGenerator.eval_inputs': self.input_selection_x,
-            f'{self.ns}.Eval.gather_outputs': self.output_selection_obj,
-        }
-        # DoE inputs
-        exec_eng.load_study_from_input_dict(disc_dict)
-        self.assertListEqual(
-            exec_eng.dm.get_value('doe.Eval.samples_df').columns.tolist(),
-            [ProxySampleGenerator.SELECTED_SCENARIO, ProxySampleGenerator.SCENARIO_NAME, 'x'],
-        )
-        disc_dict[f'{self.ns}.SampleGenerator.eval_inputs'] = self.input_selection_local_dv_x
-        exec_eng.load_study_from_input_dict(disc_dict)
-        self.assertListEqual(
-            exec_eng.dm.get_value('doe.Eval.samples_df').columns.tolist(),
-            [
-                ProxySampleGenerator.SELECTED_SCENARIO,
-                ProxySampleGenerator.SCENARIO_NAME,
-                'subprocess.Sellar_Problem.local_dv',
-                'x',
-            ],
-        )
-        disc_dict[f'{self.ns}.SampleGenerator.eval_inputs'] = self.input_selection_local_dv
-        exec_eng.load_study_from_input_dict(disc_dict)
-        self.assertListEqual(
-            exec_eng.dm.get_value('doe.Eval.samples_df').columns.tolist(),
-            [
-                ProxySampleGenerator.SELECTED_SCENARIO,
-                ProxySampleGenerator.SCENARIO_NAME,
-                'subprocess.Sellar_Problem.local_dv',
-            ],
-        )
-        disc_dict[f'{self.ns}.Eval.gather_outputs'] = self.output_selection_obj_y1_y2
-        disc_dict[f'{self.ns}.SampleGenerator.eval_inputs'] = self.input_selection_x_z
-        exec_eng.load_study_from_input_dict(disc_dict)
-
-        x_values = [
-            array([9.379763880395856]),
-            array([8.88644794300546]),
-            array([3.7137135749628882]),
-            array([0.0417022004702574]),
-            array([6.954954792150857]),
-        ]
-        z_values = [
-            array([1.515949043849158, 5.6317362409322165]),
-            array([-1.1962705421254114, 6.523436208612142]),
-            array([-1.9947578026244557, 4.822570933860785]),
-            array([1.7490668861813, 3.617234050834533]),
-            array([-9.316161097119341, 9.918161285133076]),
-        ]
-
-        samples_dict = {
-            ProxySampleGenerator.SELECTED_SCENARIO: [True] * 5,
-            ProxySampleGenerator.SCENARIO_NAME: [f'scenario_{i}' for i in range(1, 6)],
-            'x': x_values,
-            'z': z_values,
-        }
-        samples_df = pd.DataFrame(samples_dict)
-        disc_dict[f'{self.ns}.Eval.samples_df'] = samples_df
-
-        exec_eng.load_study_from_input_dict(disc_dict)
-
-        # Sellar inputs
-        local_dv = 10.0
-        values_dict = {
-            f'{self.ns}.Eval.x': array([1.0]),
-            f'{self.ns}.Eval.y_1': array([1.0]),
-            f'{self.ns}.Eval.y_2': array([1.0]),
-            f'{self.ns}.Eval.z': array([1.0, 1.0]),
-            f'{self.ns}.Eval.subprocess.Sellar_Problem.local_dv': local_dv,
-        }
-        exec_eng.load_study_from_input_dict(values_dict)
-
-        exec_eng.execute()
-
-        eval_disc = exec_eng.dm.get_disciplines_with_name('doe.Eval')[0]
-
-        eval_disc_samples = eval_disc.get_sosdisc_outputs('samples_inputs_df')
-
-        # check that the generated samples are the ones expected (custom sample
-        # + reference value)
-        expected_eval_disc_samples = pd.DataFrame({
-            'scenario_name': [
-                'scenario_1',
-                'scenario_2',
-                'scenario_3',
-                'scenario_4',
-                'scenario_5',
-                'reference_scenario',
-            ],
-            'x': [*x_values, 1.0],
-            'z': [*z_values, array([1.0, 1.0])],
-        })
-        assert_frame_equal(eval_disc_samples, expected_eval_disc_samples, check_dtype=False)
-
-        # check that at the end of doe eval dm still contains initial
-        # (reference) point
-        assert exec_eng.dm.get_value('doe.Eval.x') == 1.0
-        assert exec_eng.dm.get_value('doe.Eval.z').tolist() == array([1.0, 1.0]).tolist()
-
-    def test_6_doe_eval_design_space_normalisation(self):
-        """
-        This tests aims at proving the ability of the
-        doe factory to generate samples within the specified range
-        """
-        dspace_dict_x = {
-            'variable': ['x'],
-            'lower_bnd': [0.0],
-            'upper_bnd': [10.0],
-        }
-        dspace_x = pd.DataFrame(dspace_dict_x)
-        dspace_dict_x_eval = {'variable': ['x'], 'lower_bnd': [5.0], 'upper_bnd': [11.0]}
-        dspace_x_eval = pd.DataFrame(dspace_dict_x_eval)
-
-        dspace_dict_eval = {
-            'variable': ['x', 'z'],
-            'lower_bnd': [[-9.0], [-10.0, 4.0]],
-            'upper_bnd': [[150.0], [10.0, 100.0]],
-        }
-        dspace_eval = pd.DataFrame(dspace_dict_eval)
-
-        exec_eng = ExecutionEngine(self.study_name)
-        factory = exec_eng.factory
-
-        proc_name = "test_mono_driver_with_sample_option_sellar"
-        doe_eval_builder = factory.get_builder_from_process(repo=self.repo, mod_id=proc_name)
-
-        exec_eng.factory.set_builders_to_coupling_builder(doe_eval_builder)
-
-        exec_eng.configure()
-        initial_input = {f'{self.ns}.Eval.with_sample_generator': True}
-        exec_eng.load_study_from_input_dict(initial_input)
-
-        exp_tv_list = [
-            f'Nodes representation for Treeview {self.ns}',
-            '|_ doe',
-            '\t|_ SampleGenerator',
-            '\t|_ Eval',
-            '\t\t|_ subprocess',
-            '\t\t\t|_ Sellar_Problem',
-            '\t\t\t|_ Sellar_2',
-            '\t\t\t|_ Sellar_1',
-        ]
-        exp_tv_str = '\n'.join(exp_tv_list)
-        exec_eng.display_treeview_nodes(True)
-        assert exp_tv_str == exec_eng.display_treeview_nodes(exec_display=True)
-
-        # Subprocess disciplines
-        values_dict = {
-            f'{self.ns}.Eval.x': array([1.0]),
-            f'{self.ns}.Eval.y_1': array([1.0]),
-            f'{self.ns}.Eval.y_2': array([1.0]),
-            f'{self.ns}.Eval.z': array([1.0, 1.0]),
-            f'{self.ns}.Eval.subprocess.Sellar_Problem.local_dv': 10,
-        }
-        exec_eng.load_study_from_input_dict(values_dict)
-
-        # configure disciplines with the algo lhs and check that generated
-        # samples are within default bounds
-        disc_dict = {}
-        # DoE + Eval
-        n_samples = 10
-        disc_dict[f'{self.ns}.SampleGenerator.sampling_method'] = self.sampling_method_doe
-        disc_dict[f'{self.ns}.SampleGenerator.sampling_generation_mode'] = self.sampling_gen_mode
-        disc_dict[f'{self.ns}.SampleGenerator.design_space'] = dspace_x
-        disc_dict[f'{self.ns}.SampleGenerator.sampling_algo'] = "PYDOE_LHS"
-        disc_dict[f'{self.ns}.SampleGenerator.algo_options'] = {'n_samples': n_samples, 'face': 'faced'}
-        disc_dict[f'{self.ns}.SampleGenerator.eval_inputs'] = self.input_selection_x
-        disc_dict[f'{self.ns}.Eval.gather_outputs'] = self.output_selection_obj_y1_y2
-
-        exec_eng.load_study_from_input_dict(disc_dict)
-        exec_eng.execute()
-        # check that all generated samples (except the last one which is the
-        # initial point) are within [0,10.] range
-        sample_inputs_df = exec_eng.dm.get_value('doe.Eval.samples_inputs_df')
-        generated_x = sample_inputs_df['x'].tolist()
-        assert all(0 <= element[0] <= 10.0 for element in generated_x[:-1])
-
-        # trigger a reconfiguration after options and design space changes
-        disc_dict[f'{self.ns}.SampleGenerator.design_space'] = dspace_x_eval
-        exec_eng.load_study_from_input_dict(disc_dict)
-        exec_eng.execute()
-        # check that all generated samples are within [5.,11.] range
-        generated_x = exec_eng.dm.get_value('doe.Eval.samples_inputs_df')['x'].tolist()
-        assert all(5.0 <= element[0] <= 11.0 for element in generated_x[:-1])
-
-        # trigger a reconfiguration after algo name change
-        disc_dict[f'{self.ns}.SampleGenerator.sampling_algo'] = "PYDOE_FULLFACT"
-        disc_dict[f'{self.ns}.SampleGenerator.eval_inputs'] = self.input_selection_x_z
-        disc_dict[f'{self.ns}.SampleGenerator.design_space'] = dspace_eval
-        exec_eng.load_study_from_input_dict(disc_dict)
-        # disc_dict['doe.DoEEval.algo_options'] = {
-        #     'n_samples': 10, 'face': 'faced'}
-        # exec_eng.load_study_from_input_dict(disc_dict)
-        exec_eng.execute()
-        generated_x = exec_eng.dm.get_value('doe.Eval.samples_inputs_df')['x'].tolist()
-        assert all(-9.0 <= element[0] <= 150.0 for element in generated_x[:-1])
-
-        generated_z = exec_eng.dm.get_value('doe.Eval.samples_inputs_df')['z'].tolist()
-        assert all(-10.0 <= element[0] <= 10.0 and 4.0 <= element[1] <= 100.0 for element in generated_z[:-1])
-
-    def test_7_Eval_User_defined_samples_reconfiguration_after_execution(self):
-        """
-        This tests aims at proving the ability of the doe_eval to
-        be reconfigured after execution
-        """
-        exec_eng = ExecutionEngine(self.study_name)
-        factory = exec_eng.factory
-
-        proc_name = "test_mono_driver_sellar"
-        doe_eval_builder = factory.get_builder_from_process(repo=self.repo, mod_id=proc_name)
-
-        exec_eng.factory.set_builders_to_coupling_builder(doe_eval_builder)
-
-        exec_eng.configure()
-        builder_mode_input = {}
-        exec_eng.load_study_from_input_dict(builder_mode_input)
-
-        # -- set up disciplines in Scenario
-        disc_dict = {
-            f'{self.ns}.SampleGenerator.eval_inputs': self.input_selection_local_dv_x,
-            f'{self.ns}.Eval.gather_outputs': self.output_selection_obj_y1_y2,
-        }
-        # DoE inputs
-
-        x_values = [
-            array([9.379763880395856]),
-            array([8.88644794300546]),
-            array([3.7137135749628882]),
-            array([0.0417022004702574]),
-            array([6.954954792150857]),
-        ]
-        local_dv_values = [
-            9.379763880395856,
-            8.88644794300546,
-            3.7137135749628882,
-            0.0417022004702574,
-            6.954954792150857,
-        ]
-
-        samples_dict = {
-            ProxySampleGenerator.SELECTED_SCENARIO: [True] * 5,
-            ProxySampleGenerator.SCENARIO_NAME: [f'scenario_{i}' for i in range(1, 6)],
-            'x': x_values,
-            'subprocess.Sellar_Problem.local_dv': local_dv_values,
-        }
-        samples_df = pd.DataFrame(samples_dict)
-        disc_dict[f'{self.ns}.Eval.samples_df'] = samples_df
-
-        exec_eng.load_study_from_input_dict(disc_dict)
-
-        # Sellar inputs
-        local_dv = 10.0
-        values_dict = {
-            f'{self.ns}.Eval.x': array([1.0]),
-            f'{self.ns}.Eval.y_1': array([1.0]),
-            f'{self.ns}.Eval.y_2': array([1.0]),
-            f'{self.ns}.Eval.z': array([1.0, 1.0]),
-            f'{self.ns}.Eval.subprocess.Sellar_Problem.local_dv': local_dv,
-        }
-        exec_eng.load_study_from_input_dict(values_dict)
-
-        exec_eng.execute()
-
-        exp_tv_list = [
-            f'Nodes representation for Treeview {self.ns}',
-            '|_ doe',
-            '\t|_ Eval',
-            '\t\t|_ subprocess',
-            '\t\t\t|_ Sellar_Problem',
-            '\t\t\t|_ Sellar_2',
-            '\t\t\t|_ Sellar_1',
-        ]
-        exp_tv_str = '\n'.join(exp_tv_list)
-        exec_eng.display_treeview_nodes(True)
-        assert exp_tv_str == exec_eng.display_treeview_nodes(exec_display=True)
-        eval_disc = exec_eng.dm.get_disciplines_with_name('doe.Eval')[0]
-
-        eval_disc_samples = eval_disc.get_sosdisc_outputs('samples_inputs_df')
-        eval_disc_obj = eval_disc.get_sosdisc_outputs('obj_dict')
-        eval_disc_y1 = eval_disc.get_sosdisc_outputs('y_1_dict')
-        eval_disc_y2 = eval_disc.get_sosdisc_outputs('y_2_dict')
-        assert len(eval_disc_samples) == 6
-        assert len(eval_disc_obj) == 6
-        assert len(eval_disc_y1) == 6
-        assert len(eval_disc_y2) == 6
-
-        disc_dict = {f'{self.ns}.SampleGenerator.eval_inputs': self.input_selection_x}
-        exec_eng.load_study_from_input_dict(disc_dict)
-        assert len(eval_disc_samples) == 6
-        assert len(eval_disc_obj) == 6
-        assert len(eval_disc_y1) == 6
-        assert len(eval_disc_y2) == 6
-
-    def test_9_doe_eval_with_2_outputs_with_the_same_name(self):
-        """
-        Here we test that the doe displays properly 2 outputs
-        with the same short name
-        """
-        dspace_dict = {
-            'variable': ['x', 'subprocess.Disc1.a'],
-            'lower_bnd': [0.0, 50.0],
-            'upper_bnd': [100.0, 200.0],
-        }
-        dspace = pd.DataFrame(dspace_dict)
-
-        exec_eng = ExecutionEngine(self.study_name)
-        factory = exec_eng.factory
-        proc_name = "test_mono_driver_with_sample_option"
-        doe_eval_builder = factory.get_builder_from_process(repo=self.repo, mod_id=proc_name)
-
-        exec_eng.factory.set_builders_to_coupling_builder(doe_eval_builder)
-
-        exec_eng.configure()
-        initial_input = {f'{self.ns}.Eval.with_sample_generator': True}
-        exec_eng.load_study_from_input_dict(initial_input)
-
-        exp_tv_list = [
-            f'Nodes representation for Treeview {self.ns}',
-            '|_ doe',
-            '\t|_ SampleGenerator',
-            '\t|_ Eval',
-            '\t\t|_ subprocess',
-            '\t\t\t|_ Disc2',
-            '\t\t\t|_ Disc1',
-        ]
-        exp_tv_str = '\n'.join(exp_tv_list)
-        exec_eng.display_treeview_nodes(True)
-        assert exp_tv_str == exec_eng.display_treeview_nodes(exec_display=True)
-
-        # -- set up disciplines
-        private_values = {
-            self.study_name + '.Eval.x': 10.0,
-            self.study_name + '.Eval.subprocess.Disc1.a': 5.0,
-            self.study_name + '.Eval.subprocess.Disc1.b': 25431.0,
-            self.study_name + '.Eval.y': 4.0,
-            self.study_name + '.Eval.subprocess.Disc2.constant': math.pi,
-            self.study_name + '.Eval.subprocess.Disc2.power': 2,
-        }
-        exec_eng.load_study_from_input_dict(private_values)
-
-        input_selection_x_a = {'selected_input': [True, True], 'full_name': ['x', 'subprocess.Disc1.a']}
-        input_selection_x_a = pd.DataFrame(input_selection_x_a)
-
-        output_selection_z_z = {'selected_output': [True, True], 'full_name': ['z', 'subprocess.Disc1.z']}
-        output_selection_z_z = pd.DataFrame(output_selection_z_z)
-
-        disc_dict = {
-            f'{self.ns}.SampleGenerator.sampling_method': self.sampling_method_doe,
-            f'{self.ns}.SampleGenerator.sampling_generation_mode': self.sampling_gen_mode,
-            f'{self.ns}.SampleGenerator.sampling_algo': "PYDOE_LHS",
-            f'{self.ns}.SampleGenerator.eval_inputs': input_selection_x_a,
-            f'{self.ns}.Eval.gather_outputs': output_selection_z_z,
-            f'{self.ns}.SampleGenerator.algo_options': {'n_samples': 10, 'face': 'faced'},
-            f'{self.ns}.SampleGenerator.design_space': dspace,
-        }
-        exec_eng.load_study_from_input_dict(disc_dict)
-        exec_eng.execute()
-        assert len(exec_eng.dm.get_value('doe.Eval.subprocess.Disc1.z_dict')) == 11
-        assert len(exec_eng.dm.get_value('doe.Eval.z_dict')) == 11
-
-        # Check coherence between ProxyCoupling of Eval and SoSMDAChain:
-
-        assert sorted(set(exec_eng.root_process.proxy_disciplines[1].proxy_disciplines[0].get_output_data_names(
-            numerical_inputs=False))) == sorted(set(
-            exec_eng.root_process.proxy_disciplines[1]
-            .proxy_disciplines[0]
-            .discipline_wrapp.discipline.get_output_data_names()
-        ))
-
-        assert set(
-            exec_eng.root_process.proxy_disciplines[1].proxy_disciplines[0].get_input_data_names(numerical_inputs=False)
-        ) == set(
-            exec_eng.root_process.proxy_disciplines[1]
-            .proxy_disciplines[0]
-            .discipline_wrapp.discipline.get_input_data_names()
-        )
-        # Test that the lower-level coupling does not crush inputs nor
-        # numerical variables of its subprocess:
-        assert (
-            'doe.Eval.subprocess.Disc2.cache_file_path'
-            in exec_eng.root_process.proxy_disciplines[1].proxy_disciplines[0].get_input_data_names()
-        )
-        assert (
-            'doe.Eval.subprocess.Disc1.cache_file_path'
-            in exec_eng.root_process.proxy_disciplines[1].proxy_disciplines[0].get_input_data_names()
-        )
-        # Check that the root process does not crush variables with the same
-        # short name:
-        for var in ['doe.Eval.z_dict', 'doe.Eval.subprocess.Disc1.z_dict', 'doe.Eval.z', 'doe.Eval.subprocess.Disc1.z']:
-            assert var in exec_eng.root_process.get_output_data_names()
-
-    def test_10_warning_in_case_of_a_wrong_inputs_outputs_in_doe_eval(self):
-        """
-        We check that a warning is displayed in doe eval in case the user
-        sets a value for eval inputs or outputs which is not among the possible
-        values.
-        """
-        wrong_input_selection_x = {
-            'selected_input': [False, True, False, False, False],
-            'full_name': ['Eval.subprocess.Sellar_Problem.local_dv', 'debug_mode_sellar', 'y_1', 'y_2', 'z'],
-        }
-        wrong_input_selection_x = pd.DataFrame(wrong_input_selection_x)
-
-        wrong_output_selection_obj = {
-            'selected_output': [False, False, True, False, False],
-            'full_name': ['z', 'c_2', 'acceleration_method', 'y_1', 'y_2'],
-        }
-        wrong_output_selection_obj = pd.DataFrame(wrong_output_selection_obj)
-
-        exec_eng = ExecutionEngine(self.study_name)
-        factory = exec_eng.factory
-
-        exec_eng.logger.setLevel(logging.INFO)
-        my_handler = UnitTestHandler()
-        exec_eng.logger.addHandler(my_handler)
-
-        proc_name = "test_mono_driver_with_sample_option_sellar"
-        doe_eval_builder = factory.get_builder_from_process(repo=self.repo, mod_id=proc_name)
-
-        exec_eng.factory.set_builders_to_coupling_builder(doe_eval_builder)
-
-        exec_eng.configure()
-        builder_mode_input = {}
-        exec_eng.load_study_from_input_dict(builder_mode_input)
-
-        # -- set up disciplines
-        values_dict = {
-            f'{self.ns}.Eval.x': 1.0,
-            f'{self.ns}.Eval.y_1': 1.0,
-            f'{self.ns}.Eval.y_2': 1.0,
-            f'{self.ns}.Eval.z': array([1.0, 1.0]),
-            f'{self.ns}.Eval.subprocess.Sellar_Problem.local_dv': 10,
-            f'{self.ns}.Eval.with_sample_generator': True,
-        }
-
-        # configure disciplines with the algo lhs
-        disc_dict = {
-            f'{self.ns}.SampleGenerator.sampling_method': self.sampling_method_doe,
-            f'{self.ns}.SampleGenerator.sampling_algo': "PYDOE_LHS",
-            f'{self.ns}.SampleGenerator.eval_inputs': wrong_input_selection_x,
-            f'{self.ns}.Eval.gather_outputs': wrong_output_selection_obj,
-        }
-
-        disc_dict.update(values_dict)
-        exec_eng.load_study_from_input_dict(disc_dict)
-
-        msg_log_error_output_z = "The output z in gather_outputs is not among possible values. Check if it is an output of the subprocess with the correct full name (without study name at the beginning). Dynamic inputs might  not be created. should be in ['c_1', 'c_2', 'obj', 'y_1', 'y_2']"
-        msg_log_error_acceleration = "The output acceleration_method in gather_outputs is not among possible values. Check if it is an output of the subprocess with the correct full name (without study name at the beginning). Dynamic inputs might  not be created. should be in ['c_1', 'c_2', 'obj', 'y_1', 'y_2']"
-
-        assert msg_log_error_output_z in my_handler.msg_list
-        assert msg_log_error_acceleration in my_handler.msg_list
-
-    def test_12_Eval_User_Defined_samples_non_alpha(self):
-        """
-        This test checks that the custom samples applied to an Eval driver delivers expected outputs
-        It is a non regression test
-        """
-        study_name = 'root'
-        ns = study_name
-
-        exec_eng = ExecutionEngine(study_name)
-        factory = exec_eng.factory
-        exec_eng.logger.setLevel(logging.INFO)
-        my_handler = UnitTestHandler()
-        exec_eng.logger.addHandler(my_handler)
-
-        proc_name = "test_mono_driver_sellar"
-        eval_builder = factory.get_builder_from_process(repo=self.repo, mod_id=proc_name)
-
-        exec_eng.factory.set_builders_to_coupling_builder(eval_builder)
-
-        exec_eng.configure()
-        # necessary to activate integrity checks for this test (dataframe checks)
-        exec_eng.set_debug_mode('data_check_integrity')
-
-        input_selection_x_z = {
-            'selected_input': [False, True, False, False, True],
-            'full_name': ['Eval.Sellar_Problem.local_dv', 'x', 'y_1', 'y_2', 'z'],
-        }
-        self.input_selection_x_z = pd.DataFrame(input_selection_x_z)
-
-        output_selection_obj_y1_y2 = {
-            'selected_output': [False, False, True, True, True],
-            'full_name': ['c_1', 'c_2', 'obj', 'y_1', 'y_2'],
-        }
-        self.output_selection_obj_y1_y2 = pd.DataFrame(output_selection_obj_y1_y2)
-
-        # -- set up disciplines in Scenario
-        disc_dict = {  # f'{ns}.Eval.with_sample_generator': True,
-            f'{ns}.SampleGenerator.eval_inputs': self.input_selection_x_z,
-            f'{ns}.Eval.gather_outputs': self.output_selection_obj_y1_y2,
-        }
-
-        # Eval inputs
-        x_values = [
-            array([9.379763880395856]),
-            array([8.88644794300546]),
-            array([3.7137135749628882]),
-            array([0.0417022004702574]),
-            array([6.954954792150857]),
-        ]
-        z_values = [
-            array([1.515949043849158, 5.6317362409322165]),
-            array([-1.1962705421254114, 6.523436208612142]),
-            array([-1.9947578026244557, 4.822570933860785]),
-            array([1.7490668861813, 3.617234050834533]),
-            array([-9.316161097119341, 9.918161285133076]),
-        ]
-
-        wrong_values = 5 * [0.0]
-
-        # samples_dict = {'x': x_values, 'z': z_values,'wrong_values':wrong_values}
-        samples_dict = {
-            ProxySampleGenerator.SELECTED_SCENARIO: [True] * 5,
-            ProxySampleGenerator.SCENARIO_NAME: ['scenario_1', 'scenario_2', 'scenario_3', 'scenario_4', 'scenario_5'],
-            'z': z_values,
-            'x': x_values,
-            'wrong_values': wrong_values,
-        }
-        samples_df = pd.DataFrame(samples_dict)
-        disc_dict[f'{ns}.Eval.samples_df'] = samples_df
-
-        exec_eng.load_study_from_input_dict(disc_dict)
-
-        # Sellar inputs
-        local_dv = 10.0
-        values_dict = {
-            f'{ns}.Eval.x': array([1.0]),
-            f'{ns}.Eval.y_1': array([1.0]),
-            f'{ns}.Eval.y_2': array([1.0]),
-            f'{ns}.Eval.z': array([1.0, 1.0]),
-            f'{ns}.Eval.subprocess.Sellar_Problem.local_dv': local_dv,
-        }
-        exec_eng.load_study_from_input_dict(values_dict)
-        with self.assertRaises(Exception) as cm:
-            exec_eng.execute()
-
-        error_message = "Variable root.Eval.samples_df : The variable wrong_values is not in the subprocess eval input values: It cannot be a column of the samples_df "
-
-        assert str(cm.exception) == error_message
-        samples_dict = {
-            ProxySampleGenerator.SELECTED_SCENARIO: [True] * 5,
-            ProxySampleGenerator.SCENARIO_NAME: ['scenario_1', 'scenario_2', 'scenario_3', 'scenario_4', 'scenario_5'],
-            'z': z_values,
-            'x': x_values,
-        }
-        samples_df = pd.DataFrame(samples_dict)
-        disc_dict[f'{ns}.Eval.samples_df'] = samples_df
-
-        exec_eng.load_study_from_input_dict(disc_dict)
-        exec_eng.execute()
-        exp_tv_list = [
-            f'Nodes representation for Treeview {ns}',
-            '|_ root',
-            '\t|_ Eval',
-            '\t\t|_ subprocess',
-            '\t\t\t|_ Sellar_Problem',
-            '\t\t\t|_ Sellar_2',
-            '\t\t\t|_ Sellar_1',
-        ]
-        exp_tv_str = '\n'.join(exp_tv_list)
-        exec_eng.display_treeview_nodes(True)
-        assert exp_tv_str == exec_eng.display_treeview_nodes(exec_display=True)
-
-        root_outputs = exec_eng.root_process.get_output_data_names()
-        # TODO namespace of _dict values should be gathered dynamically
-        assert 'root.Eval.obj_dict' in root_outputs
-        assert 'root.Eval.y_1_dict' in root_outputs
-        assert 'root.Eval.y_2_dict' in root_outputs
-
-        # doe_disc = exec_eng.dm.get_disciplines_with_name(f'{ns}.Eval')[0].discipline_wrapp.discipline.sos_wrapp
-        doe_disc = exec_eng.dm.get_disciplines_with_name(f'{ns}.Eval')[0]
-
-        doe_disc_samples = doe_disc.get_sosdisc_outputs('samples_inputs_df')
-        doe_disc_obj = doe_disc.get_sosdisc_outputs('obj_dict')
-        doe_disc_y1 = doe_disc.get_sosdisc_outputs('y_1_dict')
-        doe_disc_y2 = doe_disc.get_sosdisc_outputs('y_2_dict')
-        assert len(doe_disc_samples) == 6
-        assert len(doe_disc_obj) == 6
-        reference_dict_doe_disc_y1 = {
-            'scenario_1': array([15.10281769103777]),
-            'scenario_2': array([15.000894464416369]),
-            'scenario_3': array([11.278120786397253]),
-            'scenario_4': array([5.18930989931766]),
-            'scenario_5': array([101.52834766740203]),
-            'reference_scenario': array([2.2968901115681137]),
-        }
-        reference_dict_doe_disc_y2 = {
-            'scenario_1': array([11.033919669251484]),
-            'scenario_2': array([9.200264485832342]),
-            'scenario_3': array([6.186104480478865]),
-            'scenario_4': array([7.644306621670211]),
-            'scenario_5': array([10.67812780071307]),
-            'reference_scenario': array([3.515549442159431]),
-        }
-        for key in doe_disc_y1:
-            self.assertAlmostEqual(doe_disc_y1[key][0], reference_dict_doe_disc_y1[key][0], delta=2e-6)
-        for key in doe_disc_y2:
-            self.assertAlmostEqual(doe_disc_y2[key][0], reference_dict_doe_disc_y2[key][0], delta=2e-6)
-
-        # reset of data integrity flag for next tests
-        exec_eng.data_check_integrity = False
-
-    def test_13_sameusecase_name_as_doe_eval(self):
-        """
-        We test that the number of samples generated by the fullfact algorithm is the theoretical expected number
-        Pay attention to the fact that an additional sample (the reference one ) is added
-        """
-        same_usecase_name = 'DoE+Eval'
-        exec_eng = ExecutionEngine(same_usecase_name)
-        factory = exec_eng.factory
-
-        proc_name = "test_mono_driver_with_sample_option_sellar"
-        doe_eval_builder = factory.get_builder_from_process(repo=self.repo, mod_id=proc_name)
-
-        exec_eng.factory.set_builders_to_coupling_builder(doe_eval_builder)
-
-        exec_eng.configure()
-
-        # -- set up disciplines in Scenario
-        disc_dict = {}
-        # DoE inputs
-        n_samples = 10
-        disc_dict[f'{same_usecase_name}.SampleGenerator.sampling_method'] = self.sampling_method_doe
-        disc_dict[f'{same_usecase_name}.SampleGenerator.sampling_generation_mode'] = self.sampling_gen_mode
-        disc_dict[f'{same_usecase_name}.SampleGenerator.sampling_algo'] = "PYDOE_FULLFACT"
-        disc_dict[f'{same_usecase_name}.SampleGenerator.design_space'] = self.dspace_eval
-        disc_dict[f'{same_usecase_name}.SampleGenerator.algo_options'] = {
-            'n_samples': n_samples,
-            'fake_option': 'fake_option',
-        }
-        disc_dict[f'{same_usecase_name}.Eval.with_sample_generator'] = True
-        disc_dict[f'{same_usecase_name}.SampleGenerator.eval_inputs'] = self.input_selection_x_z
-        disc_dict[f'{same_usecase_name}.Eval.gather_outputs'] = self.output_selection_obj_y1_y2
-        exec_eng.load_study_from_input_dict(disc_dict)
-
-        # Sellar inputs
-        local_dv = 10.0
-        values_dict = {}
-        # array([1.])
-        values_dict[f'{same_usecase_name}.Eval.x'] = array([1.0])
-        values_dict[f'{same_usecase_name}.Eval.y_1'] = array([1.0])
-        values_dict[f'{same_usecase_name}.Eval.y_2'] = array([1.0])
-        values_dict[f'{same_usecase_name}.Eval.z'] = array([1.0, 1.0])
-        values_dict[f'{same_usecase_name}.Eval.subprocess.Sellar_Problem.local_dv'] = local_dv
-        exec_eng.load_study_from_input_dict(values_dict)
-
-        exec_eng.execute()
-
-        exp_tv_list = [
-            f'Nodes representation for Treeview {same_usecase_name}',
-            f'|_ {same_usecase_name}',
-            '\t|_ SampleGenerator',
-            '\t|_ Eval',
-            '\t\t|_ subprocess',
-            '\t\t\t|_ Sellar_Problem',
-            '\t\t\t|_ Sellar_2',
-            '\t\t\t|_ Sellar_1',
-        ]
-        exp_tv_str = '\n'.join(exp_tv_list)
-        exec_eng.display_treeview_nodes(True)
-        assert exp_tv_str == exec_eng.display_treeview_nodes(exec_display=True)
-        doe_disc = exec_eng.dm.get_disciplines_with_name(f'{same_usecase_name}.Eval')[0]
-
-        eval_disc_samples = doe_disc.get_sosdisc_outputs('samples_inputs_df')
-
-        dimension = sum(
-            len(sublist) if isinstance(sublist, list) else 1 for sublist in list(self.dspace_eval['lower_bnd'].values)
-        )
-
-        theoretical_fullfact_levels = int(n_samples ** (1.0 / dimension))
-
-        theoretical_fullfact_samples = theoretical_fullfact_levels ** dimension
-        assert len(eval_disc_samples) == theoretical_fullfact_samples + 1
-
-    def test_14_doe_eval_of_single_sub_discipline(self):
-        """Here we test a DoEEval process on a single sub-discipline so that there is no ProxyCoupling built in node."""
-        dspace_dict = {
-            'variable': ['Disc1.a'],
-            'lower_bnd': [0.0],
-            'upper_bnd': [100.0],
-        }
-        dspace = pd.DataFrame(dspace_dict)
-
-        exec_eng = ExecutionEngine(self.study_name)
-        factory = exec_eng.factory
-        proc_name = "test_mono_driver_sample_generator_simple"
-        doe_eval_builder = factory.get_builder_from_process(repo=self.repo, mod_id=proc_name)
-
-        exec_eng.factory.set_builders_to_coupling_builder(doe_eval_builder)
-
-        exec_eng.configure()
-        initial_input = {f'{self.study_name}.Eval.with_sample_generator': True}
-        exec_eng.load_study_from_input_dict(initial_input)
-
-        exp_tv_list = [
-            f'Nodes representation for Treeview {self.ns}',
-            '|_ doe',
-            '\t|_ SampleGenerator',
-            '\t|_ Eval',
-            '\t\t|_ Disc1',
-        ]
-        exp_tv_str = '\n'.join(exp_tv_list)
-        exec_eng.display_treeview_nodes(True)
-        assert exp_tv_str == exec_eng.display_treeview_nodes(exec_display=True)
-
-        assert not exec_eng.root_process.proxy_disciplines[1].proxy_disciplines[0].is_sos_coupling
-
-        # -- set up disciplines
-        private_values = {
-            self.study_name + '.Eval.x': 10.0,
-            self.study_name + '.Eval.Disc1.a': 5.0,
-            self.study_name + '.Eval.Disc1.b': 25431.0,
-            self.study_name + '.Eval.y': 4.0,
-        }
-        exec_eng.load_study_from_input_dict(private_values)
-        input_selection_a = {'selected_input': [False, True, False], 'full_name': ['x', 'Disc1.a', 'Disc1.b']}
-        input_selection_a = pd.DataFrame(input_selection_a)
-
-        output_selection_ind = {'selected_output': [False, True], 'full_name': ['y', 'Disc1.indicator']}
-        output_selection_ind = pd.DataFrame(output_selection_ind)
-
-        disc_dict = {
-            f'{self.ns}.SampleGenerator.sampling_method': self.sampling_method_doe,
-            f'{self.ns}.SampleGenerator.sampling_generation_mode': self.sampling_gen_mode,
-            f'{self.ns}.SampleGenerator.sampling_algo': "PYDOE_LHS",
-            f'{self.ns}.SampleGenerator.eval_inputs': input_selection_a,
-            f'{self.ns}.Eval.gather_outputs': output_selection_ind,
-        }
-
-        exec_eng.load_study_from_input_dict(disc_dict)
-        disc_dict = {
-            'doe.SampleGenerator.algo_options': {'n_samples': 10, 'face': 'faced'},
-            'doe.SampleGenerator.design_space': dspace,
-        }
-
-        exec_eng.load_study_from_input_dict(disc_dict)
-        exec_eng.execute()
-
-        eval_disc = exec_eng.dm.get_disciplines_with_name('doe.Eval')[0]
-
-        eval_disc_samples = eval_disc.get_sosdisc_outputs('samples_inputs_df')
-        eval_disc_ind = eval_disc.get_sosdisc_outputs('Disc1.indicator_dict')
-
-        assert len(eval_disc_ind) == 11
-
-    def test_15_DoE_OT_FACTORIAL_Eval(self):
-        """Test DoE + Eval of inputs and outputs of single subdiscipline not in root process with OT_FACTORIAL algo"""
-        input_selection_a = {'selected_input': [False, True, False], 'full_name': ['x', 'Disc1.a', 'Disc1.b']}
-        input_selection_a = pd.DataFrame(input_selection_a)
-
-        output_selection_ind = {'selected_output': [False, True], 'full_name': ['y', 'Disc1.indicator']}
-        output_selection_ind = pd.DataFrame(output_selection_ind)
-
-        dspace_dict_a = {
-            'variable': ['Disc1.a'],
-            'lower_bnd': [0.0],
-            'upper_bnd': [1.0],
-        }
-        dspace_a = pd.DataFrame(dspace_dict_a)
-
-        study_name = 'doe'
-        ns = study_name
-
-        exec_eng = ExecutionEngine(study_name)
-        factory = exec_eng.factory
-        proc_name = "test_mono_driver_sample_generator_simple"
-        doe_eval_builder = factory.get_builder_from_process(repo=self.repo, mod_id=proc_name)
-
-        exec_eng.factory.set_builders_to_coupling_builder(doe_eval_builder)
-
-        exec_eng.configure()
-        initial_input = {f'{ns}.Eval.with_sample_generator': True}
-        exec_eng.load_study_from_input_dict(initial_input)
-
-        exp_tv_list = [
-            f'Nodes representation for Treeview {ns}',
-            '|_ doe',
-            '\t|_ SampleGenerator',
-            '\t|_ Eval',
-            '\t\t|_ Disc1',
-        ]
-        exp_tv_str = '\n'.join(exp_tv_list)
-        exec_eng.display_treeview_nodes(True)
-        assert exp_tv_str == exec_eng.display_treeview_nodes(exec_display=True)
-
-        assert not exec_eng.root_process.proxy_disciplines[1].proxy_disciplines[0].is_sos_coupling
-
-        # -- set up disciplines in Scenario
-        disc_dict = {}
-        # DoE inputs
-        n_samples = 20
-        levels = [0.25, 0.5, 0.75]
-        centers = [5]
-        disc_dict[f'{self.ns}.SampleGenerator.sampling_method'] = self.sampling_method_doe
-        disc_dict[f'{self.ns}.SampleGenerator.sampling_generation_mode'] = self.sampling_gen_mode
-        disc_dict[f'{ns}.SampleGenerator.sampling_algo'] = 'OT_FACTORIAL'
-        disc_dict[f'{ns}.SampleGenerator.design_space'] = dspace_a
-        disc_dict[f'{ns}.SampleGenerator.algo_options'] = {'n_samples': n_samples, 'levels': levels, 'centers': centers}
-        disc_dict[f'{ns}.SampleGenerator.eval_inputs'] = input_selection_a
-
-        # Eval inputs
-        disc_dict[f'{ns}.Eval.gather_outputs'] = output_selection_ind
-        exec_eng.load_study_from_input_dict(disc_dict)
-
-        # -- Discipline inputs
-        private_values = {
-            f'{ns}.Eval.x': 10.0,
-            f'{ns}.Eval.Disc1.a': 0.5,
-            f'{ns}.Eval.Disc1.b': 25431.0,
-            f'{ns}.Eval.y': array([4.0]),
-            f'{ns}.Eval.Disc1.indicator': array([53.0]),
-        }
-        exec_eng.load_study_from_input_dict(private_values)
-
-        exec_eng.execute()
-
-        root_outputs = exec_eng.root_process.get_output_data_names()
-        assert 'doe.Eval.Disc1.indicator_dict' in root_outputs
-
-        eval_disc = exec_eng.dm.get_disciplines_with_name(study_name + '.Eval')[0]
-
-        eval_disc_samples = eval_disc.get_sosdisc_outputs('samples_inputs_df')
-
-        eval_disc_ind = eval_disc.get_sosdisc_outputs('Disc1.indicator_dict')
-
-        i = 0
-        for key in eval_disc_ind:
-            assert 0.0 <= eval_disc_samples['Disc1.a'][i] <= 1.0
-            self.assertAlmostEqual(
-                eval_disc_ind[key], private_values[f'{ns}.Eval.Disc1.b'] * eval_disc_samples['Disc1.a'][i]
-            )
-            i += 1
-
-    def test_16_Eval_User_Defined_samples_custom_output_name(self):
-        """
-        This test checks that the custom samples applied to an Eval driver delivers expected outputs and these
-        are stored with a custom out name specified in gather_outputs. It is a non regression test.
-        """
-        study_name = 'root'
-        ns = study_name
-
-        exec_eng = ExecutionEngine(study_name)
-        factory = exec_eng.factory
-
-        proc_name = "test_mono_driver_sellar"
-        eval_builder = factory.get_builder_from_process(repo=self.repo, mod_id=proc_name)
-
-        exec_eng.factory.set_builders_to_coupling_builder(eval_builder)
-
-        exec_eng.configure()
-        builder_mode_input = {}
-        exec_eng.load_study_from_input_dict(builder_mode_input)
-
-        # -- set up disciplines in Scenario
-        disc_dict = {
-            f'{ns}.SampleGenerator.eval_inputs': self.input_selection_x_z,
-            f'{ns}.Eval.gather_outputs': self.output_selection_obj_y1_y2_with_out_name,
-        }
-        # Eval inputs
-
-        x_values = [
-            array([9.379763880395856]),
-            array([8.88644794300546]),
-            array([3.7137135749628882]),
-            array([0.0417022004702574]),
-            array([6.954954792150857]),
-        ]
-        z_values = [
-            array([1.515949043849158, 5.6317362409322165]),
-            array([-1.1962705421254114, 6.523436208612142]),
-            array([-1.9947578026244557, 4.822570933860785]),
-            array([1.7490668861813, 3.617234050834533]),
-            array([-9.316161097119341, 9.918161285133076]),
-        ]
-
-        samples_dict = {
-            ProxySampleGenerator.SELECTED_SCENARIO: [True] * 5,
-            ProxySampleGenerator.SCENARIO_NAME: [f'scenario_{i}' for i in range(1, 6)],
-            'x': x_values,
-            'z': z_values,
-        }
-        samples_df = pd.DataFrame(samples_dict)
-        disc_dict[f'{ns}.Eval.samples_df'] = samples_df
-
-        exec_eng.load_study_from_input_dict(disc_dict)
-
-        # Sellar inputs
-        local_dv = 10.0
-        values_dict = {
-            f'{ns}.Eval.x': array([1.0]),
-            f'{ns}.Eval.y_1': array([1.0]),
-            f'{ns}.Eval.y_2': array([1.0]),
-            f'{ns}.Eval.z': array([1.0, 1.0]),
-            f'{ns}.Eval.subprocess.Sellar_Problem.local_dv': local_dv,
-        }
-        exec_eng.load_study_from_input_dict(values_dict)
-
-        exec_eng.execute()
-
-        exp_tv_list = [
-            f'Nodes representation for Treeview {ns}',
-            '|_ root',
-            '\t|_ Eval',
-            '\t\t|_ subprocess',
-            '\t\t\t|_ Sellar_Problem',
-            '\t\t\t|_ Sellar_2',
-            '\t\t\t|_ Sellar_1',
-        ]
-        exp_tv_str = '\n'.join(exp_tv_list)
-        exec_eng.display_treeview_nodes(True)
-        assert exp_tv_str == exec_eng.display_treeview_nodes(exec_display=True)
-
-        root_outputs = exec_eng.root_process.get_output_data_names()
-        assert 'root.Eval.obj_d' in root_outputs
-        assert 'root.Eval.y_1_d' in root_outputs
-        assert 'root.Eval.y_2_dict' in root_outputs
-
-        # doe_disc = exec_eng.dm.get_disciplines_with_name(f'{ns}.Eval')[0].discipline_wrapp.discipline.sos_wrapp
-        doe_disc = exec_eng.dm.get_disciplines_with_name(f'{ns}.Eval')[0]
-
-        doe_disc_samples = doe_disc.get_sosdisc_outputs('samples_inputs_df')
-        doe_disc_obj = doe_disc.get_sosdisc_outputs('obj_d')
-        doe_disc_y1 = doe_disc.get_sosdisc_outputs('y_1_d')
-        doe_disc_y2 = doe_disc.get_sosdisc_outputs('y_2_dict')
-        assert len(doe_disc_samples) == 6
-        assert len(doe_disc_obj) == 6
-        reference_dict_doe_disc_y1 = {
-            'scenario_1': array([15.10281769103777]),
-            'scenario_2': array([15.000894464416369]),
-            'scenario_3': array([11.278120786397253]),
-            'scenario_4': array([5.18930989931766]),
-            'scenario_5': array([101.52834766740203]),
-            'reference_scenario': array([2.2968901115681137]),
-        }
-        reference_dict_doe_disc_y2 = {
-            'scenario_1': array([11.033919669251484]),
-            'scenario_2': array([9.200264485832342]),
-            'scenario_3': array([6.186104480478865]),
-            'scenario_4': array([7.644306621670211]),
-            'scenario_5': array([10.67812780071307]),
-            'reference_scenario': array([3.515549442159431]),
-        }
-        for key in doe_disc_y1:
-            self.assertAlmostEqual(doe_disc_y1[key][0], reference_dict_doe_disc_y1[key][0], delta=2e-6)
-        for key in doe_disc_y2:
-            self.assertAlmostEqual(doe_disc_y2[key][0], reference_dict_doe_disc_y2[key][0], delta=2e-6)
-
-    def test_17_doe_and_eval_execution_lhs_on_1_var_run_time_vs_config_time_sampling(self):
-        """
-        Check that a DoE setup to sample at run-time does properly fill samples_df at run-time, and not before.
-        Then check that,by changing to sampling at configuration-time + changing the design space input of the DoE, a
-        resampling effectively takes place at configuration-time.
-        """
-        lb1 = 0.0
-        ub1 = 100.0
-        lb2 = -10.0
-        ub2 = 10.0
-        dspace_dict_x = {
-            'variable': ['x'],
-            'lower_bnd': [lb1],
-            'upper_bnd': [ub1],
-        }
-        dspace_x = pd.DataFrame(dspace_dict_x)
-
-        exec_eng = ExecutionEngine(self.study_name)
-        factory = exec_eng.factory
-
-        proc_name = "test_mono_driver_with_sample_option_sellar"
-        doe_eval_builder = factory.get_builder_from_process(repo=self.repo, mod_id=proc_name)
-
-        exec_eng.factory.set_builders_to_coupling_builder(doe_eval_builder)
-
-        exec_eng.configure()
-        initial_input = {f'{self.ns}.Eval.with_sample_generator': True}
-        exec_eng.load_study_from_input_dict(initial_input)
-
-        # -- set up disciplines in Scenario
-        disc_dict = {}
-        # DoE inputs
-        n_samples = 10
-        disc_dict[f'{self.ns}.SampleGenerator.sampling_method'] = self.sampling_method_doe
-        disc_dict[f'{self.ns}.SampleGenerator.sampling_generation_mode'] = self.sampling_gen_mode
-        disc_dict[f'{self.ns}.SampleGenerator.sampling_algo'] = "PYDOE_LHS"
-        disc_dict[f'{self.ns}.SampleGenerator.design_space'] = dspace_x
-        disc_dict[f'{self.ns}.SampleGenerator.algo_options'] = {
-            'n_samples': n_samples,
-            'seed': 1,
-        }
-        disc_dict[f'{self.ns}.SampleGenerator.eval_inputs'] = self.input_selection_x
-
-        # Eval inputs
-        disc_dict[f'{self.ns}.Eval.gather_outputs'] = self.output_selection_obj_y1_y2
-        exec_eng.load_study_from_input_dict(disc_dict)
-
-        # Sellar inputs
-        local_dv = 10.0
-        values_dict = {}
-        # array([1.])
-        values_dict[f'{self.ns}.Eval.x'] = array([1.0])
-        values_dict[f'{self.ns}.Eval.y_1'] = array([1.0])
-        values_dict[f'{self.ns}.Eval.y_2'] = array([1.0])
-        values_dict[f'{self.ns}.Eval.z'] = array([1.0, 1.0])
-        values_dict[f'{self.ns}.Eval.subprocess.Sellar_Problem.local_dv'] = local_dv
-        exec_eng.load_study_from_input_dict(values_dict)
-
-        samples_df = exec_eng.dm.get_value(f'{self.ns}.Eval.samples_df')
-        # TODO: [wip] deactivate bc x is not in samples_df here and no data integrity check should b done bc at run-time
-        # self.assertEqual(samples_df['x'].values.tolist(), [None])
-
-        exec_eng.execute()
-        ref_doe_x_unit = [
-            0.9538816734003358,
-            0.61862602113776724,
-            0.1720324493442158,
-            0.0417022004702574,
-            0.8396767474230671,
-            0.7345560727043048,
-            0.33023325726318404,
-            0.4146755890817113,
-            0.2000114374817345,
-            0.5092338594768798,
-        ]
-
-        ref_doe_x_1 = array(ref_doe_x_unit) * (ub1 - lb1) + lb1
-        ref_doe_x_2 = array(ref_doe_x_unit) * (ub2 - lb2) + lb2
-
-        samples_df = exec_eng.dm.get_value(f'{self.ns}.Eval.samples_df').copy()
-        for ref, truth in zip(ref_doe_x_1.tolist(), samples_df['x'].values.tolist()):
-            self.assertAlmostEqual(ref, float(truth))
-
-        disc_dict[f'{self.ns}.SampleGenerator.sampling_generation_mode'] = ProxySampleGenerator.AT_CONFIGURATION_TIME
-        disc_dict[f'{self.ns}.SampleGenerator.overwrite_samples_df'] = True
-        dspace_x['lower_bnd'] = lb2
-        dspace_x['upper_bnd'] = ub2
-        exec_eng.load_study_from_input_dict(disc_dict)
-
-        samples_df = exec_eng.dm.get_value(f'{self.ns}.Eval.samples_df').copy()
-        for ref, truth in zip(ref_doe_x_2.tolist(), samples_df['x'].values.tolist()):
-            self.assertAlmostEqual(ref, float(truth))
-
-    def test_18_mono_instance_driver_execution_with_cartesian_product_generated_at_run_time(self):
-        """
-        This test checks the execution of a CartesianProduct at run-time independent of GridSearch execution.
-        First it is checked that the sampling is not performed before execution, then the correctness of the sample
-        is checked after execution.
-        """
-        exec_eng = ExecutionEngine(self.study_name)
-        factory = exec_eng.factory
-
-        proc_name = "test_mono_driver_with_sample_option_sellar"
-        doe_eval_builder = factory.get_builder_from_process(repo=self.repo, mod_id=proc_name)
-
-        exec_eng.factory.set_builders_to_coupling_builder(doe_eval_builder)
-
-        exec_eng.configure()
-        values_dict = {f'{self.ns}.Eval.with_sample_generator': True}
-        values_dict[f'{self.ns}.SampleGenerator.sampling_method'] = "cartesian_product"
-        values_dict[f'{self.ns}.SampleGenerator.sampling_generation_mode'] = "at_run_time"
-
-        values_dict[f'{self.ns}.SampleGenerator.eval_inputs'] = self.input_selection_x_z_cp
-
-        # Eval inputs
-        values_dict[f'{self.ns}.Eval.gather_outputs'] = self.output_selection_obj_y1_y2
-        exec_eng.load_study_from_input_dict(values_dict)
-
-        # Sellar inputs
-        local_dv = 10.0
-        values_dict = {}
-        # array([1.])
-        values_dict[f'{self.ns}.Eval.x'] = array([1.0])
-        values_dict[f'{self.ns}.Eval.y_1'] = array([1.0])
-        values_dict[f'{self.ns}.Eval.y_2'] = array([1.0])
-        values_dict[f'{self.ns}.Eval.z'] = array([1.0, 1.0])
-        values_dict[f'{self.ns}.Eval.subprocess.Sellar_Problem.local_dv'] = local_dv
-        exec_eng.load_study_from_input_dict(values_dict)
-        samples_df = exec_eng.dm.get_value(f'{self.ns}.Eval.samples_df').copy()
-
-        # check that it did not sample at configuration-time
-        assert len(samples_df) == 1
-        exec_eng.execute()
-        # check the sample at run-time is as expected
-        ref_x, ref_z = zip(*product(self.x_values_cp, self.z_values_cp))
-        samples_df = exec_eng.dm.get_value(f'{self.ns}.Eval.samples_df')
-
-        assert len(samples_df) == len(self.x_values_cp) * len(self.z_values_cp)
-        samples_df = exec_eng.dm.get_value(f'{self.ns}.Eval.samples_df').copy()
-        for ref_x, truth_x, ref_z, truth_z in zip(
-            ref_x,
-            samples_df['x'].values.tolist(),
-            ref_z,
-            samples_df['z'].values.tolist(),
-        ):
-            self.assertAlmostEqual(ref_x[0], float(truth_x[0]))
-            self.assertAlmostEqual(ref_z[0], float(truth_z[0]))
-            self.assertAlmostEqual(ref_z[1], float(truth_z[1]))
-
-    def test_19_doe_fullfact_at_configuration_time(self):
-        """
-        We test that the number of samples generated by the fullfact algorithm is the theoretical expected number
-        Pay attention to the fact that an additional sample (the reference one ) is added
-        """
-        same_usecase_name = 'DoE+Eval'
-        exec_eng = ExecutionEngine(same_usecase_name)
-        factory = exec_eng.factory
-
-        proc_name = "test_mono_driver_with_sample_option_sellar"
-        doe_eval_builder = factory.get_builder_from_process(repo=self.repo, mod_id=proc_name)
-
-        exec_eng.factory.set_builders_to_coupling_builder(doe_eval_builder)
-
-        exec_eng.configure()
-
-        # -- set up disciplines in Scenario
-        disc_dict = {}
-        # DoE inputs
-        n_samples = 10
-        disc_dict[f'{same_usecase_name}.SampleGenerator.sampling_method'] = self.sampling_method_doe
-        disc_dict[f'{same_usecase_name}.SampleGenerator.sampling_algo'] = "PYDOE_FULLFACT"
-        disc_dict[f'{same_usecase_name}.SampleGenerator.design_space'] = self.dspace_eval
-        disc_dict[f'{same_usecase_name}.SampleGenerator.algo_options'] = {
-            'n_samples': n_samples,
-            'fake_option': 'fake_option',
-        }
-        disc_dict[f'{same_usecase_name}.Eval.with_sample_generator'] = True
-        disc_dict[f'{same_usecase_name}.SampleGenerator.eval_inputs'] = self.input_selection_x_z
-        disc_dict[f'{same_usecase_name}.Eval.gather_outputs'] = self.output_selection_obj_y1_y2
-        exec_eng.load_study_from_input_dict(disc_dict)
-
-        # Sellar inputs
-        local_dv = 10.0
-        values_dict = {}
-        # array([1.])
-        values_dict[f'{same_usecase_name}.Eval.x'] = array([1.0])
-        values_dict[f'{same_usecase_name}.Eval.y_1'] = array([1.0])
-        values_dict[f'{same_usecase_name}.Eval.y_2'] = array([1.0])
-        values_dict[f'{same_usecase_name}.Eval.z'] = array([1.0, 1.0])
-        values_dict[f'{same_usecase_name}.Eval.subprocess.Sellar_Problem.local_dv'] = local_dv
-        exec_eng.load_study_from_input_dict(values_dict)
-
-        exec_eng.execute()
-
-        exp_tv_list = [
-            f'Nodes representation for Treeview {same_usecase_name}',
-            f'|_ {same_usecase_name}',
-            '\t|_ SampleGenerator',
-            '\t|_ Eval',
-            '\t\t|_ subprocess',
-            '\t\t\t|_ Sellar_Problem',
-            '\t\t\t|_ Sellar_2',
-            '\t\t\t|_ Sellar_1',
-        ]
-        exp_tv_str = '\n'.join(exp_tv_list)
-        exec_eng.display_treeview_nodes(True)
-        assert exp_tv_str == exec_eng.display_treeview_nodes(exec_display=True)
-        doe_disc = exec_eng.dm.get_disciplines_with_name(f'{same_usecase_name}.Eval')[0]
-
-        eval_disc_samples = doe_disc.get_sosdisc_outputs('samples_inputs_df')
-
-        dimension = sum(
-            len(sublist) if isinstance(sublist, list) else 1 for sublist in list(self.dspace_eval['lower_bnd'].values)
-        )
-
-        theoretical_fullfact_levels = int(n_samples ** (1.0 / dimension))
-
-        theoretical_fullfact_samples = theoretical_fullfact_levels ** dimension
-        assert len(eval_disc_samples) == theoretical_fullfact_samples + 1
-
-    def test_20_doe_eval_output_conversion(self):
-        """Here we test a DoEEval process on a single sub-discipline so that there is no ProxyCoupling built in node."""
-        dspace_dict = {
-            'variable': ['Disc1.a'],
-            'lower_bnd': [0.0],
-            'upper_bnd': [100.0],
-        }
-        dspace = pd.DataFrame(dspace_dict)
-
-        exec_eng = ExecutionEngine(self.study_name)
-        factory = exec_eng.factory
-        proc_name = "test_mono_driver_sample_generator_simple"
-        doe_eval_builder = factory.get_builder_from_process(repo=self.repo, mod_id=proc_name)
-
-        exec_eng.factory.set_builders_to_coupling_builder(doe_eval_builder)
-
-        exec_eng.configure()
-        initial_input = {f'{self.study_name}.Eval.with_sample_generator': True}
-        exec_eng.load_study_from_input_dict(initial_input)
-
-        exp_tv_list = [
-            f'Nodes representation for Treeview {self.ns}',
-            '|_ doe',
-            '\t|_ SampleGenerator',
-            '\t|_ Eval',
-            '\t\t|_ Disc1',
-        ]
-        exp_tv_str = '\n'.join(exp_tv_list)
-        exec_eng.display_treeview_nodes(True)
-        assert exp_tv_str == exec_eng.display_treeview_nodes(exec_display=True)
-
-        assert not exec_eng.root_process.proxy_disciplines[1].proxy_disciplines[0].is_sos_coupling
-
-        # -- set up disciplines
-        private_values = {
-            self.study_name + '.Eval.x': 10.0,
-            self.study_name + '.Eval.Disc1.a': 5.0,
-            self.study_name + '.Eval.Disc1.b': 25431.0,
-            self.study_name + '.Eval.y': 4.0,
-        }
-        exec_eng.load_study_from_input_dict(private_values)
-        input_selection_a = {'selected_input': [False, True, False], 'full_name': ['x', 'Disc1.a', 'Disc1.b']}
-        input_selection_a = pd.DataFrame(input_selection_a)
-
-        output_selection_ind = {'selected_output': [False, True], 'full_name': ['y', 'Disc1.indicator']}
-        output_selection_ind = pd.DataFrame(output_selection_ind)
-
-        disc_dict = {
-            f'{self.ns}.SampleGenerator.sampling_method': self.sampling_method_doe,
-            f'{self.ns}.SampleGenerator.sampling_generation_mode': self.sampling_gen_mode,
-            f'{self.ns}.SampleGenerator.sampling_algo': "PYDOE_LHS",
-            f'{self.ns}.SampleGenerator.eval_inputs': input_selection_a,
-            f'{self.ns}.Eval.gather_outputs': output_selection_ind,
-        }
-
-        exec_eng.load_study_from_input_dict(disc_dict)
-        disc_dict = {
-            'doe.SampleGenerator.algo_options': {'n_samples': 10, 'face': 'faced'},
-            'doe.SampleGenerator.design_space': dspace,
-        }
-
-        exec_eng.load_study_from_input_dict(disc_dict)
-        exec_eng.execute()
-
-        eval_disc = exec_eng.dm.get_disciplines_with_name('doe.Eval')[0]
-
-        # check samples_df conversion into float
-        samples_df = eval_disc.get_sosdisc_inputs('samples_df')
-        assert isinstance(samples_df['Disc1.a'][0], float)
-
-    def test_21_doe_fullfact_at_configuration_time_double_execution_of_upper_mda(self):
-        """
-        With same process as test 19 we test that the upper mda does not perform double execution due to self-coupling
-        of the driver discipline.
-        """
-        same_usecase_name = 'DoE+Eval'
-        exec_eng = ExecutionEngine(same_usecase_name)
-        factory = exec_eng.factory
-
-        proc_name = "test_mono_driver_with_sample_option_sellar"
-        doe_eval_builder = factory.get_builder_from_process(repo=self.repo, mod_id=proc_name)
-
-        exec_eng.factory.set_builders_to_coupling_builder(doe_eval_builder)
-
-        exec_eng.configure()
-
-        # -- set up disciplines in Scenario
-        disc_dict = {}
-        # DoE inputs
-        n_samples = 10
-        disc_dict[f'{same_usecase_name}.SampleGenerator.sampling_method'] = self.sampling_method_doe
-        disc_dict[f'{same_usecase_name}.SampleGenerator.sampling_algo'] = "PYDOE_FULLFACT"
-        disc_dict[f'{same_usecase_name}.SampleGenerator.design_space'] = self.dspace_eval
-        disc_dict[f'{same_usecase_name}.SampleGenerator.algo_options'] = {
-            'n_samples': n_samples,
-        }
-        disc_dict[f'{same_usecase_name}.Eval.with_sample_generator'] = True
-        disc_dict[f'{same_usecase_name}.SampleGenerator.eval_inputs'] = self.input_selection_x_z
-        disc_dict[f'{same_usecase_name}.Eval.gather_outputs'] = self.output_selection_obj_y1_y2
-        exec_eng.load_study_from_input_dict(disc_dict)
-
-        # Sellar inputs
-        local_dv = 10.0
-        values_dict = {}
-        # values_dict[f'{same_usecase_name}.max_mda_iter'] = 1
-        values_dict[f'{same_usecase_name}.inner_mda_name'] = "MDAGaussSeidel"
-        values_dict[f'{same_usecase_name}.Eval.x'] = array([1.0])
-        values_dict[f'{same_usecase_name}.Eval.y_1'] = array([1.0])
-        values_dict[f'{same_usecase_name}.Eval.y_2'] = array([1.0])
-        values_dict[f'{same_usecase_name}.Eval.z'] = array([1.0, 1.0])
-        values_dict[f'{same_usecase_name}.Eval.subprocess.Sellar_Problem.local_dv'] = local_dv
-        exec_eng.load_study_from_input_dict(values_dict)
-
-        exec_eng.execute()
-
-        exp_tv_list = [
-            f'Nodes representation for Treeview {same_usecase_name}',
-            f'|_ {same_usecase_name}',
-            '\t|_ SampleGenerator',
-            '\t|_ Eval',
-            '\t\t|_ subprocess',
-            '\t\t\t|_ Sellar_Problem',
-            '\t\t\t|_ Sellar_2',
-            '\t\t\t|_ Sellar_1',
-        ]
-        exp_tv_str = '\n'.join(exp_tv_list)
-        exec_eng.display_treeview_nodes(True)
-        assert exp_tv_str == exec_eng.display_treeview_nodes(exec_display=True)
-        root_mda = exec_eng.dm.get_disciplines_with_name(f'{same_usecase_name}')[0].discipline_wrapp.discipline
-        self.assertEqual(0, len(root_mda.residuals_history))
-
-if __name__ == '__main__':
-    cls = TestSoSDOEScenario()
-    cls.setUp()
-    cls.test_14_doe_eval_of_single_sub_discipline()
-=======
-'''
-Copyright 2022 Airbus SAS
-Modifications on 2023/04/04-2025/01/20 Copyright 2025 Capgemini
-
-Licensed under the Apache License, Version 2.0 (the "License");
-you may not use this file except in compliance with the License.
-You may obtain a copy of the License at
-
-    http://www.apache.org/licenses/LICENSE-2.0
-
-Unless required by applicable law or agreed to in writing, software
-distributed under the License is distributed on an "AS IS" BASIS,
-WITHOUT WARRANTIES OR CONDITIONS OF ANY KIND, either express or implied.
-See the License for the specific language governing permissions and
-limitations under the License.
-'''
-
-from __future__ import annotations
-
-import logging
-import math
-import unittest
-from itertools import product
-from logging import Handler
-
-import pandas as pd
-from numpy import array
-from pandas._testing import assert_frame_equal
-
-from sostrades_core.execution_engine.execution_engine import ExecutionEngine
-from sostrades_core.execution_engine.proxy_sample_generator import ProxySampleGenerator
-from sostrades_core.execution_engine.sample_generators.doe_sample_generator import (
-    DoeSampleGenerator,
-)
-
-"""
-mode: python; py-indent-offset: 4; tab-width: 4; coding: utf-8
-unit test for doe scenario
-"""
-
-
-class UnitTestHandler(Handler):
-    """Logging handler for UnitTest"""
-
-    def __init__(self):
-        Handler.__init__(self)
-        self.msg_list = []
-
-    def emit(self, record):
-        self.msg_list.append(record.msg)
-
-
-class TestSoSDOEScenario(unittest.TestCase):
-    def setUp(self):
-        self.sampling_method_doe = 'doe_algo'
-        self.sampling_method_cp = 'cartesian_product'
-        self.sampling_gen_mode = ProxySampleGenerator.AT_RUN_TIME
-        self.study_name = 'doe'
-        self.ns = f'{self.study_name}'
-        self.sc_name = "SellarDoeScenario"
-        self.c_name = "SellarCoupling"
-        dspace_dict = {
-            'variable': ['x', 'z', 'y_1', 'y_2'],
-            'value': [[1.0], [5.0, 2.0], [1.0], [1.0]],
-            'lower_bnd': [[0.0], [-10.0, 0.0], [-100.0], [-100.0]],
-            'upper_bnd': [[10.0], [10.0, 10.0], [100.0], [100.0]],
-            'enable_variable': [True, True, True, True],
-            'activated_elem': [[True], [True, True], [True], [True]],
-        }
-
-        dspace_dict_optim = {
-            'variable': ['x', 'z', 'y_1', 'y_2'],
-            'value': [[1.0], [5.0, 2.0], [1.0], [1.0]],
-            'lower_bnd': [[0.0], [-10.0, 0.0], [-100.0], [-100.0]],
-            'upper_bnd': [[10.0], [10.0, 10.0], [100.0], [100.0]],
-            'enable_variable': [True, True, True, True],
-            'activated_elem': [[True], [True, True], [True], [True]],
-        }
-
-        dspace_dict_eval = {
-            'variable': ['x', 'z'],
-            'lower_bnd': [[0.0], [-10.0, 0.0]],
-            'upper_bnd': [[10.0], [10.0, 10.0]],
-            #            'variable_type': ['array', 'array']
-        }
-
-        self.dspace = pd.DataFrame(dspace_dict)
-        self.dspace_eval = pd.DataFrame(dspace_dict_eval)
-        self.dspace_optim = pd.DataFrame(dspace_dict_optim)
-
-        input_selection_local_dv_x = {
-            'selected_input': [True, True, False, False, False],
-            'full_name': ['subprocess.Sellar_Problem.local_dv', 'x', 'y_1', 'y_2', 'z'],
-        }
-        self.input_selection_local_dv_x = pd.DataFrame(input_selection_local_dv_x)
-
-        input_selection_x_z = {
-            'selected_input': [False, True, False, False, True],
-            'full_name': ['subprocess.Sellar_Problem.local_dv', 'x', 'y_1', 'y_2', 'z'],
-        }
-        self.input_selection_x_z = pd.DataFrame(input_selection_x_z)
-
-        # inputs for cp at run-time
-        self.x_values_cp = [array([1.0]), array([2.0])]
-        self.z_values_cp = [array([3.0, 3.0]), array([4.0, 4.0]), array([5.0, 5.0])]
-        input_selection_x_z_cp = input_selection_x_z.copy()
-        input_selection_x_z_cp['list_of_values'] = [[], self.x_values_cp, [], [], self.z_values_cp]
-        self.input_selection_x_z_cp = pd.DataFrame(input_selection_x_z_cp)
-
-        input_selection_x = {
-            'selected_input': [False, True, False, False, False],
-            'full_name': ['subprocess.Sellar_Problem.local_dv', 'x', 'y_1', 'y_2', 'z'],
-        }
-        self.input_selection_x = pd.DataFrame(input_selection_x)
-
-        input_selection_local_dv = {
-            'selected_input': [True, False, False, False, False],
-            'full_name': ['subprocess.Sellar_Problem.local_dv', 'x', 'y_1', 'y_2', 'z'],
-        }
-        self.input_selection_local_dv = pd.DataFrame(input_selection_local_dv)
-
-        output_selection_obj = {
-            'selected_output': [False, False, True, False, False],
-            'full_name': ['c_1', 'c_2', 'obj', 'y_1', 'y_2'],
-        }
-        self.output_selection_obj = pd.DataFrame(output_selection_obj)
-
-        output_selection_obj_y1_y2 = {
-            'selected_output': [False, False, True, True, True],
-            'full_name': ['c_1', 'c_2', 'obj', 'y_1', 'y_2'],
-            'output_name': [None] * 5,
-        }
-        self.output_selection_obj_y1_y2 = pd.DataFrame(output_selection_obj_y1_y2)
-
-        output_selection_obj_y1_y2_with_out_name = {
-            'selected_output': [False, False, True, True, True],
-            'full_name': ['c_1', 'c_2', 'obj', 'y_1', 'y_2'],
-            'output_name': ['c_1', 'c_2', 'obj_d', 'y_1_d', None],
-        }
-        self.output_selection_obj_y1_y2_with_out_name = pd.DataFrame(output_selection_obj_y1_y2_with_out_name)
-
-        self.repo = 'sostrades_core.sos_processes.test.tests_driver_eval.mono'
-
-    def test_1_doe_eval_execution_fullfact(self):
-        """We test that the number of samples generated by the fullfact algorithm is the theoretical expected number
-        Pay attention to the fact that an additional sample (the reference one ) is added
-        """
-        exec_eng = ExecutionEngine(self.study_name)
-        factory = exec_eng.factory
-
-        proc_name = "test_mono_driver_with_sample_option_sellar"
-        doe_eval_builder = factory.get_builder_from_process(repo=self.repo, mod_id=proc_name)
-
-        exec_eng.factory.set_builders_to_coupling_builder(doe_eval_builder)
-
-        exec_eng.configure()
-        initial_input = {f'{self.ns}.Eval.with_sample_generator': True}
-        exec_eng.load_study_from_input_dict(initial_input)
-
-        # -- set up disciplines in Scenario
-        disc_dict = {}
-        # DoE inputs
-        n_samples = 10
-        disc_dict[f'{self.ns}.SampleGenerator.sampling_method'] = self.sampling_method_doe
-        disc_dict[f'{self.ns}.SampleGenerator.sampling_generation_mode'] = self.sampling_gen_mode
-        disc_dict[f'{self.ns}.SampleGenerator.sampling_algo'] = "PYDOE_FULLFACT"
-        disc_dict[f'{self.ns}.SampleGenerator.design_space'] = self.dspace_eval
-        disc_dict[f'{self.ns}.SampleGenerator.algo_options'] = {'n_samples': n_samples}
-        disc_dict[f'{self.ns}.SampleGenerator.eval_inputs'] = self.input_selection_x_z.copy()
-
-        # Eval inputs
-        disc_dict[f'{self.ns}.Eval.gather_outputs'] = self.output_selection_obj_y1_y2.copy()
-        exec_eng.load_study_from_input_dict(disc_dict)
-
-        # Sellar inputs
-        local_dv = 10.0
-        values_dict = {}
-        # array([1.])
-        values_dict[f'{self.ns}.Eval.x'] = array([1.0])
-        values_dict[f'{self.ns}.Eval.y_1'] = array([1.0])
-        values_dict[f'{self.ns}.Eval.y_2'] = array([1.0])
-        values_dict[f'{self.ns}.Eval.z'] = array([1.0, 1.0])
-        values_dict[f'{self.ns}.Eval.subprocess.Sellar_Problem.local_dv'] = local_dv
-        exec_eng.load_study_from_input_dict(values_dict)
-
-        exec_eng.execute()
-
-        exp_tv_list = [
-            f'Nodes representation for Treeview {self.ns}',
-            '|_ doe',
-            '\t|_ SampleGenerator',
-            '\t|_ Eval',
-            '\t\t|_ subprocess',
-            '\t\t\t|_ Sellar_Problem',
-            '\t\t\t|_ Sellar_2',
-            '\t\t\t|_ Sellar_1',
-        ]
-        exp_tv_str = '\n'.join(exp_tv_list)
-        exec_eng.display_treeview_nodes(True)
-        assert exp_tv_str == exec_eng.display_treeview_nodes(exec_display=True)
-        doe_disc = exec_eng.dm.get_disciplines_with_name(
-            'doe.Eval')[0].discipline_wrapp.discipline.sos_wrapp
-
-        doe_disc_samples = doe_disc.get_sosdisc_outputs('samples_inputs_df')
-
-        dimension = sum(
-            len(sublist) if isinstance(sublist, list) else 1 for sublist in list(self.dspace_eval['lower_bnd'].values)
-        )
-
-        theoretical_fullfact_levels = int(n_samples ** (1.0 / dimension))
-
-        theoretical_fullfact_samples = theoretical_fullfact_levels ** dimension
-        assert len(doe_disc_samples) == theoretical_fullfact_samples + 1
-
-    def test_2_Eval_User_Defined_samples_alpha(self):
-        """
-        This test checks that the custom samples applied to an Eval driver delivers expected outputs
-        It is a non regression test
-        """
-        study_name = 'root'
-        ns = study_name
-
-        exec_eng = ExecutionEngine(study_name)
-        factory = exec_eng.factory
-        proc_name = "test_mono_driver_sellar"
-        eval_builder = factory.get_builder_from_process(repo=self.repo, mod_id=proc_name)
-
-        exec_eng.factory.set_builders_to_coupling_builder(eval_builder)
-
-        exec_eng.configure()
-        builder_mode_input = {}
-        exec_eng.load_study_from_input_dict(builder_mode_input)
-
-        # -- set up disciplines in Scenario
-        disc_dict = {f'{ns}.Eval.gather_outputs': self.output_selection_obj_y1_y2}
-        # Samples
-        x_values = [
-            array([9.379763880395856]),
-            array([8.88644794300546]),
-            array([3.7137135749628882]),
-            array([0.0417022004702574]),
-            array([6.954954792150857]),
-        ]
-        z_values = [
-            array([1.515949043849158, 5.6317362409322165]),
-            array([-1.1962705421254114, 6.523436208612142]),
-            array([-1.9947578026244557, 4.822570933860785]),
-            array([1.7490668861813, 3.617234050834533]),
-            array([-9.316161097119341, 9.918161285133076]),
-        ]
-
-        samples_dict = {
-            ProxySampleGenerator.SELECTED_SCENARIO: [True] * 5,
-            ProxySampleGenerator.SCENARIO_NAME: [f'scenario_{i}' for i in range(1, 6)],
-            'x': x_values,
-            'z': z_values,
-        }
-        # samples_dict = {'z': z_values, 'x': x_values,
-        #                 'wrong_values': wrong_values}
-        samples_df = pd.DataFrame(samples_dict)
-        disc_dict[f'{ns}.Eval.samples_df'] = samples_df
-
-        exec_eng.load_study_from_input_dict(disc_dict)
-
-        # Sellar inputs
-        local_dv = 10.0
-        values_dict = {
-            f'{ns}.Eval.x': array([1.0]),
-            f'{ns}.Eval.y_1': array([1.0]),
-            f'{ns}.Eval.y_2': array([1.0]),
-            f'{ns}.Eval.z': array([1.0, 1.0]),
-            f'{ns}.Eval.subprocess.Sellar_Problem.local_dv': local_dv,
-        }
-        exec_eng.load_study_from_input_dict(values_dict)
-
-        exec_eng.execute()
-
-        exp_tv_list = [
-            f'Nodes representation for Treeview {ns}',
-            '|_ root',
-            '\t|_ Eval',
-            '\t\t|_ subprocess',
-            '\t\t\t|_ Sellar_Problem',
-            '\t\t\t|_ Sellar_2',
-            '\t\t\t|_ Sellar_1',
-        ]
-        exp_tv_str = '\n'.join(exp_tv_list)
-        exec_eng.display_treeview_nodes(True)
-        assert exp_tv_str == exec_eng.display_treeview_nodes(exec_display=True)
-
-        root_outputs = exec_eng.root_process.get_output_data_names()
-        assert 'root.Eval.obj_dict' in root_outputs
-        assert 'root.Eval.y_1_dict' in root_outputs
-        assert 'root.Eval.y_2_dict' in root_outputs
-
-        # doe_disc = exec_eng.dm.get_disciplines_with_name(f'{ns}.Eval')[0].discipline_wrapp.discipline.sos_wrapp
-        doe_disc = exec_eng.dm.get_disciplines_with_name(f'{ns}.Eval')[0]
-
-        doe_disc_samples = doe_disc.get_sosdisc_outputs('samples_inputs_df')
-        doe_disc_obj = doe_disc.get_sosdisc_outputs('obj_dict')
-        doe_disc_y1 = doe_disc.get_sosdisc_outputs('y_1_dict')
-        doe_disc_y2 = doe_disc.get_sosdisc_outputs('y_2_dict')
-        assert len(doe_disc_samples) == 6
-        assert len(doe_disc_obj) == 6
-        reference_dict_doe_disc_y1 = {
-            'scenario_1': 15.10281769103777,
-            'scenario_2': 15.000894464416369,
-            'scenario_3': 11.278120786397253,
-            'scenario_4': 5.18930989931766,
-            'scenario_5': 101.52834766740203,
-            'reference_scenario': 2.2968901115681137,
-        }
-        reference_dict_doe_disc_y2 = {
-            'scenario_1': 11.033919669251484,
-            'scenario_2': 9.200264485832342,
-            'scenario_3': 6.186104480478865,
-            'scenario_4': 7.644306621670211,
-            'scenario_5': 10.67812780071307,
-            'reference_scenario': 3.515549442159431,
-        }
-        for key in doe_disc_y1:
-            self.assertAlmostEqual(doe_disc_y1[key], reference_dict_doe_disc_y1[key], delta=2e-6)
-        for key in doe_disc_y2:
-            self.assertAlmostEqual(doe_disc_y2[key], reference_dict_doe_disc_y2[key], delta=2e-6)
-
-    def test_3_separated_doe_and_eval_execution_lhs_on_1_var(self):
-        """ """
-
-        dspace_dict_x = {
-            'variable': ['x'],
-            'lower_bnd': [0.0],
-            'upper_bnd': [10.0],
-        }
-        dspace_x = pd.DataFrame(dspace_dict_x)
-
-        exec_eng = ExecutionEngine(self.study_name)
-        factory = exec_eng.factory
-
-        proc_name = "test_mono_driver_with_sample_option_sellar"
-        doe_eval_builder = factory.get_builder_from_process(repo=self.repo, mod_id=proc_name)
-
-        exec_eng.factory.set_builders_to_coupling_builder(doe_eval_builder)
-
-        exec_eng.configure()
-        initial_input = {f'{self.ns}.Eval.with_sample_generator': True}
-        exec_eng.load_study_from_input_dict(initial_input)
-
-        # -- set up disciplines in Scenario
-        disc_dict = {}
-        # DoE inputs
-        n_samples = 10
-        disc_dict[f'{self.ns}.SampleGenerator.sampling_method'] = self.sampling_method_doe
-        disc_dict[f'{self.ns}.SampleGenerator.sampling_generation_mode'] = self.sampling_gen_mode
-        disc_dict[f'{self.ns}.SampleGenerator.sampling_algo'] = "PYDOE_LHS"
-        disc_dict[f'{self.ns}.SampleGenerator.design_space'] = dspace_x
-        disc_dict[f'{self.ns}.SampleGenerator.algo_options'] = {
-            'n_samples': n_samples,
-            'seed': 1,
-        }
-        disc_dict[f'{self.ns}.SampleGenerator.eval_inputs'] = self.input_selection_x
-
-        # Eval inputs
-        disc_dict[f'{self.ns}.Eval.gather_outputs'] = self.output_selection_obj_y1_y2
-        exec_eng.load_study_from_input_dict(disc_dict)
-
-        # Sellar inputs
-        local_dv = 10.0
-        values_dict = {}
-        # array([1.])
-        values_dict[f'{self.ns}.Eval.x'] = array([1.0])
-        values_dict[f'{self.ns}.Eval.y_1'] = array([1.0])
-        values_dict[f'{self.ns}.Eval.y_2'] = array([1.0])
-        values_dict[f'{self.ns}.Eval.z'] = array([1.0, 1.0])
-        values_dict[f'{self.ns}.Eval.subprocess.Sellar_Problem.local_dv'] = local_dv
-        exec_eng.load_study_from_input_dict(values_dict)
-
-        exec_eng.execute()
-
-        exp_tv_list = [
-            f'Nodes representation for Treeview {self.ns}',
-            '|_ doe',
-            '\t|_ SampleGenerator',
-            '\t|_ Eval',
-            '\t\t|_ subprocess',
-            '\t\t\t|_ Sellar_Problem',
-            '\t\t\t|_ Sellar_2',
-            '\t\t\t|_ Sellar_1',
-        ]
-        exp_tv_str = '\n'.join(exp_tv_list)
-        exec_eng.display_treeview_nodes(True)
-        assert exp_tv_str == exec_eng.display_treeview_nodes(exec_display=True)
-        eval_disc = exec_eng.dm.get_disciplines_with_name(
-            'doe.Eval')[0].discipline_wrapp.discipline.sos_wrapp
-
-        eval_disc_samples = eval_disc.get_sosdisc_outputs('samples_inputs_df')
-        eval_disc_obj = eval_disc.get_sosdisc_outputs('obj_dict')
-        eval_disc_y1 = eval_disc.get_sosdisc_outputs('y_1_dict')
-        eval_disc_y2 = eval_disc.get_sosdisc_outputs('y_2_dict')
-        assert len(eval_disc_samples) == n_samples + 1
-        assert len(eval_disc_obj) == n_samples + 1
-        reference_dict_eval_disc_y1 = {
-            'scenario_1': 10.491018977258355,
-            'scenario_2': 7.24782387574203,
-            'scenario_3': 2.975340931836132,
-            'scenario_4': 1.7522750305335788,
-            'scenario_5': 9.384097147979022,
-            'scenario_6': 8.367043113388867,
-            'scenario_7': 4.479056659260385,
-            'scenario_8': 5.286890682142451,
-            'scenario_9': 3.2401082970583297,
-            'scenario_10': 6.194560558626323,
-            'reference_scenario': 2.2968901115681137,
-        }
-        reference_dict_eval_disc_y2 = {
-            'scenario_1': 5.238984250850621,
-            'scenario_2': 4.692178277109826,
-            'scenario_3': 3.724917659436569,
-            'scenario_4': 3.3237352569655227,
-            'scenario_5': 5.063347376315495,
-            'scenario_6': 4.892584158393472,
-            'scenario_7': 4.116378193816121,
-            'scenario_8': 4.299323961981532,
-            'scenario_9': 3.8000300822648296,
-            'scenario_10': 4.488887413810902,
-            'reference_scenario': 3.515549442159431,
-        }
-        for key in eval_disc_y1:
-            self.assertAlmostEqual(eval_disc_y1[key], reference_dict_eval_disc_y1[key], delta=1e-6)
-        for key in eval_disc_y2:
-            self.assertAlmostEqual(eval_disc_y2[key], reference_dict_eval_disc_y2[key], delta=1e-6)
-
-        # we check that at the end of the run the dm contains the reference (or
-        # initial ) point
-        assert exec_eng.dm.get_value('doe.Eval.x') == array([1.0])
-
-    def test_4_doe_eval_options_and_design_space_after_reconfiguration(self):
-        """Different configurations of doe eval are tested here The aim is to assert that doe_eval configuration
-        runs as intended Different inputs are modified (algo_name, design_space,...) and we check that the dm
-        contains the expected values afterward
-        """
-        dspace_dict_x_eval = {'variable': ['x'], 'lower_bnd': [[5.0]], 'upper_bnd': [[11.0]]}
-        dspace_x_eval = pd.DataFrame(dspace_dict_x_eval)
-
-        dspace_dict_x_z = {
-            'variable': ['x', 'z'],
-            'lower_bnd': [[0.0], [0.0, 0.0]],
-            'upper_bnd': [[10.0], [10.0, 10.0]],
-        }
-        dspace_x_z = pd.DataFrame(dspace_dict_x_z)
-
-        dspace_dict_eval = {
-            'variable': ['x', 'z'],
-            'lower_bnd': [[0.0], [-10.0, 0.0]],
-            'upper_bnd': [[10.0], [10.0, 10.0]],
-        }
-        dspace_eval = pd.DataFrame(dspace_dict_eval)
-
-        exec_eng = ExecutionEngine(self.study_name)
-        factory = exec_eng.factory
-
-        proc_name = "test_mono_driver_with_sample_option_sellar"
-        doe_eval_builder = factory.get_builder_from_process(repo=self.repo, mod_id=proc_name)
-
-        exec_eng.factory.set_builders_to_coupling_builder(doe_eval_builder)
-
-        exec_eng.configure()
-        initial_input = {f'{self.ns}.Eval.with_sample_generator': True}
-        exec_eng.load_study_from_input_dict(initial_input)
-
-        exp_tv_list = [
-            f'Nodes representation for Treeview {self.ns}',
-            '|_ doe',
-            '\t|_ SampleGenerator',
-            '\t|_ Eval',
-            '\t\t|_ subprocess',
-            '\t\t\t|_ Sellar_Problem',
-            '\t\t\t|_ Sellar_2',
-            '\t\t\t|_ Sellar_1',
-        ]
-        exp_tv_str = '\n'.join(exp_tv_list)
-        exec_eng.display_treeview_nodes(True)
-        assert exp_tv_str == exec_eng.display_treeview_nodes(exec_display=True)
-
-        # Sellar inputs
-        local_dv = 10.0
-        values_dict = {}
-        # array([1.])
-        values_dict[f'{self.ns}.Eval.x'] = array([1.0])
-        values_dict[f'{self.ns}.Eval.y_1'] = array([1.0])
-        values_dict[f'{self.ns}.Eval.y_2'] = array([1.0])
-        values_dict[f'{self.ns}.Eval.z'] = array([1.0, 1.0])
-        values_dict[f'{self.ns}.Eval.subprocess.Sellar_Problem.local_dv'] = local_dv
-        exec_eng.load_study_from_input_dict(values_dict)
-
-        # DoE + Eval inputs
-        algo_name = "PYDOE_LHS"
-        disc_dict = {}
-        disc_dict[f'{self.ns}.SampleGenerator.sampling_method'] = self.sampling_method_doe
-        disc_dict[f'{self.ns}.SampleGenerator.sampling_generation_mode'] = self.sampling_gen_mode
-
-        disc_dict[f'{self.ns}.SampleGenerator.sampling_algo'] = algo_name
-        disc_dict[f'{self.ns}.SampleGenerator.eval_inputs'] = self.input_selection_x
-        disc_dict[f'{self.ns}.Eval.gather_outputs'] = self.output_selection_obj
-        exec_eng.load_study_from_input_dict(disc_dict)
-
-        default_algo_options_lhs, algo_options_descr_dict = DoeSampleGenerator().get_options_and_default_values(
-            algo_name
-        )
-
-        self.assertDictEqual(exec_eng.dm.get_value('doe.SampleGenerator.algo_options'), default_algo_options_lhs)
-        # WARNING: default design space with array is built with 2-elements arrays : [0., 0.]
-        # but dspace_x contains 1-element arrays
-        #         assert_frame_equal(exec_eng.dm.get_value('doe.DoEEval.design_space').reset_index(drop=True),
-        # dspace_x.reset_index(drop=True), check_dtype=False)
-
-        # trigger a reconfiguration after options and design space changes
-        n_samples = 10
-        disc_dict = {
-            'doe.SampleGenerator.algo_options': {'n_samples': n_samples},
-            'doe.SampleGenerator.design_space': dspace_x_eval,
-        }
-        exec_eng.load_study_from_input_dict(disc_dict)
-        assert exec_eng.dm.get_value('doe.SampleGenerator.algo_options')['n_samples'] == n_samples
-        assert_frame_equal(
-            exec_eng.dm.get_value('doe.SampleGenerator.design_space').reset_index(drop=True)[dspace_x_eval.columns],
-            dspace_x_eval.reset_index(drop=True),
-            check_dtype=False,
-        )
-
-        # trigger a reconfiguration after algo name change
-        algo_name = "PYDOE_FULLFACT"
-        disc_dict = {'doe.SampleGenerator.sampling_algo': algo_name}
-        exec_eng.load_study_from_input_dict(disc_dict)
-        default_algo_options_fullfact, algo_options_descr_dict = DoeSampleGenerator().get_options_and_default_values(
-            algo_name
-        )
-        assert exec_eng.dm.get_value('doe.SampleGenerator.algo_options')['n_samples'] == n_samples
-        # Check options not previously defined (As n_samples had been defined, the new algo options will be constituted
-        # of the new default algo options that depend on the algo name and the
-        # already defined n_samples)
-        for option in default_algo_options_fullfact:
-            if option != 'n_samples':
-                assert (
-                    exec_eng.dm.get_value('doe.SampleGenerator.algo_options')[option]
-                    == default_algo_options_fullfact[option]
-                )
-        assert_frame_equal(
-            exec_eng.dm.get_value('doe.SampleGenerator.design_space').reset_index(drop=True)[dspace_x_eval.columns],
-            dspace_x_eval.reset_index(drop=True),
-            check_dtype=False,
-        )
-
-        # trigger a reconfiguration after eval_inputs and gather_outputs changes
-        disc_dict = {
-            f'{self.ns}.Eval.gather_outputs': self.output_selection_obj_y1_y2,
-            f'{self.ns}.SampleGenerator.eval_inputs': self.input_selection_x_z,
-        }
-        exec_eng.load_study_from_input_dict(disc_dict)
-        assert exec_eng.dm.get_value('doe.Eval.gather_outputs').equals(self.output_selection_obj_y1_y2)
-        df1 = self.input_selection_x_z
-        df2 = exec_eng.dm.get_value('doe.SampleGenerator.eval_inputs')
-        df_all = df1.merge(df2, on=['selected_input', 'full_name'], how='left', indicator=True)
-        assert df_all[['selected_input', 'full_name']].equals(self.input_selection_x_z)
-        dspace_x_z_res = dspace_x_z.reset_index(drop=True)
-        assert (
-            exec_eng.dm.get_value('doe.SampleGenerator.design_space')
-            .reset_index(drop=True)['variable']
-            .equals(dspace_x_z_res['variable'])
-        )  # pylint: disable=unsubscriptable-object
-        assert exec_eng.dm.get_value('doe.SampleGenerator.algo_options')['n_samples'] == n_samples
-        for option in default_algo_options_fullfact:
-            if option != 'n_samples':
-                assert (
-                    exec_eng.dm.get_value('doe.SampleGenerator.algo_options')[option]
-                    == default_algo_options_fullfact[option]
-                )
-
-        disc_dict = {
-            f'{self.ns}.SampleGenerator.algo_options': {'n_samples': n_samples},
-            f'{self.ns}.Eval.gather_outputs': self.output_selection_obj_y1_y2,
-            f'{self.ns}.SampleGenerator.design_space': dspace_eval,
-        }
-
-        exec_eng.load_study_from_input_dict(disc_dict)
-        algo_full_options = default_algo_options_fullfact
-        algo_full_options.update({'n_samples': n_samples})
-
-        self.assertDictEqual(exec_eng.dm.get_value('doe.SampleGenerator.algo_options'), algo_full_options)
-        assert_frame_equal(
-            exec_eng.dm.get_value('doe.SampleGenerator.design_space').reset_index(drop=True)[dspace_eval.columns],
-            dspace_eval.reset_index(drop=True),
-            check_dtype=False,
-        )
-
-    def test_5_Eval_User_defined_samples_reconfiguration(self):
-        """Different configurations of user-defined samples are tested here
-        The aim is to assert that eval configuration runs as intended
-        Different inputs are modified and we check that the dm contains the expected values afterward
-        At the end of the test we check that the generated samples are the ones expected and that
-        the dm contains initial values after doe_eval run
-        """
-        exec_eng = ExecutionEngine(self.study_name)
-        factory = exec_eng.factory
-
-        proc_name = "test_mono_driver_sellar"
-        eval_builder = factory.get_builder_from_process(repo=self.repo, mod_id=proc_name)
-
-        exec_eng.factory.set_builders_to_coupling_builder(eval_builder)
-
-        exec_eng.configure()
-        builder_mode_input = {
-            f'{self.ns}.Eval.with_sample_generator': True,
-            f'{self.ns}.SampleGenerator.sampling_method': 'simple',
-        }
-        exec_eng.load_study_from_input_dict(builder_mode_input)
-
-        exp_tv_list = [
-            f'Nodes representation for Treeview {self.ns}',
-            '|_ doe',
-            '\t|_ SampleGenerator',
-            '\t|_ Eval',
-            '\t\t|_ subprocess',
-            '\t\t\t|_ Sellar_Problem',
-            '\t\t\t|_ Sellar_2',
-            '\t\t\t|_ Sellar_1',
-        ]
-        exp_tv_str = '\n'.join(exp_tv_list)
-        exec_eng.display_treeview_nodes(True)
-        assert exp_tv_str == exec_eng.display_treeview_nodes(exec_display=True)
-
-        # -- set up disciplines in Scenario
-        disc_dict = {
-            f'{self.ns}.SampleGenerator.eval_inputs': self.input_selection_x,
-            f'{self.ns}.Eval.gather_outputs': self.output_selection_obj,
-        }
-        # DoE inputs
-        exec_eng.load_study_from_input_dict(disc_dict)
-        self.assertListEqual(
-            exec_eng.dm.get_value('doe.Eval.samples_df').columns.tolist(),
-            [ProxySampleGenerator.SELECTED_SCENARIO, ProxySampleGenerator.SCENARIO_NAME, 'x'],
-        )
-        disc_dict[f'{self.ns}.SampleGenerator.eval_inputs'] = self.input_selection_local_dv_x
-        exec_eng.load_study_from_input_dict(disc_dict)
-        self.assertListEqual(
-            exec_eng.dm.get_value('doe.Eval.samples_df').columns.tolist(),
-            [
-                ProxySampleGenerator.SELECTED_SCENARIO,
-                ProxySampleGenerator.SCENARIO_NAME,
-                'subprocess.Sellar_Problem.local_dv',
-                'x',
-            ],
-        )
-        disc_dict[f'{self.ns}.SampleGenerator.eval_inputs'] = self.input_selection_local_dv
-        exec_eng.load_study_from_input_dict(disc_dict)
-        self.assertListEqual(
-            exec_eng.dm.get_value('doe.Eval.samples_df').columns.tolist(),
-            [
-                ProxySampleGenerator.SELECTED_SCENARIO,
-                ProxySampleGenerator.SCENARIO_NAME,
-                'subprocess.Sellar_Problem.local_dv',
-            ],
-        )
-        disc_dict[f'{self.ns}.Eval.gather_outputs'] = self.output_selection_obj_y1_y2
-        disc_dict[f'{self.ns}.SampleGenerator.eval_inputs'] = self.input_selection_x_z
-        exec_eng.load_study_from_input_dict(disc_dict)
-
-        x_values = [
-            array([9.379763880395856]),
-            array([8.88644794300546]),
-            array([3.7137135749628882]),
-            array([0.0417022004702574]),
-            array([6.954954792150857]),
-        ]
-        z_values = [
-            array([1.515949043849158, 5.6317362409322165]),
-            array([-1.1962705421254114, 6.523436208612142]),
-            array([-1.9947578026244557, 4.822570933860785]),
-            array([1.7490668861813, 3.617234050834533]),
-            array([-9.316161097119341, 9.918161285133076]),
-        ]
-
-        samples_dict = {
-            ProxySampleGenerator.SELECTED_SCENARIO: [True] * 5,
-            ProxySampleGenerator.SCENARIO_NAME: [f'scenario_{i}' for i in range(1, 6)],
-            'x': x_values,
-            'z': z_values,
-        }
-        samples_df = pd.DataFrame(samples_dict)
-        disc_dict[f'{self.ns}.Eval.samples_df'] = samples_df
-
-        exec_eng.load_study_from_input_dict(disc_dict)
-
-        # Sellar inputs
-        local_dv = 10.0
-        values_dict = {
-            f'{self.ns}.Eval.x': array([1.0]),
-            f'{self.ns}.Eval.y_1': array([1.0]),
-            f'{self.ns}.Eval.y_2': array([1.0]),
-            f'{self.ns}.Eval.z': array([1.0, 1.0]),
-            f'{self.ns}.Eval.subprocess.Sellar_Problem.local_dv': local_dv,
-        }
-        exec_eng.load_study_from_input_dict(values_dict)
-
-        exec_eng.execute()
-
-        eval_disc = exec_eng.dm.get_disciplines_with_name('doe.Eval')[0]
-
-        eval_disc_samples = eval_disc.get_sosdisc_outputs('samples_inputs_df')
-
-        # check that the generated samples are the ones expected (custom sample
-        # + reference value)
-        expected_eval_disc_samples = pd.DataFrame({
-            'scenario_name': [
-                'scenario_1',
-                'scenario_2',
-                'scenario_3',
-                'scenario_4',
-                'scenario_5',
-                'reference_scenario',
-            ],
-            'x': [*x_values, 1.0],
-            'z': [*z_values, array([1.0, 1.0])],
-        })
-        assert_frame_equal(eval_disc_samples, expected_eval_disc_samples, check_dtype=False)
-
-        # check that at the end of doe eval dm still contains initial
-        # (reference) point
-        assert exec_eng.dm.get_value('doe.Eval.x') == 1.0
-        assert exec_eng.dm.get_value('doe.Eval.z').tolist() == array([1.0, 1.0]).tolist()
-
-    def test_6_doe_eval_design_space_normalisation(self):
-        """This tests aims at proving the ability of the
-        doe factory to generate samples within the specified range
-        """
-        dspace_dict_x = {
-            'variable': ['x'],
-            'lower_bnd': [0.0],
-            'upper_bnd': [10.0],
-        }
-        dspace_x = pd.DataFrame(dspace_dict_x)
-        dspace_dict_x_eval = {'variable': ['x'], 'lower_bnd': [5.0], 'upper_bnd': [11.0]}
-        dspace_x_eval = pd.DataFrame(dspace_dict_x_eval)
-
-        dspace_dict_eval = {
-            'variable': ['x', 'z'],
-            'lower_bnd': [[-9.0], [-10.0, 4.0]],
-            'upper_bnd': [[150.0], [10.0, 100.0]],
-        }
-        dspace_eval = pd.DataFrame(dspace_dict_eval)
-
-        exec_eng = ExecutionEngine(self.study_name)
-        factory = exec_eng.factory
-
-        proc_name = "test_mono_driver_with_sample_option_sellar"
-        doe_eval_builder = factory.get_builder_from_process(repo=self.repo, mod_id=proc_name)
-
-        exec_eng.factory.set_builders_to_coupling_builder(doe_eval_builder)
-
-        exec_eng.configure()
-        initial_input = {f'{self.ns}.Eval.with_sample_generator': True}
-        exec_eng.load_study_from_input_dict(initial_input)
-
-        exp_tv_list = [
-            f'Nodes representation for Treeview {self.ns}',
-            '|_ doe',
-            '\t|_ SampleGenerator',
-            '\t|_ Eval',
-            '\t\t|_ subprocess',
-            '\t\t\t|_ Sellar_Problem',
-            '\t\t\t|_ Sellar_2',
-            '\t\t\t|_ Sellar_1',
-        ]
-        exp_tv_str = '\n'.join(exp_tv_list)
-        exec_eng.display_treeview_nodes(True)
-        assert exp_tv_str == exec_eng.display_treeview_nodes(exec_display=True)
-
-        # Subprocess disciplines
-        values_dict = {
-            f'{self.ns}.Eval.x': array([1.0]),
-            f'{self.ns}.Eval.y_1': array([1.0]),
-            f'{self.ns}.Eval.y_2': array([1.0]),
-            f'{self.ns}.Eval.z': array([1.0, 1.0]),
-            f'{self.ns}.Eval.subprocess.Sellar_Problem.local_dv': 10,
-        }
-        exec_eng.load_study_from_input_dict(values_dict)
-
-        # configure disciplines with the algo lhs and check that generated
-        # samples are within default bounds
-        disc_dict = {}
-        # DoE + Eval
-        n_samples = 10
-        disc_dict[f'{self.ns}.SampleGenerator.sampling_method'] = self.sampling_method_doe
-        disc_dict[f'{self.ns}.SampleGenerator.sampling_generation_mode'] = self.sampling_gen_mode
-        disc_dict[f'{self.ns}.SampleGenerator.design_space'] = dspace_x
-        disc_dict[f'{self.ns}.SampleGenerator.sampling_algo'] = "PYDOE_LHS"
-        disc_dict[f'{self.ns}.SampleGenerator.algo_options'] = {'n_samples': n_samples, 'face': 'faced'}
-        disc_dict[f'{self.ns}.SampleGenerator.eval_inputs'] = self.input_selection_x
-        disc_dict[f'{self.ns}.Eval.gather_outputs'] = self.output_selection_obj_y1_y2
-
-        exec_eng.load_study_from_input_dict(disc_dict)
-        exec_eng.execute()
-        # check that all generated samples (except the last one which is the
-        # initial point) are within [0,10.] range
-        sample_inputs_df = exec_eng.dm.get_value('doe.Eval.samples_inputs_df')
-        generated_x = sample_inputs_df['x'].tolist()
-        assert all(0 <= element[0] <= 10.0 for element in generated_x[:-1])
-
-        # trigger a reconfiguration after options and design space changes
-        disc_dict[f'{self.ns}.SampleGenerator.design_space'] = dspace_x_eval
-        exec_eng.load_study_from_input_dict(disc_dict)
-        exec_eng.execute()
-        # check that all generated samples are within [5.,11.] range
-        generated_x = exec_eng.dm.get_value('doe.Eval.samples_inputs_df')['x'].tolist()
-        assert all(5.0 <= element[0] <= 11.0 for element in generated_x[:-1])
-
-        # trigger a reconfiguration after algo name change
-        disc_dict[f'{self.ns}.SampleGenerator.sampling_algo'] = "PYDOE_FULLFACT"
-        disc_dict[f'{self.ns}.SampleGenerator.eval_inputs'] = self.input_selection_x_z
-        disc_dict[f'{self.ns}.SampleGenerator.design_space'] = dspace_eval
-        exec_eng.load_study_from_input_dict(disc_dict)
-        # disc_dict['doe.DoEEval.algo_options'] = {
-        #     'n_samples': 10, 'face': 'faced'}
-        # exec_eng.load_study_from_input_dict(disc_dict)
-        exec_eng.execute()
-        generated_x = exec_eng.dm.get_value('doe.Eval.samples_inputs_df')['x'].tolist()
-        assert all(-9.0 <= element[0] <= 150.0 for element in generated_x[:-1])
-
-        generated_z = exec_eng.dm.get_value('doe.Eval.samples_inputs_df')['z'].tolist()
-        assert all(-10.0 <= element[0] <= 10.0 and 4.0 <= element[1] <= 100.0 for element in generated_z[:-1])
-
-    def test_7_Eval_User_defined_samples_reconfiguration_after_execution(self):
-        """This tests aims at proving the ability of the doe_eval to
-        be reconfigured after execution
-        """
-        exec_eng = ExecutionEngine(self.study_name)
-        factory = exec_eng.factory
-
-        proc_name = "test_mono_driver_sellar"
-        doe_eval_builder = factory.get_builder_from_process(repo=self.repo, mod_id=proc_name)
-
-        exec_eng.factory.set_builders_to_coupling_builder(doe_eval_builder)
-
-        exec_eng.configure()
-        builder_mode_input = {}
-        exec_eng.load_study_from_input_dict(builder_mode_input)
-
-        # -- set up disciplines in Scenario
-        disc_dict = {
-            f'{self.ns}.SampleGenerator.eval_inputs': self.input_selection_local_dv_x,
-            f'{self.ns}.Eval.gather_outputs': self.output_selection_obj_y1_y2,
-        }
-        # DoE inputs
-
-        x_values = [
-            array([9.379763880395856]),
-            array([8.88644794300546]),
-            array([3.7137135749628882]),
-            array([0.0417022004702574]),
-            array([6.954954792150857]),
-        ]
-        local_dv_values = [
-            9.379763880395856,
-            8.88644794300546,
-            3.7137135749628882,
-            0.0417022004702574,
-            6.954954792150857,
-        ]
-
-        samples_dict = {
-            ProxySampleGenerator.SELECTED_SCENARIO: [True] * 5,
-            ProxySampleGenerator.SCENARIO_NAME: [f'scenario_{i}' for i in range(1, 6)],
-            'x': x_values,
-            'subprocess.Sellar_Problem.local_dv': local_dv_values,
-        }
-        samples_df = pd.DataFrame(samples_dict)
-        disc_dict[f'{self.ns}.Eval.samples_df'] = samples_df
-
-        exec_eng.load_study_from_input_dict(disc_dict)
-
-        # Sellar inputs
-        local_dv = 10.0
-        values_dict = {
-            f'{self.ns}.Eval.x': array([1.0]),
-            f'{self.ns}.Eval.y_1': array([1.0]),
-            f'{self.ns}.Eval.y_2': array([1.0]),
-            f'{self.ns}.Eval.z': array([1.0, 1.0]),
-            f'{self.ns}.Eval.subprocess.Sellar_Problem.local_dv': local_dv,
-        }
-        exec_eng.load_study_from_input_dict(values_dict)
-
-        exec_eng.execute()
-
-        exp_tv_list = [
-            f'Nodes representation for Treeview {self.ns}',
-            '|_ doe',
-            '\t|_ Eval',
-            '\t\t|_ subprocess',
-            '\t\t\t|_ Sellar_Problem',
-            '\t\t\t|_ Sellar_2',
-            '\t\t\t|_ Sellar_1',
-        ]
-        exp_tv_str = '\n'.join(exp_tv_list)
-        exec_eng.display_treeview_nodes(True)
-        assert exp_tv_str == exec_eng.display_treeview_nodes(exec_display=True)
-        eval_disc = exec_eng.dm.get_disciplines_with_name('doe.Eval')[0]
-
-        eval_disc_samples = eval_disc.get_sosdisc_outputs('samples_inputs_df')
-        eval_disc_obj = eval_disc.get_sosdisc_outputs('obj_dict')
-        eval_disc_y1 = eval_disc.get_sosdisc_outputs('y_1_dict')
-        eval_disc_y2 = eval_disc.get_sosdisc_outputs('y_2_dict')
-        assert len(eval_disc_samples) == 6
-        assert len(eval_disc_obj) == 6
-        assert len(eval_disc_y1) == 6
-        assert len(eval_disc_y2) == 6
-
-        disc_dict = {f'{self.ns}.SampleGenerator.eval_inputs': self.input_selection_x}
-        exec_eng.load_study_from_input_dict(disc_dict)
-        assert len(eval_disc_samples) == 6
-        assert len(eval_disc_obj) == 6
-        assert len(eval_disc_y1) == 6
-        assert len(eval_disc_y2) == 6
-
-    def test_9_doe_eval_with_2_outputs_with_the_same_name(self):
-        """Here we test that the doe displays properly 2 outputs
-        with the same short name
-        """
-        dspace_dict = {
-            'variable': ['x', 'subprocess.Disc1.a'],
-            'lower_bnd': [0.0, 50.0],
-            'upper_bnd': [100.0, 200.0],
-        }
-        dspace = pd.DataFrame(dspace_dict)
-
-        exec_eng = ExecutionEngine(self.study_name)
-        factory = exec_eng.factory
-        proc_name = "test_mono_driver_with_sample_option"
-        doe_eval_builder = factory.get_builder_from_process(repo=self.repo, mod_id=proc_name)
-
-        exec_eng.factory.set_builders_to_coupling_builder(doe_eval_builder)
-
-        exec_eng.configure()
-        initial_input = {f'{self.ns}.Eval.with_sample_generator': True}
-        exec_eng.load_study_from_input_dict(initial_input)
-
-        exp_tv_list = [
-            f'Nodes representation for Treeview {self.ns}',
-            '|_ doe',
-            '\t|_ SampleGenerator',
-            '\t|_ Eval',
-            '\t\t|_ subprocess',
-            '\t\t\t|_ Disc2',
-            '\t\t\t|_ Disc1',
-        ]
-        exp_tv_str = '\n'.join(exp_tv_list)
-        exec_eng.display_treeview_nodes(True)
-        assert exp_tv_str == exec_eng.display_treeview_nodes(exec_display=True)
-
-        # -- set up disciplines
-        private_values = {
-            self.study_name + '.Eval.x': 10.0,
-            self.study_name + '.Eval.subprocess.Disc1.a': 5.0,
-            self.study_name + '.Eval.subprocess.Disc1.b': 25431.0,
-            self.study_name + '.Eval.y': 4.0,
-            self.study_name + '.Eval.subprocess.Disc2.constant': math.pi,
-            self.study_name + '.Eval.subprocess.Disc2.power': 2,
-        }
-        exec_eng.load_study_from_input_dict(private_values)
-
-        input_selection_x_a = {'selected_input': [True, True], 'full_name': ['x', 'subprocess.Disc1.a']}
-        input_selection_x_a = pd.DataFrame(input_selection_x_a)
-
-        output_selection_z_z = {'selected_output': [True, True], 'full_name': ['z', 'subprocess.Disc1.z']}
-        output_selection_z_z = pd.DataFrame(output_selection_z_z)
-
-        disc_dict = {
-            f'{self.ns}.SampleGenerator.sampling_method': self.sampling_method_doe,
-            f'{self.ns}.SampleGenerator.sampling_generation_mode': self.sampling_gen_mode,
-            f'{self.ns}.SampleGenerator.sampling_algo': "PYDOE_LHS",
-            f'{self.ns}.SampleGenerator.eval_inputs': input_selection_x_a,
-            f'{self.ns}.Eval.gather_outputs': output_selection_z_z,
-            f'{self.ns}.SampleGenerator.algo_options': {'n_samples': 10, 'face': 'faced'},
-            f'{self.ns}.SampleGenerator.design_space': dspace,
-        }
-        exec_eng.load_study_from_input_dict(disc_dict)
-        exec_eng.execute()
-        assert len(exec_eng.dm.get_value('doe.Eval.subprocess.Disc1.z_dict')) == 11
-        assert len(exec_eng.dm.get_value('doe.Eval.z_dict')) == 11
-
-        # Check coherence between ProxyCoupling of Eval and SoSMDAChain:
-
-        assert sorted(set(exec_eng.root_process.proxy_disciplines[1].proxy_disciplines[0].get_output_data_names(
-            numerical_inputs=False))) == sorted(set(
-            exec_eng.root_process.proxy_disciplines[1]
-            .proxy_disciplines[0]
-            .discipline_wrapp.discipline.get_output_data_names()
-        ))
-
-        assert set(
-            exec_eng.root_process.proxy_disciplines[1].proxy_disciplines[0].get_input_data_names(numerical_inputs=False)
-        ) == set(
-            exec_eng.root_process.proxy_disciplines[1]
-            .proxy_disciplines[0]
-            .discipline_wrapp.discipline.get_input_data_names()
-        )
-        # Test that the lower-level coupling does not crush inputs nor
-        # numerical variables of its subprocess:
-        assert (
-            'doe.Eval.subprocess.Disc2.cache_file_path'
-            in exec_eng.root_process.proxy_disciplines[1].proxy_disciplines[0].get_input_data_names()
-        )
-        assert (
-            'doe.Eval.subprocess.Disc1.cache_file_path'
-            in exec_eng.root_process.proxy_disciplines[1].proxy_disciplines[0].get_input_data_names()
-        )
-        # Check that the root process does not crush variables with the same
-        # short name:
-        for var in ['doe.Eval.z_dict', 'doe.Eval.subprocess.Disc1.z_dict', 'doe.Eval.z', 'doe.Eval.subprocess.Disc1.z']:
-            assert var in exec_eng.root_process.get_output_data_names()
-
-    def test_10_warning_in_case_of_a_wrong_inputs_outputs_in_doe_eval(self):
-        """We check that a warning is displayed in doe eval in case the user
-        sets a value for eval inputs or outputs which is not among the possible
-        values.
-        """
-        wrong_input_selection_x = {
-            'selected_input': [False, True, False, False, False],
-            'full_name': ['Eval.subprocess.Sellar_Problem.local_dv', 'debug_mode_sellar', 'y_1', 'y_2', 'z'],
-        }
-        wrong_input_selection_x = pd.DataFrame(wrong_input_selection_x)
-
-        wrong_output_selection_obj = {
-            'selected_output': [False, False, True, False, False],
-            'full_name': ['z', 'c_2', 'acceleration_method', 'y_1', 'y_2'],
-        }
-        wrong_output_selection_obj = pd.DataFrame(wrong_output_selection_obj)
-
-        exec_eng = ExecutionEngine(self.study_name)
-        factory = exec_eng.factory
-
-        exec_eng.logger.setLevel(logging.INFO)
-        my_handler = UnitTestHandler()
-        exec_eng.logger.addHandler(my_handler)
-
-        proc_name = "test_mono_driver_with_sample_option_sellar"
-        doe_eval_builder = factory.get_builder_from_process(repo=self.repo, mod_id=proc_name)
-
-        exec_eng.factory.set_builders_to_coupling_builder(doe_eval_builder)
-
-        exec_eng.configure()
-        builder_mode_input = {}
-        exec_eng.load_study_from_input_dict(builder_mode_input)
-
-        # -- set up disciplines
-        values_dict = {
-            f'{self.ns}.Eval.x': 1.0,
-            f'{self.ns}.Eval.y_1': 1.0,
-            f'{self.ns}.Eval.y_2': 1.0,
-            f'{self.ns}.Eval.z': array([1.0, 1.0]),
-            f'{self.ns}.Eval.subprocess.Sellar_Problem.local_dv': 10,
-            f'{self.ns}.Eval.with_sample_generator': True,
-        }
-
-        # configure disciplines with the algo lhs
-        disc_dict = {
-            f'{self.ns}.SampleGenerator.sampling_method': self.sampling_method_doe,
-            f'{self.ns}.SampleGenerator.sampling_algo': "PYDOE_LHS",
-            f'{self.ns}.SampleGenerator.eval_inputs': wrong_input_selection_x,
-            f'{self.ns}.Eval.gather_outputs': wrong_output_selection_obj,
-        }
-
-        disc_dict.update(values_dict)
-        exec_eng.load_study_from_input_dict(disc_dict)
-
-        msg_log_error_output_z = "The output z in gather_outputs is not among possible values. Check if it is an output of the subprocess with the correct full name (without study name at the beginning). Dynamic inputs might  not be created. should be in ['c_1', 'c_2', 'obj', 'y_1', 'y_2']"
-        msg_log_error_acceleration = "The output acceleration_method in gather_outputs is not among possible values. Check if it is an output of the subprocess with the correct full name (without study name at the beginning). Dynamic inputs might  not be created. should be in ['c_1', 'c_2', 'obj', 'y_1', 'y_2']"
-
-        assert msg_log_error_output_z in my_handler.msg_list
-        assert msg_log_error_acceleration in my_handler.msg_list
-
-    def test_12_Eval_User_Defined_samples_non_alpha(self):
-        """
-        This test checks that the custom samples applied to an Eval driver delivers expected outputs
-        It is a non regression test
-        """
-        study_name = 'root'
-        ns = study_name
-
-        exec_eng = ExecutionEngine(study_name)
-        factory = exec_eng.factory
-        exec_eng.logger.setLevel(logging.INFO)
-        my_handler = UnitTestHandler()
-        exec_eng.logger.addHandler(my_handler)
-
-        proc_name = "test_mono_driver_sellar"
-        eval_builder = factory.get_builder_from_process(repo=self.repo, mod_id=proc_name)
-
-        exec_eng.factory.set_builders_to_coupling_builder(eval_builder)
-
-        exec_eng.configure()
-        # necessary to activate integrity checks for this test (dataframe checks)
-        exec_eng.set_debug_mode('data_check_integrity')
-
-        input_selection_x_z = {
-            'selected_input': [False, True, False, False, True],
-            'full_name': ['Eval.Sellar_Problem.local_dv', 'x', 'y_1', 'y_2', 'z'],
-        }
-        self.input_selection_x_z = pd.DataFrame(input_selection_x_z)
-
-        output_selection_obj_y1_y2 = {
-            'selected_output': [False, False, True, True, True],
-            'full_name': ['c_1', 'c_2', 'obj', 'y_1', 'y_2'],
-        }
-        self.output_selection_obj_y1_y2 = pd.DataFrame(output_selection_obj_y1_y2)
-
-        # -- set up disciplines in Scenario
-        disc_dict = {  # f'{ns}.Eval.with_sample_generator': True,
-            f'{ns}.SampleGenerator.eval_inputs': self.input_selection_x_z,
-            f'{ns}.Eval.gather_outputs': self.output_selection_obj_y1_y2,
-        }
-
-        # Eval inputs
-        x_values = [
-            array([9.379763880395856]),
-            array([8.88644794300546]),
-            array([3.7137135749628882]),
-            array([0.0417022004702574]),
-            array([6.954954792150857]),
-        ]
-        z_values = [
-            array([1.515949043849158, 5.6317362409322165]),
-            array([-1.1962705421254114, 6.523436208612142]),
-            array([-1.9947578026244557, 4.822570933860785]),
-            array([1.7490668861813, 3.617234050834533]),
-            array([-9.316161097119341, 9.918161285133076]),
-        ]
-
-        wrong_values = 5 * [0.0]
-
-        # samples_dict = {'x': x_values, 'z': z_values,'wrong_values':wrong_values}
-        samples_dict = {
-            ProxySampleGenerator.SELECTED_SCENARIO: [True] * 5,
-            ProxySampleGenerator.SCENARIO_NAME: ['scenario_1', 'scenario_2', 'scenario_3', 'scenario_4', 'scenario_5'],
-            'z': z_values,
-            'x': x_values,
-            'wrong_values': wrong_values,
-        }
-        samples_df = pd.DataFrame(samples_dict)
-        disc_dict[f'{ns}.Eval.samples_df'] = samples_df
-
-        exec_eng.load_study_from_input_dict(disc_dict)
-
-        # Sellar inputs
-        local_dv = 10.0
-        values_dict = {
-            f'{ns}.Eval.x': array([1.0]),
-            f'{ns}.Eval.y_1': array([1.0]),
-            f'{ns}.Eval.y_2': array([1.0]),
-            f'{ns}.Eval.z': array([1.0, 1.0]),
-            f'{ns}.Eval.subprocess.Sellar_Problem.local_dv': local_dv,
-        }
-        exec_eng.load_study_from_input_dict(values_dict)
-        with self.assertRaises(Exception) as cm:
-            exec_eng.execute()
-
-        error_message = "Variable root.Eval.samples_df : The variable wrong_values is not in the subprocess eval input values: It cannot be a column of the samples_df "
-
-        assert str(cm.exception) == error_message
-        samples_dict = {
-            ProxySampleGenerator.SELECTED_SCENARIO: [True] * 5,
-            ProxySampleGenerator.SCENARIO_NAME: ['scenario_1', 'scenario_2', 'scenario_3', 'scenario_4', 'scenario_5'],
-            'z': z_values,
-            'x': x_values,
-        }
-        samples_df = pd.DataFrame(samples_dict)
-        disc_dict[f'{ns}.Eval.samples_df'] = samples_df
-
-        exec_eng.load_study_from_input_dict(disc_dict)
-        exec_eng.execute()
-        exp_tv_list = [
-            f'Nodes representation for Treeview {ns}',
-            '|_ root',
-            '\t|_ Eval',
-            '\t\t|_ subprocess',
-            '\t\t\t|_ Sellar_Problem',
-            '\t\t\t|_ Sellar_2',
-            '\t\t\t|_ Sellar_1',
-        ]
-        exp_tv_str = '\n'.join(exp_tv_list)
-        exec_eng.display_treeview_nodes(True)
-        assert exp_tv_str == exec_eng.display_treeview_nodes(exec_display=True)
-
-        root_outputs = exec_eng.root_process.get_output_data_names()
-        # TODO namespace of _dict values should be gathered dynamically
-        assert 'root.Eval.obj_dict' in root_outputs
-        assert 'root.Eval.y_1_dict' in root_outputs
-        assert 'root.Eval.y_2_dict' in root_outputs
-
-        # doe_disc = exec_eng.dm.get_disciplines_with_name(f'{ns}.Eval')[0].discipline_wrapp.discipline.sos_wrapp
-        doe_disc = exec_eng.dm.get_disciplines_with_name(f'{ns}.Eval')[0]
-
-        doe_disc_samples = doe_disc.get_sosdisc_outputs('samples_inputs_df')
-        doe_disc_obj = doe_disc.get_sosdisc_outputs('obj_dict')
-        doe_disc_y1 = doe_disc.get_sosdisc_outputs('y_1_dict')
-        doe_disc_y2 = doe_disc.get_sosdisc_outputs('y_2_dict')
-        assert len(doe_disc_samples) == 6
-        assert len(doe_disc_obj) == 6
-        reference_dict_doe_disc_y1 = {
-            'scenario_1': 15.10281769103777,
-            'scenario_2': 15.000894464416369,
-            'scenario_3': 11.278120786397253,
-            'scenario_4': 5.18930989931766,
-            'scenario_5': 101.52834766740203,
-            'reference_scenario': 2.2968901115681137,
-        }
-        reference_dict_doe_disc_y2 = {
-            'scenario_1': 11.033919669251484,
-            'scenario_2': 9.200264485832342,
-            'scenario_3': 6.186104480478865,
-            'scenario_4': 7.644306621670211,
-            'scenario_5': 10.67812780071307,
-            'reference_scenario': 3.515549442159431,
-        }
-        for key in doe_disc_y1:
-            self.assertAlmostEqual(doe_disc_y1[key], reference_dict_doe_disc_y1[key], delta=2e-6)
-        for key in doe_disc_y2:
-            self.assertAlmostEqual(doe_disc_y2[key], reference_dict_doe_disc_y2[key], delta=2e-6)
-
-        # reset of data integrity flag for next tests
-        exec_eng.data_check_integrity = False
-
-    def test_13_sameusecase_name_as_doe_eval(self):
-        """We test that the number of samples generated by the fullfact algorithm is the theoretical expected number
-        Pay attention to the fact that an additional sample (the reference one ) is added
-        """
-        same_usecase_name = 'DoE+Eval'
-        exec_eng = ExecutionEngine(same_usecase_name)
-        factory = exec_eng.factory
-
-        proc_name = "test_mono_driver_with_sample_option_sellar"
-        doe_eval_builder = factory.get_builder_from_process(repo=self.repo, mod_id=proc_name)
-
-        exec_eng.factory.set_builders_to_coupling_builder(doe_eval_builder)
-
-        exec_eng.configure()
-
-        # -- set up disciplines in Scenario
-        disc_dict = {}
-        # DoE inputs
-        n_samples = 10
-        disc_dict[f'{same_usecase_name}.SampleGenerator.sampling_method'] = self.sampling_method_doe
-        disc_dict[f'{same_usecase_name}.SampleGenerator.sampling_generation_mode'] = self.sampling_gen_mode
-        disc_dict[f'{same_usecase_name}.SampleGenerator.sampling_algo'] = "PYDOE_FULLFACT"
-        disc_dict[f'{same_usecase_name}.SampleGenerator.design_space'] = self.dspace_eval
-        disc_dict[f'{same_usecase_name}.SampleGenerator.algo_options'] = {
-            'n_samples': n_samples,
-            'fake_option': 'fake_option',
-        }
-        disc_dict[f'{same_usecase_name}.Eval.with_sample_generator'] = True
-        disc_dict[f'{same_usecase_name}.SampleGenerator.eval_inputs'] = self.input_selection_x_z
-        disc_dict[f'{same_usecase_name}.Eval.gather_outputs'] = self.output_selection_obj_y1_y2
-        exec_eng.load_study_from_input_dict(disc_dict)
-
-        # Sellar inputs
-        local_dv = 10.0
-        values_dict = {}
-        # array([1.])
-        values_dict[f'{same_usecase_name}.Eval.x'] = array([1.0])
-        values_dict[f'{same_usecase_name}.Eval.y_1'] = array([1.0])
-        values_dict[f'{same_usecase_name}.Eval.y_2'] = array([1.0])
-        values_dict[f'{same_usecase_name}.Eval.z'] = array([1.0, 1.0])
-        values_dict[f'{same_usecase_name}.Eval.subprocess.Sellar_Problem.local_dv'] = local_dv
-        exec_eng.load_study_from_input_dict(values_dict)
-
-        exec_eng.execute()
-
-        exp_tv_list = [
-            f'Nodes representation for Treeview {same_usecase_name}',
-            f'|_ {same_usecase_name}',
-            '\t|_ SampleGenerator',
-            '\t|_ Eval',
-            '\t\t|_ subprocess',
-            '\t\t\t|_ Sellar_Problem',
-            '\t\t\t|_ Sellar_2',
-            '\t\t\t|_ Sellar_1',
-        ]
-        exp_tv_str = '\n'.join(exp_tv_list)
-        exec_eng.display_treeview_nodes(True)
-        assert exp_tv_str == exec_eng.display_treeview_nodes(exec_display=True)
-        doe_disc = exec_eng.dm.get_disciplines_with_name(f'{same_usecase_name}.Eval')[0]
-
-        eval_disc_samples = doe_disc.get_sosdisc_outputs('samples_inputs_df')
-
-        dimension = sum(
-            len(sublist) if isinstance(sublist, list) else 1 for sublist in list(self.dspace_eval['lower_bnd'].values)
-        )
-
-        theoretical_fullfact_levels = int(n_samples ** (1.0 / dimension))
-
-        theoretical_fullfact_samples = theoretical_fullfact_levels ** dimension
-        assert len(eval_disc_samples) == theoretical_fullfact_samples + 1
-
-    def test_14_doe_eval_of_single_sub_discipline(self):
-        """Here we test a DoEEval process on a single sub-discipline so that there is no ProxyCoupling built in node."""
-        dspace_dict = {
-            'variable': ['Disc1.a'],
-            'lower_bnd': [0.0],
-            'upper_bnd': [100.0],
-        }
-        dspace = pd.DataFrame(dspace_dict)
-
-        exec_eng = ExecutionEngine(self.study_name)
-        factory = exec_eng.factory
-        proc_name = "test_mono_driver_sample_generator_simple"
-        doe_eval_builder = factory.get_builder_from_process(repo=self.repo, mod_id=proc_name)
-
-        exec_eng.factory.set_builders_to_coupling_builder(doe_eval_builder)
-
-        exec_eng.configure()
-        initial_input = {f'{self.study_name}.Eval.with_sample_generator': True}
-        exec_eng.load_study_from_input_dict(initial_input)
-
-        exp_tv_list = [
-            f'Nodes representation for Treeview {self.ns}',
-            '|_ doe',
-            '\t|_ SampleGenerator',
-            '\t|_ Eval',
-            '\t\t|_ Disc1',
-        ]
-        exp_tv_str = '\n'.join(exp_tv_list)
-        exec_eng.display_treeview_nodes(True)
-        assert exp_tv_str == exec_eng.display_treeview_nodes(exec_display=True)
-
-        assert not exec_eng.root_process.proxy_disciplines[1].proxy_disciplines[0].is_sos_coupling
-
-        # -- set up disciplines
-        private_values = {
-            self.study_name + '.Eval.x': 10.0,
-            self.study_name + '.Eval.Disc1.a': 5.0,
-            self.study_name + '.Eval.Disc1.b': 25431.0,
-            self.study_name + '.Eval.y': 4.0,
-        }
-        exec_eng.load_study_from_input_dict(private_values)
-        input_selection_a = {'selected_input': [False, True, False], 'full_name': ['x', 'Disc1.a', 'Disc1.b']}
-        input_selection_a = pd.DataFrame(input_selection_a)
-
-        output_selection_ind = {'selected_output': [False, True], 'full_name': ['y', 'Disc1.indicator']}
-        output_selection_ind = pd.DataFrame(output_selection_ind)
-
-        disc_dict = {
-            f'{self.ns}.SampleGenerator.sampling_method': self.sampling_method_doe,
-            f'{self.ns}.SampleGenerator.sampling_generation_mode': self.sampling_gen_mode,
-            f'{self.ns}.SampleGenerator.sampling_algo': "PYDOE_LHS",
-            f'{self.ns}.SampleGenerator.eval_inputs': input_selection_a,
-            f'{self.ns}.Eval.gather_outputs': output_selection_ind,
-        }
-
-        exec_eng.load_study_from_input_dict(disc_dict)
-        disc_dict = {
-            'doe.SampleGenerator.algo_options': {'n_samples': 10, 'face': 'faced'},
-            'doe.SampleGenerator.design_space': dspace,
-        }
-
-        exec_eng.load_study_from_input_dict(disc_dict)
-        exec_eng.execute()
-
-        eval_disc = exec_eng.dm.get_disciplines_with_name('doe.Eval')[0]
-
-        eval_disc_samples = eval_disc.get_sosdisc_outputs('samples_inputs_df')
-        eval_disc_ind = eval_disc.get_sosdisc_outputs('Disc1.indicator_dict')
-
-        assert len(eval_disc_ind) == 11
-
-    def test_15_DoE_OT_FACTORIAL_Eval(self):
-        """Test DoE + Eval of inputs and outputs of single subdiscipline not in root process with OT_FACTORIAL algo"""
-        input_selection_a = {'selected_input': [False, True, False], 'full_name': ['x', 'Disc1.a', 'Disc1.b']}
-        input_selection_a = pd.DataFrame(input_selection_a)
-
-        output_selection_ind = {'selected_output': [False, True], 'full_name': ['y', 'Disc1.indicator']}
-        output_selection_ind = pd.DataFrame(output_selection_ind)
-
-        dspace_dict_a = {
-            'variable': ['Disc1.a'],
-            'lower_bnd': [0.0],
-            'upper_bnd': [1.0],
-        }
-        dspace_a = pd.DataFrame(dspace_dict_a)
-
-        study_name = 'doe'
-        ns = study_name
-
-        exec_eng = ExecutionEngine(study_name)
-        factory = exec_eng.factory
-        proc_name = "test_mono_driver_sample_generator_simple"
-        doe_eval_builder = factory.get_builder_from_process(repo=self.repo, mod_id=proc_name)
-
-        exec_eng.factory.set_builders_to_coupling_builder(doe_eval_builder)
-
-        exec_eng.configure()
-        initial_input = {f'{ns}.Eval.with_sample_generator': True}
-        exec_eng.load_study_from_input_dict(initial_input)
-
-        exp_tv_list = [
-            f'Nodes representation for Treeview {ns}',
-            '|_ doe',
-            '\t|_ SampleGenerator',
-            '\t|_ Eval',
-            '\t\t|_ Disc1',
-        ]
-        exp_tv_str = '\n'.join(exp_tv_list)
-        exec_eng.display_treeview_nodes(True)
-        assert exp_tv_str == exec_eng.display_treeview_nodes(exec_display=True)
-
-        assert not exec_eng.root_process.proxy_disciplines[1].proxy_disciplines[0].is_sos_coupling
-
-        # -- set up disciplines in Scenario
-        disc_dict = {}
-        # DoE inputs
-        n_samples = 20
-        levels = [0.25, 0.5, 0.75]
-        centers = [5]
-        disc_dict[f'{self.ns}.SampleGenerator.sampling_method'] = self.sampling_method_doe
-        disc_dict[f'{self.ns}.SampleGenerator.sampling_generation_mode'] = self.sampling_gen_mode
-        disc_dict[f'{ns}.SampleGenerator.sampling_algo'] = 'OT_FACTORIAL'
-        disc_dict[f'{ns}.SampleGenerator.design_space'] = dspace_a
-        disc_dict[f'{ns}.SampleGenerator.algo_options'] = {'n_samples': n_samples, 'levels': levels, 'centers': centers}
-        disc_dict[f'{ns}.SampleGenerator.eval_inputs'] = input_selection_a
-
-        # Eval inputs
-        disc_dict[f'{ns}.Eval.gather_outputs'] = output_selection_ind
-        exec_eng.load_study_from_input_dict(disc_dict)
-
-        # -- Discipline inputs
-        private_values = {
-            f'{ns}.Eval.x': 10.0,
-            f'{ns}.Eval.Disc1.a': 0.5,
-            f'{ns}.Eval.Disc1.b': 25431.0,
-            f'{ns}.Eval.y': array([4.0]),
-            f'{ns}.Eval.Disc1.indicator': array([53.0]),
-        }
-        exec_eng.load_study_from_input_dict(private_values)
-
-        exec_eng.execute()
-
-        root_outputs = exec_eng.root_process.get_output_data_names()
-        assert 'doe.Eval.Disc1.indicator_dict' in root_outputs
-
-        eval_disc = exec_eng.dm.get_disciplines_with_name(study_name + '.Eval')[0]
-
-        eval_disc_samples = eval_disc.get_sosdisc_outputs('samples_inputs_df')
-
-        eval_disc_ind = eval_disc.get_sosdisc_outputs('Disc1.indicator_dict')
-
-        i = 0
-        for key in eval_disc_ind:
-            assert 0.0 <= eval_disc_samples['Disc1.a'][i] <= 1.0
-            self.assertAlmostEqual(
-                eval_disc_ind[key], private_values[f'{ns}.Eval.Disc1.b'] * eval_disc_samples['Disc1.a'][i]
-            )
-            i += 1
-
-    def test_16_Eval_User_Defined_samples_custom_output_name(self):
-        """
-        This test checks that the custom samples applied to an Eval driver delivers expected outputs and these
-        are stored with a custom out name specified in gather_outputs. It is a non regression test.
-        """
-        study_name = 'root'
-        ns = study_name
-
-        exec_eng = ExecutionEngine(study_name)
-        factory = exec_eng.factory
-
-        proc_name = "test_mono_driver_sellar"
-        eval_builder = factory.get_builder_from_process(repo=self.repo, mod_id=proc_name)
-
-        exec_eng.factory.set_builders_to_coupling_builder(eval_builder)
-
-        exec_eng.configure()
-        builder_mode_input = {}
-        exec_eng.load_study_from_input_dict(builder_mode_input)
-
-        # -- set up disciplines in Scenario
-        disc_dict = {
-            f'{ns}.SampleGenerator.eval_inputs': self.input_selection_x_z,
-            f'{ns}.Eval.gather_outputs': self.output_selection_obj_y1_y2_with_out_name,
-        }
-        # Eval inputs
-
-        x_values = [
-            array([9.379763880395856]),
-            array([8.88644794300546]),
-            array([3.7137135749628882]),
-            array([0.0417022004702574]),
-            array([6.954954792150857]),
-        ]
-        z_values = [
-            array([1.515949043849158, 5.6317362409322165]),
-            array([-1.1962705421254114, 6.523436208612142]),
-            array([-1.9947578026244557, 4.822570933860785]),
-            array([1.7490668861813, 3.617234050834533]),
-            array([-9.316161097119341, 9.918161285133076]),
-        ]
-
-        samples_dict = {
-            ProxySampleGenerator.SELECTED_SCENARIO: [True] * 5,
-            ProxySampleGenerator.SCENARIO_NAME: [f'scenario_{i}' for i in range(1, 6)],
-            'x': x_values,
-            'z': z_values,
-        }
-        samples_df = pd.DataFrame(samples_dict)
-        disc_dict[f'{ns}.Eval.samples_df'] = samples_df
-
-        exec_eng.load_study_from_input_dict(disc_dict)
-
-        # Sellar inputs
-        local_dv = 10.0
-        values_dict = {
-            f'{ns}.Eval.x': array([1.0]),
-            f'{ns}.Eval.y_1': array([1.0]),
-            f'{ns}.Eval.y_2': array([1.0]),
-            f'{ns}.Eval.z': array([1.0, 1.0]),
-            f'{ns}.Eval.subprocess.Sellar_Problem.local_dv': local_dv,
-        }
-        exec_eng.load_study_from_input_dict(values_dict)
-
-        exec_eng.execute()
-
-        exp_tv_list = [
-            f'Nodes representation for Treeview {ns}',
-            '|_ root',
-            '\t|_ Eval',
-            '\t\t|_ subprocess',
-            '\t\t\t|_ Sellar_Problem',
-            '\t\t\t|_ Sellar_2',
-            '\t\t\t|_ Sellar_1',
-        ]
-        exp_tv_str = '\n'.join(exp_tv_list)
-        exec_eng.display_treeview_nodes(True)
-        assert exp_tv_str == exec_eng.display_treeview_nodes(exec_display=True)
-
-        root_outputs = exec_eng.root_process.get_output_data_names()
-        assert 'root.Eval.obj_d' in root_outputs
-        assert 'root.Eval.y_1_d' in root_outputs
-        assert 'root.Eval.y_2_dict' in root_outputs
-
-        # doe_disc = exec_eng.dm.get_disciplines_with_name(f'{ns}.Eval')[0].discipline_wrapp.discipline.sos_wrapp
-        doe_disc = exec_eng.dm.get_disciplines_with_name(f'{ns}.Eval')[0]
-
-        doe_disc_samples = doe_disc.get_sosdisc_outputs('samples_inputs_df')
-        doe_disc_obj = doe_disc.get_sosdisc_outputs('obj_d')
-        doe_disc_y1 = doe_disc.get_sosdisc_outputs('y_1_d')
-        doe_disc_y2 = doe_disc.get_sosdisc_outputs('y_2_dict')
-        assert len(doe_disc_samples) == 6
-        assert len(doe_disc_obj) == 6
-        reference_dict_doe_disc_y1 = {
-            'scenario_1': 15.10281769103777,
-            'scenario_2': 15.000894464416369,
-            'scenario_3': 11.278120786397253,
-            'scenario_4': 5.18930989931766,
-            'scenario_5': 101.52834766740203,
-            'reference_scenario': 2.2968901115681137,
-        }
-        reference_dict_doe_disc_y2 = {
-            'scenario_1': 11.033919669251484,
-            'scenario_2': 9.200264485832342,
-            'scenario_3': 6.186104480478865,
-            'scenario_4': 7.644306621670211,
-            'scenario_5': 10.67812780071307,
-            'reference_scenario': 3.515549442159431,
-        }
-        for key in doe_disc_y1:
-            self.assertAlmostEqual(doe_disc_y1[key], reference_dict_doe_disc_y1[key], delta=2e-6)
-        for key in doe_disc_y2:
-            self.assertAlmostEqual(doe_disc_y2[key], reference_dict_doe_disc_y2[key], delta=2e-6)
-
-    def test_17_doe_and_eval_execution_lhs_on_1_var_run_time_vs_config_time_sampling(self):
-        """
-        Check that a DoE setup to sample at run-time does properly fill samples_df at run-time, and not before.
-        Then check that,by changing to sampling at configuration-time + changing the design space input of the DoE, a
-        resampling effectively takes place at configuration-time.
-        """
-        lb1 = 0.0
-        ub1 = 100.0
-        lb2 = -10.0
-        ub2 = 10.0
-        dspace_dict_x = {
-            'variable': ['x'],
-            'lower_bnd': [lb1],
-            'upper_bnd': [ub1],
-        }
-        dspace_x = pd.DataFrame(dspace_dict_x)
-
-        exec_eng = ExecutionEngine(self.study_name)
-        factory = exec_eng.factory
-
-        proc_name = "test_mono_driver_with_sample_option_sellar"
-        doe_eval_builder = factory.get_builder_from_process(repo=self.repo, mod_id=proc_name)
-
-        exec_eng.factory.set_builders_to_coupling_builder(doe_eval_builder)
-
-        exec_eng.configure()
-        initial_input = {f'{self.ns}.Eval.with_sample_generator': True}
-        exec_eng.load_study_from_input_dict(initial_input)
-
-        # -- set up disciplines in Scenario
-        disc_dict = {}
-        # DoE inputs
-        n_samples = 10
-        disc_dict[f'{self.ns}.SampleGenerator.sampling_method'] = self.sampling_method_doe
-        disc_dict[f'{self.ns}.SampleGenerator.sampling_generation_mode'] = self.sampling_gen_mode
-        disc_dict[f'{self.ns}.SampleGenerator.sampling_algo'] = "PYDOE_LHS"
-        disc_dict[f'{self.ns}.SampleGenerator.design_space'] = dspace_x
-        disc_dict[f'{self.ns}.SampleGenerator.algo_options'] = {
-            'n_samples': n_samples,
-            'seed': 1,
-        }
-        disc_dict[f'{self.ns}.SampleGenerator.eval_inputs'] = self.input_selection_x
-
-        # Eval inputs
-        disc_dict[f'{self.ns}.Eval.gather_outputs'] = self.output_selection_obj_y1_y2
-        exec_eng.load_study_from_input_dict(disc_dict)
-
-        # Sellar inputs
-        local_dv = 10.0
-        values_dict = {}
-        # array([1.])
-        values_dict[f'{self.ns}.Eval.x'] = array([1.0])
-        values_dict[f'{self.ns}.Eval.y_1'] = array([1.0])
-        values_dict[f'{self.ns}.Eval.y_2'] = array([1.0])
-        values_dict[f'{self.ns}.Eval.z'] = array([1.0, 1.0])
-        values_dict[f'{self.ns}.Eval.subprocess.Sellar_Problem.local_dv'] = local_dv
-        exec_eng.load_study_from_input_dict(values_dict)
-
-        samples_df = exec_eng.dm.get_value(f'{self.ns}.Eval.samples_df')
-        # TODO: [wip] deactivate bc x is not in samples_df here and no data integrity check should b done bc at run-time
-        # self.assertEqual(samples_df['x'].values.tolist(), [None])
-
-        exec_eng.execute()
-        ref_doe_x_unit = [
-            0.9538816734003358,
-            0.61862602113776724,
-            0.1720324493442158,
-            0.0417022004702574,
-            0.8396767474230671,
-            0.7345560727043048,
-            0.33023325726318404,
-            0.4146755890817113,
-            0.2000114374817345,
-            0.5092338594768798,
-        ]
-
-        ref_doe_x_1 = array(ref_doe_x_unit) * (ub1 - lb1) + lb1
-        ref_doe_x_2 = array(ref_doe_x_unit) * (ub2 - lb2) + lb2
-
-        samples_df = exec_eng.dm.get_value(f'{self.ns}.Eval.samples_df').copy()
-        for ref, truth in zip(ref_doe_x_1.tolist(), samples_df['x'].values.tolist()):
-            self.assertAlmostEqual(ref, float(truth))
-
-        disc_dict[f'{self.ns}.SampleGenerator.sampling_generation_mode'] = ProxySampleGenerator.AT_CONFIGURATION_TIME
-        disc_dict[f'{self.ns}.SampleGenerator.overwrite_samples_df'] = True
-        dspace_x['lower_bnd'] = lb2
-        dspace_x['upper_bnd'] = ub2
-        exec_eng.load_study_from_input_dict(disc_dict)
-
-        samples_df = exec_eng.dm.get_value(f'{self.ns}.Eval.samples_df').copy()
-        for ref, truth in zip(ref_doe_x_2.tolist(), samples_df['x'].values.tolist()):
-            self.assertAlmostEqual(ref, float(truth))
-
-    def test_18_mono_instance_driver_execution_with_cartesian_product_generated_at_run_time(self):
-        """
-        This test checks the execution of a CartesianProduct at run-time independent of GridSearch execution.
-        First it is checked that the sampling is not performed before execution, then the correctness of the sample
-        is checked after execution.
-        """
-        exec_eng = ExecutionEngine(self.study_name)
-        factory = exec_eng.factory
-
-        proc_name = "test_mono_driver_with_sample_option_sellar"
-        doe_eval_builder = factory.get_builder_from_process(repo=self.repo, mod_id=proc_name)
-
-        exec_eng.factory.set_builders_to_coupling_builder(doe_eval_builder)
-
-        exec_eng.configure()
-        values_dict = {f'{self.ns}.Eval.with_sample_generator': True}
-        values_dict[f'{self.ns}.SampleGenerator.sampling_method'] = "cartesian_product"
-        values_dict[f'{self.ns}.SampleGenerator.sampling_generation_mode'] = "at_run_time"
-
-        values_dict[f'{self.ns}.SampleGenerator.eval_inputs'] = self.input_selection_x_z_cp
-
-        # Eval inputs
-        values_dict[f'{self.ns}.Eval.gather_outputs'] = self.output_selection_obj_y1_y2
-        exec_eng.load_study_from_input_dict(values_dict)
-
-        # Sellar inputs
-        local_dv = 10.0
-        values_dict = {}
-        # array([1.])
-        values_dict[f'{self.ns}.Eval.x'] = array([1.0])
-        values_dict[f'{self.ns}.Eval.y_1'] = array([1.0])
-        values_dict[f'{self.ns}.Eval.y_2'] = array([1.0])
-        values_dict[f'{self.ns}.Eval.z'] = array([1.0, 1.0])
-        values_dict[f'{self.ns}.Eval.subprocess.Sellar_Problem.local_dv'] = local_dv
-        exec_eng.load_study_from_input_dict(values_dict)
-        samples_df = exec_eng.dm.get_value(f'{self.ns}.Eval.samples_df').copy()
-
-        # check that it did not sample at configuration-time
-        assert len(samples_df) == 1
-        exec_eng.execute()
-        # check the sample at run-time is as expected
-        ref_x, ref_z = zip(*product(self.x_values_cp, self.z_values_cp))
-        samples_df = exec_eng.dm.get_value(f'{self.ns}.Eval.samples_df')
-
-        assert len(samples_df) == len(self.x_values_cp) * len(self.z_values_cp)
-        samples_df = exec_eng.dm.get_value(f'{self.ns}.Eval.samples_df').copy()
-        for ref_x, truth_x, ref_z, truth_z in zip(
-            ref_x,
-            samples_df['x'].values.tolist(),
-            ref_z,
-            samples_df['z'].values.tolist(),
-        ):
-            self.assertAlmostEqual(ref_x[0], float(truth_x[0]))
-            self.assertAlmostEqual(ref_z[0], float(truth_z[0]))
-            self.assertAlmostEqual(ref_z[1], float(truth_z[1]))
-
-    def test_19_doe_fullfact_at_configuration_time(self):
-        """We test that the number of samples generated by the fullfact algorithm is the theoretical expected number
-        Pay attention to the fact that an additional sample (the reference one ) is added
-        """
-        same_usecase_name = 'DoE+Eval'
-        exec_eng = ExecutionEngine(same_usecase_name)
-        factory = exec_eng.factory
-
-        proc_name = "test_mono_driver_with_sample_option_sellar"
-        doe_eval_builder = factory.get_builder_from_process(repo=self.repo, mod_id=proc_name)
-
-        exec_eng.factory.set_builders_to_coupling_builder(doe_eval_builder)
-
-        exec_eng.configure()
-
-        # -- set up disciplines in Scenario
-        disc_dict = {}
-        # DoE inputs
-        n_samples = 10
-        disc_dict[f'{same_usecase_name}.SampleGenerator.sampling_method'] = self.sampling_method_doe
-        disc_dict[f'{same_usecase_name}.SampleGenerator.sampling_algo'] = "PYDOE_FULLFACT"
-        disc_dict[f'{same_usecase_name}.SampleGenerator.design_space'] = self.dspace_eval
-        disc_dict[f'{same_usecase_name}.SampleGenerator.algo_options'] = {
-            'n_samples': n_samples,
-            'fake_option': 'fake_option',
-        }
-        disc_dict[f'{same_usecase_name}.Eval.with_sample_generator'] = True
-        disc_dict[f'{same_usecase_name}.SampleGenerator.eval_inputs'] = self.input_selection_x_z
-        disc_dict[f'{same_usecase_name}.Eval.gather_outputs'] = self.output_selection_obj_y1_y2
-        exec_eng.load_study_from_input_dict(disc_dict)
-
-        # Sellar inputs
-        local_dv = 10.0
-        values_dict = {}
-        # array([1.])
-        values_dict[f'{same_usecase_name}.Eval.x'] = array([1.0])
-        values_dict[f'{same_usecase_name}.Eval.y_1'] = array([1.0])
-        values_dict[f'{same_usecase_name}.Eval.y_2'] = array([1.0])
-        values_dict[f'{same_usecase_name}.Eval.z'] = array([1.0, 1.0])
-        values_dict[f'{same_usecase_name}.Eval.subprocess.Sellar_Problem.local_dv'] = local_dv
-        exec_eng.load_study_from_input_dict(values_dict)
-
-        exec_eng.execute()
-
-        exp_tv_list = [
-            f'Nodes representation for Treeview {same_usecase_name}',
-            f'|_ {same_usecase_name}',
-            '\t|_ SampleGenerator',
-            '\t|_ Eval',
-            '\t\t|_ subprocess',
-            '\t\t\t|_ Sellar_Problem',
-            '\t\t\t|_ Sellar_2',
-            '\t\t\t|_ Sellar_1',
-        ]
-        exp_tv_str = '\n'.join(exp_tv_list)
-        exec_eng.display_treeview_nodes(True)
-        assert exp_tv_str == exec_eng.display_treeview_nodes(exec_display=True)
-        doe_disc = exec_eng.dm.get_disciplines_with_name(f'{same_usecase_name}.Eval')[0]
-
-        eval_disc_samples = doe_disc.get_sosdisc_outputs('samples_inputs_df')
-
-        dimension = sum(
-            len(sublist) if isinstance(sublist, list) else 1 for sublist in list(self.dspace_eval['lower_bnd'].values)
-        )
-
-        theoretical_fullfact_levels = int(n_samples ** (1.0 / dimension))
-
-        theoretical_fullfact_samples = theoretical_fullfact_levels ** dimension
-        assert len(eval_disc_samples) == theoretical_fullfact_samples + 1
-
-    def test_20_doe_eval_output_conversion(self):
-        """Here we test a DoEEval process on a single sub-discipline so that there is no ProxyCoupling built in node."""
-        dspace_dict = {
-            'variable': ['Disc1.a'],
-            'lower_bnd': [0.0],
-            'upper_bnd': [100.0],
-        }
-        dspace = pd.DataFrame(dspace_dict)
-
-        exec_eng = ExecutionEngine(self.study_name)
-        factory = exec_eng.factory
-        proc_name = "test_mono_driver_sample_generator_simple"
-        doe_eval_builder = factory.get_builder_from_process(repo=self.repo, mod_id=proc_name)
-
-        exec_eng.factory.set_builders_to_coupling_builder(doe_eval_builder)
-
-        exec_eng.configure()
-        initial_input = {f'{self.study_name}.Eval.with_sample_generator': True}
-        exec_eng.load_study_from_input_dict(initial_input)
-
-        exp_tv_list = [
-            f'Nodes representation for Treeview {self.ns}',
-            '|_ doe',
-            '\t|_ SampleGenerator',
-            '\t|_ Eval',
-            '\t\t|_ Disc1',
-        ]
-        exp_tv_str = '\n'.join(exp_tv_list)
-        exec_eng.display_treeview_nodes(True)
-        assert exp_tv_str == exec_eng.display_treeview_nodes(exec_display=True)
-
-        assert not exec_eng.root_process.proxy_disciplines[1].proxy_disciplines[0].is_sos_coupling
-
-        # -- set up disciplines
-        private_values = {
-            self.study_name + '.Eval.x': 10.0,
-            self.study_name + '.Eval.Disc1.a': 5.0,
-            self.study_name + '.Eval.Disc1.b': 25431.0,
-            self.study_name + '.Eval.y': 4.0,
-        }
-        exec_eng.load_study_from_input_dict(private_values)
-        input_selection_a = {'selected_input': [False, True, False], 'full_name': ['x', 'Disc1.a', 'Disc1.b']}
-        input_selection_a = pd.DataFrame(input_selection_a)
-
-        output_selection_ind = {'selected_output': [False, True], 'full_name': ['y', 'Disc1.indicator']}
-        output_selection_ind = pd.DataFrame(output_selection_ind)
-
-        disc_dict = {
-            f'{self.ns}.SampleGenerator.sampling_method': self.sampling_method_doe,
-            f'{self.ns}.SampleGenerator.sampling_generation_mode': self.sampling_gen_mode,
-            f'{self.ns}.SampleGenerator.sampling_algo': "PYDOE_LHS",
-            f'{self.ns}.SampleGenerator.eval_inputs': input_selection_a,
-            f'{self.ns}.Eval.gather_outputs': output_selection_ind,
-        }
-
-        exec_eng.load_study_from_input_dict(disc_dict)
-        disc_dict = {
-            'doe.SampleGenerator.algo_options': {'n_samples': 10, 'face': 'faced'},
-            'doe.SampleGenerator.design_space': dspace,
-        }
-
-        exec_eng.load_study_from_input_dict(disc_dict)
-        exec_eng.execute()
-
-        eval_disc = exec_eng.dm.get_disciplines_with_name('doe.Eval')[0]
-
-        # check samples_df conversion into float
-        samples_df = eval_disc.get_sosdisc_inputs('samples_df')
-        assert isinstance(samples_df['Disc1.a'][0], float)
-
-    def test_21_doe_fullfact_at_configuration_time_double_execution_of_upper_mda(self):
-        """
-        With same process as test 19 we test that the upper mda does not perform double execution due to self-coupling
-        of the driver discipline.
-        """
-        same_usecase_name = 'DoE+Eval'
-        exec_eng = ExecutionEngine(same_usecase_name)
-        factory = exec_eng.factory
-
-        proc_name = "test_mono_driver_with_sample_option_sellar"
-        doe_eval_builder = factory.get_builder_from_process(repo=self.repo, mod_id=proc_name)
-
-        exec_eng.factory.set_builders_to_coupling_builder(doe_eval_builder)
-
-        exec_eng.configure()
-
-        # -- set up disciplines in Scenario
-        disc_dict = {}
-        # DoE inputs
-        n_samples = 10
-        disc_dict[f'{same_usecase_name}.SampleGenerator.sampling_method'] = self.sampling_method_doe
-        disc_dict[f'{same_usecase_name}.SampleGenerator.sampling_algo'] = "PYDOE_FULLFACT"
-        disc_dict[f'{same_usecase_name}.SampleGenerator.design_space'] = self.dspace_eval
-        disc_dict[f'{same_usecase_name}.SampleGenerator.algo_options'] = {
-            'n_samples': n_samples,
-        }
-        disc_dict[f'{same_usecase_name}.Eval.with_sample_generator'] = True
-        disc_dict[f'{same_usecase_name}.SampleGenerator.eval_inputs'] = self.input_selection_x_z
-        disc_dict[f'{same_usecase_name}.Eval.gather_outputs'] = self.output_selection_obj_y1_y2
-        exec_eng.load_study_from_input_dict(disc_dict)
-
-        # Sellar inputs
-        local_dv = 10.0
-        values_dict = {}
-        # values_dict[f'{same_usecase_name}.max_mda_iter'] = 1
-        values_dict[f'{same_usecase_name}.inner_mda_name'] = "MDAGaussSeidel"
-        values_dict[f'{same_usecase_name}.Eval.x'] = array([1.0])
-        values_dict[f'{same_usecase_name}.Eval.y_1'] = array([1.0])
-        values_dict[f'{same_usecase_name}.Eval.y_2'] = array([1.0])
-        values_dict[f'{same_usecase_name}.Eval.z'] = array([1.0, 1.0])
-        values_dict[f'{same_usecase_name}.Eval.subprocess.Sellar_Problem.local_dv'] = local_dv
-        exec_eng.load_study_from_input_dict(values_dict)
-
-        exec_eng.execute()
-
-        exp_tv_list = [
-            f'Nodes representation for Treeview {same_usecase_name}',
-            f'|_ {same_usecase_name}',
-            '\t|_ SampleGenerator',
-            '\t|_ Eval',
-            '\t\t|_ subprocess',
-            '\t\t\t|_ Sellar_Problem',
-            '\t\t\t|_ Sellar_2',
-            '\t\t\t|_ Sellar_1',
-        ]
-        exp_tv_str = '\n'.join(exp_tv_list)
-        exec_eng.display_treeview_nodes(True)
-        assert exp_tv_str == exec_eng.display_treeview_nodes(exec_display=True)
-        root_mda = exec_eng.dm.get_disciplines_with_name(f'{same_usecase_name}')[0].discipline_wrapp.discipline
-        self.assertEqual(0, len(root_mda.residuals_history))
-
-if __name__ == '__main__':
-    cls = TestSoSDOEScenario()
-    cls.setUp()
-    cls.test_3_separated_doe_and_eval_execution_lhs_on_1_var()
->>>>>>> b07fa522
+'''
+Copyright 2022 Airbus SAS
+Modifications on 2023/04/04-2025/02/18 Copyright 2025 Capgemini
+
+Licensed under the Apache License, Version 2.0 (the "License");
+you may not use this file except in compliance with the License.
+You may obtain a copy of the License at
+
+    http://www.apache.org/licenses/LICENSE-2.0
+
+Unless required by applicable law or agreed to in writing, software
+distributed under the License is distributed on an "AS IS" BASIS,
+WITHOUT WARRANTIES OR CONDITIONS OF ANY KIND, either express or implied.
+See the License for the specific language governing permissions and
+limitations under the License.
+'''
+
+from __future__ import annotations
+
+import logging
+import math
+import unittest
+from itertools import product
+from logging import Handler
+
+import pandas as pd
+from numpy import array
+from pandas._testing import assert_frame_equal
+
+from sostrades_core.execution_engine.execution_engine import ExecutionEngine
+from sostrades_core.execution_engine.proxy_sample_generator import ProxySampleGenerator
+from sostrades_core.execution_engine.sample_generators.doe_sample_generator import (
+    DoeSampleGenerator,
+)
+
+"""
+mode: python; py-indent-offset: 4; tab-width: 4; coding: utf-8
+unit test for doe scenario
+"""
+
+
+class UnitTestHandler(Handler):
+    """Logging handler for UnitTest"""
+
+    def __init__(self):
+        Handler.__init__(self)
+        self.msg_list = []
+
+    def emit(self, record):
+        self.msg_list.append(record.msg)
+
+
+class TestSoSDOEScenario(unittest.TestCase):
+    def setUp(self):
+        self.sampling_method_doe = 'doe_algo'
+        self.sampling_method_cp = 'cartesian_product'
+        self.sampling_gen_mode = ProxySampleGenerator.AT_RUN_TIME
+        self.study_name = 'doe'
+        self.ns = f'{self.study_name}'
+        self.sc_name = "SellarDoeScenario"
+        self.c_name = "SellarCoupling"
+        dspace_dict = {
+            'variable': ['x', 'z', 'y_1', 'y_2'],
+            'value': [[1.0], [5.0, 2.0], [1.0], [1.0]],
+            'lower_bnd': [[0.0], [-10.0, 0.0], [-100.0], [-100.0]],
+            'upper_bnd': [[10.0], [10.0, 10.0], [100.0], [100.0]],
+            'enable_variable': [True, True, True, True],
+            'activated_elem': [[True], [True, True], [True], [True]],
+        }
+
+        dspace_dict_optim = {
+            'variable': ['x', 'z', 'y_1', 'y_2'],
+            'value': [[1.0], [5.0, 2.0], [1.0], [1.0]],
+            'lower_bnd': [[0.0], [-10.0, 0.0], [-100.0], [-100.0]],
+            'upper_bnd': [[10.0], [10.0, 10.0], [100.0], [100.0]],
+            'enable_variable': [True, True, True, True],
+            'activated_elem': [[True], [True, True], [True], [True]],
+        }
+
+        dspace_dict_eval = {
+            'variable': ['x', 'z'],
+            'lower_bnd': [[0.0], [-10.0, 0.0]],
+            'upper_bnd': [[10.0], [10.0, 10.0]],
+            #            'variable_type': ['array', 'array']
+        }
+
+        self.dspace = pd.DataFrame(dspace_dict)
+        self.dspace_eval = pd.DataFrame(dspace_dict_eval)
+        self.dspace_optim = pd.DataFrame(dspace_dict_optim)
+
+        input_selection_local_dv_x = {
+            'selected_input': [True, True, False, False, False],
+            'full_name': ['subprocess.Sellar_Problem.local_dv', 'x', 'y_1', 'y_2', 'z'],
+        }
+        self.input_selection_local_dv_x = pd.DataFrame(input_selection_local_dv_x)
+
+        input_selection_x_z = {
+            'selected_input': [False, True, False, False, True],
+            'full_name': ['subprocess.Sellar_Problem.local_dv', 'x', 'y_1', 'y_2', 'z'],
+        }
+        self.input_selection_x_z = pd.DataFrame(input_selection_x_z)
+
+        # inputs for cp at run-time
+        self.x_values_cp = [array([1.0]), array([2.0])]
+        self.z_values_cp = [array([3.0, 3.0]), array([4.0, 4.0]), array([5.0, 5.0])]
+        input_selection_x_z_cp = input_selection_x_z.copy()
+        input_selection_x_z_cp['list_of_values'] = [[], self.x_values_cp, [], [], self.z_values_cp]
+        self.input_selection_x_z_cp = pd.DataFrame(input_selection_x_z_cp)
+
+        input_selection_x = {
+            'selected_input': [False, True, False, False, False],
+            'full_name': ['subprocess.Sellar_Problem.local_dv', 'x', 'y_1', 'y_2', 'z'],
+        }
+        self.input_selection_x = pd.DataFrame(input_selection_x)
+
+        input_selection_local_dv = {
+            'selected_input': [True, False, False, False, False],
+            'full_name': ['subprocess.Sellar_Problem.local_dv', 'x', 'y_1', 'y_2', 'z'],
+        }
+        self.input_selection_local_dv = pd.DataFrame(input_selection_local_dv)
+
+        output_selection_obj = {
+            'selected_output': [False, False, True, False, False],
+            'full_name': ['c_1', 'c_2', 'obj', 'y_1', 'y_2'],
+        }
+        self.output_selection_obj = pd.DataFrame(output_selection_obj)
+
+        output_selection_obj_y1_y2 = {
+            'selected_output': [False, False, True, True, True],
+            'full_name': ['c_1', 'c_2', 'obj', 'y_1', 'y_2'],
+            'output_name': [None] * 5,
+        }
+        self.output_selection_obj_y1_y2 = pd.DataFrame(output_selection_obj_y1_y2)
+
+        output_selection_obj_y1_y2_with_out_name = {
+            'selected_output': [False, False, True, True, True],
+            'full_name': ['c_1', 'c_2', 'obj', 'y_1', 'y_2'],
+            'output_name': ['c_1', 'c_2', 'obj_d', 'y_1_d', None],
+        }
+        self.output_selection_obj_y1_y2_with_out_name = pd.DataFrame(output_selection_obj_y1_y2_with_out_name)
+
+        self.repo = 'sostrades_core.sos_processes.test.tests_driver_eval.mono'
+
+    def test_1_doe_eval_execution_fullfact(self):
+        """
+        We test that the number of samples generated by the fullfact algorithm is the theoretical expected number
+        Pay attention to the fact that an additional sample (the reference one ) is added
+        """
+        exec_eng = ExecutionEngine(self.study_name)
+        factory = exec_eng.factory
+
+        proc_name = "test_mono_driver_with_sample_option_sellar"
+        doe_eval_builder = factory.get_builder_from_process(repo=self.repo, mod_id=proc_name)
+
+        exec_eng.factory.set_builders_to_coupling_builder(doe_eval_builder)
+
+        exec_eng.configure()
+        initial_input = {f'{self.ns}.Eval.with_sample_generator': True}
+        exec_eng.load_study_from_input_dict(initial_input)
+
+        # -- set up disciplines in Scenario
+        disc_dict = {}
+        # DoE inputs
+        n_samples = 10
+        disc_dict[f'{self.ns}.SampleGenerator.sampling_method'] = self.sampling_method_doe
+        disc_dict[f'{self.ns}.SampleGenerator.sampling_generation_mode'] = self.sampling_gen_mode
+        disc_dict[f'{self.ns}.SampleGenerator.sampling_algo'] = "PYDOE_FULLFACT"
+        disc_dict[f'{self.ns}.SampleGenerator.design_space'] = self.dspace_eval
+        disc_dict[f'{self.ns}.SampleGenerator.algo_options'] = {'n_samples': n_samples}
+        disc_dict[f'{self.ns}.SampleGenerator.eval_inputs'] = self.input_selection_x_z.copy()
+
+        # Eval inputs
+        disc_dict[f'{self.ns}.Eval.gather_outputs'] = self.output_selection_obj_y1_y2.copy()
+        exec_eng.load_study_from_input_dict(disc_dict)
+
+        # Sellar inputs
+        local_dv = 10.0
+        values_dict = {}
+        # array([1.])
+        values_dict[f'{self.ns}.Eval.x'] = array([1.0])
+        values_dict[f'{self.ns}.Eval.y_1'] = array([1.0])
+        values_dict[f'{self.ns}.Eval.y_2'] = array([1.0])
+        values_dict[f'{self.ns}.Eval.z'] = array([1.0, 1.0])
+        values_dict[f'{self.ns}.Eval.subprocess.Sellar_Problem.local_dv'] = local_dv
+        exec_eng.load_study_from_input_dict(values_dict)
+
+        exec_eng.execute()
+
+        exp_tv_list = [
+            f'Nodes representation for Treeview {self.ns}',
+            '|_ doe',
+            '\t|_ SampleGenerator',
+            '\t|_ Eval',
+            '\t\t|_ subprocess',
+            '\t\t\t|_ Sellar_Problem',
+            '\t\t\t|_ Sellar_2',
+            '\t\t\t|_ Sellar_1',
+        ]
+        exp_tv_str = '\n'.join(exp_tv_list)
+        exec_eng.display_treeview_nodes(True)
+        assert exp_tv_str == exec_eng.display_treeview_nodes(exec_display=True)
+        doe_disc = exec_eng.dm.get_disciplines_with_name(
+            'doe.Eval')[0].discipline_wrapp.discipline.sos_wrapp
+
+        doe_disc_samples = doe_disc.get_sosdisc_outputs('samples_inputs_df')
+
+        dimension = sum(
+            len(sublist) if isinstance(sublist, list) else 1 for sublist in list(self.dspace_eval['lower_bnd'].values)
+        )
+
+        theoretical_fullfact_levels = int(n_samples ** (1.0 / dimension))
+
+        theoretical_fullfact_samples = theoretical_fullfact_levels ** dimension
+        assert len(doe_disc_samples) == theoretical_fullfact_samples + 1
+
+    def test_2_Eval_User_Defined_samples_alpha(self):
+        """
+        This test checks that the custom samples applied to an Eval driver delivers expected outputs
+        It is a non regression test
+        """
+        study_name = 'root'
+        ns = study_name
+
+        exec_eng = ExecutionEngine(study_name)
+        factory = exec_eng.factory
+        proc_name = "test_mono_driver_sellar"
+        eval_builder = factory.get_builder_from_process(repo=self.repo, mod_id=proc_name)
+
+        exec_eng.factory.set_builders_to_coupling_builder(eval_builder)
+
+        exec_eng.configure()
+        builder_mode_input = {}
+        exec_eng.load_study_from_input_dict(builder_mode_input)
+
+        # -- set up disciplines in Scenario
+        disc_dict = {f'{ns}.Eval.gather_outputs': self.output_selection_obj_y1_y2}
+        # Samples
+        x_values = [
+            array([9.379763880395856]),
+            array([8.88644794300546]),
+            array([3.7137135749628882]),
+            array([0.0417022004702574]),
+            array([6.954954792150857]),
+        ]
+        z_values = [
+            array([1.515949043849158, 5.6317362409322165]),
+            array([-1.1962705421254114, 6.523436208612142]),
+            array([-1.9947578026244557, 4.822570933860785]),
+            array([1.7490668861813, 3.617234050834533]),
+            array([-9.316161097119341, 9.918161285133076]),
+        ]
+
+        samples_dict = {
+            ProxySampleGenerator.SELECTED_SCENARIO: [True] * 5,
+            ProxySampleGenerator.SCENARIO_NAME: [f'scenario_{i}' for i in range(1, 6)],
+            'x': x_values,
+            'z': z_values,
+        }
+        # samples_dict = {'z': z_values, 'x': x_values,
+        #                 'wrong_values': wrong_values}
+        samples_df = pd.DataFrame(samples_dict)
+        disc_dict[f'{ns}.Eval.samples_df'] = samples_df
+
+        exec_eng.load_study_from_input_dict(disc_dict)
+
+        # Sellar inputs
+        local_dv = 10.0
+        values_dict = {
+            f'{ns}.Eval.x': array([1.0]),
+            f'{ns}.Eval.y_1': array([1.0]),
+            f'{ns}.Eval.y_2': array([1.0]),
+            f'{ns}.Eval.z': array([1.0, 1.0]),
+            f'{ns}.Eval.subprocess.Sellar_Problem.local_dv': local_dv,
+        }
+        exec_eng.load_study_from_input_dict(values_dict)
+
+        exec_eng.execute()
+
+        exp_tv_list = [
+            f'Nodes representation for Treeview {ns}',
+            '|_ root',
+            '\t|_ Eval',
+            '\t\t|_ subprocess',
+            '\t\t\t|_ Sellar_Problem',
+            '\t\t\t|_ Sellar_2',
+            '\t\t\t|_ Sellar_1',
+        ]
+        exp_tv_str = '\n'.join(exp_tv_list)
+        exec_eng.display_treeview_nodes(True)
+        assert exp_tv_str == exec_eng.display_treeview_nodes(exec_display=True)
+
+        root_outputs = exec_eng.root_process.get_output_data_names()
+        assert 'root.Eval.obj_dict' in root_outputs
+        assert 'root.Eval.y_1_dict' in root_outputs
+        assert 'root.Eval.y_2_dict' in root_outputs
+
+        # doe_disc = exec_eng.dm.get_disciplines_with_name(f'{ns}.Eval')[0].discipline_wrapp.discipline.sos_wrapp
+        doe_disc = exec_eng.dm.get_disciplines_with_name(f'{ns}.Eval')[0]
+
+        doe_disc_samples = doe_disc.get_sosdisc_outputs('samples_inputs_df')
+        doe_disc_obj = doe_disc.get_sosdisc_outputs('obj_dict')
+        doe_disc_y1 = doe_disc.get_sosdisc_outputs('y_1_dict')
+        doe_disc_y2 = doe_disc.get_sosdisc_outputs('y_2_dict')
+        assert len(doe_disc_samples) == 6
+        assert len(doe_disc_obj) == 6
+        reference_dict_doe_disc_y1 = {
+            'scenario_1': 15.10281769103777,
+            'scenario_2': 15.000894464416369,
+            'scenario_3': 11.278120786397253,
+            'scenario_4': 5.18930989931766,
+            'scenario_5': 101.52834766740203,
+            'reference_scenario': 2.2968901115681137,
+        }
+        reference_dict_doe_disc_y2 = {
+            'scenario_1': 11.033919669251484,
+            'scenario_2': 9.200264485832342,
+            'scenario_3': 6.186104480478865,
+            'scenario_4': 7.644306621670211,
+            'scenario_5': 10.67812780071307,
+            'reference_scenario': 3.515549442159431,
+        }
+        for key in doe_disc_y1:
+            self.assertAlmostEqual(doe_disc_y1[key], reference_dict_doe_disc_y1[key], delta=2e-6)
+        for key in doe_disc_y2:
+            self.assertAlmostEqual(doe_disc_y2[key], reference_dict_doe_disc_y2[key], delta=2e-6)
+
+    def test_3_separated_doe_and_eval_execution_lhs_on_1_var(self):
+        dspace_dict_x = {
+            'variable': ['x'],
+            'lower_bnd': [0.0],
+            'upper_bnd': [10.0],
+        }
+        dspace_x = pd.DataFrame(dspace_dict_x)
+
+        exec_eng = ExecutionEngine(self.study_name)
+        factory = exec_eng.factory
+
+        proc_name = "test_mono_driver_with_sample_option_sellar"
+        doe_eval_builder = factory.get_builder_from_process(repo=self.repo, mod_id=proc_name)
+
+        exec_eng.factory.set_builders_to_coupling_builder(doe_eval_builder)
+
+        exec_eng.configure()
+        initial_input = {f'{self.ns}.Eval.with_sample_generator': True}
+        exec_eng.load_study_from_input_dict(initial_input)
+
+        # -- set up disciplines in Scenario
+        disc_dict = {}
+        # DoE inputs
+        n_samples = 10
+        disc_dict[f'{self.ns}.SampleGenerator.sampling_method'] = self.sampling_method_doe
+        disc_dict[f'{self.ns}.SampleGenerator.sampling_generation_mode'] = self.sampling_gen_mode
+        disc_dict[f'{self.ns}.SampleGenerator.sampling_algo'] = "PYDOE_LHS"
+        disc_dict[f'{self.ns}.SampleGenerator.design_space'] = dspace_x
+        disc_dict[f'{self.ns}.SampleGenerator.algo_options'] = {
+            'n_samples': n_samples,
+            'seed': 1,
+        }
+        disc_dict[f'{self.ns}.SampleGenerator.eval_inputs'] = self.input_selection_x
+
+        # Eval inputs
+        disc_dict[f'{self.ns}.Eval.gather_outputs'] = self.output_selection_obj_y1_y2
+        exec_eng.load_study_from_input_dict(disc_dict)
+
+        # Sellar inputs
+        local_dv = 10.0
+        values_dict = {}
+        # array([1.])
+        values_dict[f'{self.ns}.Eval.x'] = array([1.0])
+        values_dict[f'{self.ns}.Eval.y_1'] = array([1.0])
+        values_dict[f'{self.ns}.Eval.y_2'] = array([1.0])
+        values_dict[f'{self.ns}.Eval.z'] = array([1.0, 1.0])
+        values_dict[f'{self.ns}.Eval.subprocess.Sellar_Problem.local_dv'] = local_dv
+        exec_eng.load_study_from_input_dict(values_dict)
+
+        exec_eng.execute()
+
+        exp_tv_list = [
+            f'Nodes representation for Treeview {self.ns}',
+            '|_ doe',
+            '\t|_ SampleGenerator',
+            '\t|_ Eval',
+            '\t\t|_ subprocess',
+            '\t\t\t|_ Sellar_Problem',
+            '\t\t\t|_ Sellar_2',
+            '\t\t\t|_ Sellar_1',
+        ]
+        exp_tv_str = '\n'.join(exp_tv_list)
+        exec_eng.display_treeview_nodes(True)
+        assert exp_tv_str == exec_eng.display_treeview_nodes(exec_display=True)
+        eval_disc = exec_eng.dm.get_disciplines_with_name(
+            'doe.Eval')[0].discipline_wrapp.discipline.sos_wrapp
+
+        eval_disc_samples = eval_disc.get_sosdisc_outputs('samples_inputs_df')
+        eval_disc_obj = eval_disc.get_sosdisc_outputs('obj_dict')
+        eval_disc_y1 = eval_disc.get_sosdisc_outputs('y_1_dict')
+        eval_disc_y2 = eval_disc.get_sosdisc_outputs('y_2_dict')
+        assert len(eval_disc_samples) == n_samples + 1
+        assert len(eval_disc_obj) == n_samples + 1
+        reference_dict_eval_disc_y1 = {
+            'scenario_1': 10.491018977258355,
+            'scenario_2': 7.24782387574203,
+            'scenario_3': 2.975340931836132,
+            'scenario_4': 1.7522750305335788,
+            'scenario_5': 9.384097147979022,
+            'scenario_6': 8.367043113388867,
+            'scenario_7': 4.479056659260385,
+            'scenario_8': 5.286890682142451,
+            'scenario_9': 3.2401082970583297,
+            'scenario_10': 6.194560558626323,
+            'reference_scenario': 2.2968901115681137,
+        }
+        reference_dict_eval_disc_y2 = {
+            'scenario_1': 5.238984250850621,
+            'scenario_2': 4.692178277109826,
+            'scenario_3': 3.724917659436569,
+            'scenario_4': 3.3237352569655227,
+            'scenario_5': 5.063347376315495,
+            'scenario_6': 4.892584158393472,
+            'scenario_7': 4.116378193816121,
+            'scenario_8': 4.299323961981532,
+            'scenario_9': 3.8000300822648296,
+            'scenario_10': 4.488887413810902,
+            'reference_scenario': 3.515549442159431,
+        }
+        for key in eval_disc_y1:
+            self.assertAlmostEqual(eval_disc_y1[key], reference_dict_eval_disc_y1[key], delta=1e-6)
+        for key in eval_disc_y2:
+            self.assertAlmostEqual(eval_disc_y2[key], reference_dict_eval_disc_y2[key], delta=1e-6)
+
+        # we check that at the end of the run the dm contains the reference (or
+        # initial ) point
+        assert exec_eng.dm.get_value('doe.Eval.x') == array([1.0])
+
+    def test_4_doe_eval_options_and_design_space_after_reconfiguration(self):
+        """
+        Different configurations of doe eval are tested here The aim is to assert that doe_eval configuration
+        runs as intended Different inputs are modified (algo_name, design_space,...) and we check that the dm
+        contains the expected values afterward
+        """
+        dspace_dict_x_eval = {'variable': ['x'], 'lower_bnd': [[5.0]], 'upper_bnd': [[11.0]]}
+        dspace_x_eval = pd.DataFrame(dspace_dict_x_eval)
+
+        dspace_dict_x_z = {
+            'variable': ['x', 'z'],
+            'lower_bnd': [[0.0], [0.0, 0.0]],
+            'upper_bnd': [[10.0], [10.0, 10.0]],
+        }
+        dspace_x_z = pd.DataFrame(dspace_dict_x_z)
+
+        dspace_dict_eval = {
+            'variable': ['x', 'z'],
+            'lower_bnd': [[0.0], [-10.0, 0.0]],
+            'upper_bnd': [[10.0], [10.0, 10.0]],
+        }
+        dspace_eval = pd.DataFrame(dspace_dict_eval)
+
+        exec_eng = ExecutionEngine(self.study_name)
+        factory = exec_eng.factory
+
+        proc_name = "test_mono_driver_with_sample_option_sellar"
+        doe_eval_builder = factory.get_builder_from_process(repo=self.repo, mod_id=proc_name)
+
+        exec_eng.factory.set_builders_to_coupling_builder(doe_eval_builder)
+
+        exec_eng.configure()
+        initial_input = {f'{self.ns}.Eval.with_sample_generator': True}
+        exec_eng.load_study_from_input_dict(initial_input)
+
+        exp_tv_list = [
+            f'Nodes representation for Treeview {self.ns}',
+            '|_ doe',
+            '\t|_ SampleGenerator',
+            '\t|_ Eval',
+            '\t\t|_ subprocess',
+            '\t\t\t|_ Sellar_Problem',
+            '\t\t\t|_ Sellar_2',
+            '\t\t\t|_ Sellar_1',
+        ]
+        exp_tv_str = '\n'.join(exp_tv_list)
+        exec_eng.display_treeview_nodes(True)
+        assert exp_tv_str == exec_eng.display_treeview_nodes(exec_display=True)
+
+        # Sellar inputs
+        local_dv = 10.0
+        values_dict = {}
+        # array([1.])
+        values_dict[f'{self.ns}.Eval.x'] = array([1.0])
+        values_dict[f'{self.ns}.Eval.y_1'] = array([1.0])
+        values_dict[f'{self.ns}.Eval.y_2'] = array([1.0])
+        values_dict[f'{self.ns}.Eval.z'] = array([1.0, 1.0])
+        values_dict[f'{self.ns}.Eval.subprocess.Sellar_Problem.local_dv'] = local_dv
+        exec_eng.load_study_from_input_dict(values_dict)
+
+        # DoE + Eval inputs
+        algo_name = "PYDOE_LHS"
+        disc_dict = {}
+        disc_dict[f'{self.ns}.SampleGenerator.sampling_method'] = self.sampling_method_doe
+        disc_dict[f'{self.ns}.SampleGenerator.sampling_generation_mode'] = self.sampling_gen_mode
+
+        disc_dict[f'{self.ns}.SampleGenerator.sampling_algo'] = algo_name
+        disc_dict[f'{self.ns}.SampleGenerator.eval_inputs'] = self.input_selection_x
+        disc_dict[f'{self.ns}.Eval.gather_outputs'] = self.output_selection_obj
+        exec_eng.load_study_from_input_dict(disc_dict)
+
+        default_algo_options_lhs, algo_options_descr_dict = DoeSampleGenerator().get_options_and_default_values(
+            algo_name
+        )
+
+        self.assertDictEqual(exec_eng.dm.get_value('doe.SampleGenerator.algo_options'), default_algo_options_lhs)
+        # WARNING: default design space with array is built with 2-elements arrays : [0., 0.]
+        # but dspace_x contains 1-element arrays
+        #         assert_frame_equal(exec_eng.dm.get_value('doe.DoEEval.design_space').reset_index(drop=True),
+        # dspace_x.reset_index(drop=True), check_dtype=False)
+
+        # trigger a reconfiguration after options and design space changes
+        n_samples = 10
+        disc_dict = {
+            'doe.SampleGenerator.algo_options': {'n_samples': n_samples},
+            'doe.SampleGenerator.design_space': dspace_x_eval,
+        }
+        exec_eng.load_study_from_input_dict(disc_dict)
+        assert exec_eng.dm.get_value('doe.SampleGenerator.algo_options')['n_samples'] == n_samples
+        assert_frame_equal(
+            exec_eng.dm.get_value('doe.SampleGenerator.design_space').reset_index(drop=True)[dspace_x_eval.columns],
+            dspace_x_eval.reset_index(drop=True),
+            check_dtype=False,
+        )
+
+        # trigger a reconfiguration after algo name change
+        algo_name = "PYDOE_FULLFACT"
+        disc_dict = {'doe.SampleGenerator.sampling_algo': algo_name}
+        exec_eng.load_study_from_input_dict(disc_dict)
+        default_algo_options_fullfact, algo_options_descr_dict = DoeSampleGenerator().get_options_and_default_values(
+            algo_name
+        )
+        assert exec_eng.dm.get_value('doe.SampleGenerator.algo_options')['n_samples'] == n_samples
+        # Check options not previously defined (As n_samples had been defined, the new algo options will be constituted
+        # of the new default algo options that depend on the algo name and the
+        # already defined n_samples)
+        for option in default_algo_options_fullfact:
+            if option != 'n_samples':
+                assert (
+                    exec_eng.dm.get_value('doe.SampleGenerator.algo_options')[option]
+                    == default_algo_options_fullfact[option]
+                )
+        assert_frame_equal(
+            exec_eng.dm.get_value('doe.SampleGenerator.design_space').reset_index(drop=True)[dspace_x_eval.columns],
+            dspace_x_eval.reset_index(drop=True),
+            check_dtype=False,
+        )
+
+        # trigger a reconfiguration after eval_inputs and gather_outputs changes
+        disc_dict = {
+            f'{self.ns}.Eval.gather_outputs': self.output_selection_obj_y1_y2,
+            f'{self.ns}.SampleGenerator.eval_inputs': self.input_selection_x_z,
+        }
+        exec_eng.load_study_from_input_dict(disc_dict)
+        assert exec_eng.dm.get_value('doe.Eval.gather_outputs').equals(self.output_selection_obj_y1_y2)
+        df1 = self.input_selection_x_z
+        df2 = exec_eng.dm.get_value('doe.SampleGenerator.eval_inputs')
+        df_all = df1.merge(df2, on=['selected_input', 'full_name'], how='left', indicator=True)
+        assert df_all[['selected_input', 'full_name']].equals(self.input_selection_x_z)
+        dspace_x_z_res = dspace_x_z.reset_index(drop=True)
+        assert (
+            exec_eng.dm.get_value('doe.SampleGenerator.design_space')
+            .reset_index(drop=True)['variable']
+            .equals(dspace_x_z_res['variable'])
+        )  # pylint: disable=unsubscriptable-object
+        assert exec_eng.dm.get_value('doe.SampleGenerator.algo_options')['n_samples'] == n_samples
+        for option in default_algo_options_fullfact:
+            if option != 'n_samples':
+                assert (
+                    exec_eng.dm.get_value('doe.SampleGenerator.algo_options')[option]
+                    == default_algo_options_fullfact[option]
+                )
+
+        disc_dict = {
+            f'{self.ns}.SampleGenerator.algo_options': {'n_samples': n_samples},
+            f'{self.ns}.Eval.gather_outputs': self.output_selection_obj_y1_y2,
+            f'{self.ns}.SampleGenerator.design_space': dspace_eval,
+        }
+
+        exec_eng.load_study_from_input_dict(disc_dict)
+        algo_full_options = default_algo_options_fullfact
+        algo_full_options.update({'n_samples': n_samples})
+
+        self.assertDictEqual(exec_eng.dm.get_value('doe.SampleGenerator.algo_options'), algo_full_options)
+        assert_frame_equal(
+            exec_eng.dm.get_value('doe.SampleGenerator.design_space').reset_index(drop=True)[dspace_eval.columns],
+            dspace_eval.reset_index(drop=True),
+            check_dtype=False,
+        )
+
+    def test_5_Eval_User_defined_samples_reconfiguration(self):
+        """
+        Different configurations of user-defined samples are tested here
+        The aim is to assert that eval configuration runs as intended
+        Different inputs are modified and we check that the dm contains the expected values afterward
+        At the end of the test we check that the generated samples are the ones expected and that
+        the dm contains initial values after doe_eval run
+        """
+        exec_eng = ExecutionEngine(self.study_name)
+        factory = exec_eng.factory
+
+        proc_name = "test_mono_driver_sellar"
+        eval_builder = factory.get_builder_from_process(repo=self.repo, mod_id=proc_name)
+
+        exec_eng.factory.set_builders_to_coupling_builder(eval_builder)
+
+        exec_eng.configure()
+        builder_mode_input = {
+            f'{self.ns}.Eval.with_sample_generator': True,
+            f'{self.ns}.SampleGenerator.sampling_method': 'simple',
+        }
+        exec_eng.load_study_from_input_dict(builder_mode_input)
+
+        exp_tv_list = [
+            f'Nodes representation for Treeview {self.ns}',
+            '|_ doe',
+            '\t|_ SampleGenerator',
+            '\t|_ Eval',
+            '\t\t|_ subprocess',
+            '\t\t\t|_ Sellar_Problem',
+            '\t\t\t|_ Sellar_2',
+            '\t\t\t|_ Sellar_1',
+        ]
+        exp_tv_str = '\n'.join(exp_tv_list)
+        exec_eng.display_treeview_nodes(True)
+        assert exp_tv_str == exec_eng.display_treeview_nodes(exec_display=True)
+
+        # -- set up disciplines in Scenario
+        disc_dict = {
+            f'{self.ns}.SampleGenerator.eval_inputs': self.input_selection_x,
+            f'{self.ns}.Eval.gather_outputs': self.output_selection_obj,
+        }
+        # DoE inputs
+        exec_eng.load_study_from_input_dict(disc_dict)
+        self.assertListEqual(
+            exec_eng.dm.get_value('doe.Eval.samples_df').columns.tolist(),
+            [ProxySampleGenerator.SELECTED_SCENARIO, ProxySampleGenerator.SCENARIO_NAME, 'x'],
+        )
+        disc_dict[f'{self.ns}.SampleGenerator.eval_inputs'] = self.input_selection_local_dv_x
+        exec_eng.load_study_from_input_dict(disc_dict)
+        self.assertListEqual(
+            exec_eng.dm.get_value('doe.Eval.samples_df').columns.tolist(),
+            [
+                ProxySampleGenerator.SELECTED_SCENARIO,
+                ProxySampleGenerator.SCENARIO_NAME,
+                'subprocess.Sellar_Problem.local_dv',
+                'x',
+            ],
+        )
+        disc_dict[f'{self.ns}.SampleGenerator.eval_inputs'] = self.input_selection_local_dv
+        exec_eng.load_study_from_input_dict(disc_dict)
+        self.assertListEqual(
+            exec_eng.dm.get_value('doe.Eval.samples_df').columns.tolist(),
+            [
+                ProxySampleGenerator.SELECTED_SCENARIO,
+                ProxySampleGenerator.SCENARIO_NAME,
+                'subprocess.Sellar_Problem.local_dv',
+            ],
+        )
+        disc_dict[f'{self.ns}.Eval.gather_outputs'] = self.output_selection_obj_y1_y2
+        disc_dict[f'{self.ns}.SampleGenerator.eval_inputs'] = self.input_selection_x_z
+        exec_eng.load_study_from_input_dict(disc_dict)
+
+        x_values = [
+            array([9.379763880395856]),
+            array([8.88644794300546]),
+            array([3.7137135749628882]),
+            array([0.0417022004702574]),
+            array([6.954954792150857]),
+        ]
+        z_values = [
+            array([1.515949043849158, 5.6317362409322165]),
+            array([-1.1962705421254114, 6.523436208612142]),
+            array([-1.9947578026244557, 4.822570933860785]),
+            array([1.7490668861813, 3.617234050834533]),
+            array([-9.316161097119341, 9.918161285133076]),
+        ]
+
+        samples_dict = {
+            ProxySampleGenerator.SELECTED_SCENARIO: [True] * 5,
+            ProxySampleGenerator.SCENARIO_NAME: [f'scenario_{i}' for i in range(1, 6)],
+            'x': x_values,
+            'z': z_values,
+        }
+        samples_df = pd.DataFrame(samples_dict)
+        disc_dict[f'{self.ns}.Eval.samples_df'] = samples_df
+
+        exec_eng.load_study_from_input_dict(disc_dict)
+
+        # Sellar inputs
+        local_dv = 10.0
+        values_dict = {
+            f'{self.ns}.Eval.x': array([1.0]),
+            f'{self.ns}.Eval.y_1': array([1.0]),
+            f'{self.ns}.Eval.y_2': array([1.0]),
+            f'{self.ns}.Eval.z': array([1.0, 1.0]),
+            f'{self.ns}.Eval.subprocess.Sellar_Problem.local_dv': local_dv,
+        }
+        exec_eng.load_study_from_input_dict(values_dict)
+
+        exec_eng.execute()
+
+        eval_disc = exec_eng.dm.get_disciplines_with_name('doe.Eval')[0]
+
+        eval_disc_samples = eval_disc.get_sosdisc_outputs('samples_inputs_df')
+
+        # check that the generated samples are the ones expected (custom sample
+        # + reference value)
+        expected_eval_disc_samples = pd.DataFrame({
+            'scenario_name': [
+                'scenario_1',
+                'scenario_2',
+                'scenario_3',
+                'scenario_4',
+                'scenario_5',
+                'reference_scenario',
+            ],
+            'x': [*x_values, 1.0],
+            'z': [*z_values, array([1.0, 1.0])],
+        })
+        assert_frame_equal(eval_disc_samples, expected_eval_disc_samples, check_dtype=False)
+
+        # check that at the end of doe eval dm still contains initial
+        # (reference) point
+        assert exec_eng.dm.get_value('doe.Eval.x') == 1.0
+        assert exec_eng.dm.get_value('doe.Eval.z').tolist() == array([1.0, 1.0]).tolist()
+
+    def test_6_doe_eval_design_space_normalisation(self):
+        """
+        This tests aims at proving the ability of the
+        doe factory to generate samples within the specified range
+        """
+        dspace_dict_x = {
+            'variable': ['x'],
+            'lower_bnd': [0.0],
+            'upper_bnd': [10.0],
+        }
+        dspace_x = pd.DataFrame(dspace_dict_x)
+        dspace_dict_x_eval = {'variable': ['x'], 'lower_bnd': [5.0], 'upper_bnd': [11.0]}
+        dspace_x_eval = pd.DataFrame(dspace_dict_x_eval)
+
+        dspace_dict_eval = {
+            'variable': ['x', 'z'],
+            'lower_bnd': [[-9.0], [-10.0, 4.0]],
+            'upper_bnd': [[150.0], [10.0, 100.0]],
+        }
+        dspace_eval = pd.DataFrame(dspace_dict_eval)
+
+        exec_eng = ExecutionEngine(self.study_name)
+        factory = exec_eng.factory
+
+        proc_name = "test_mono_driver_with_sample_option_sellar"
+        doe_eval_builder = factory.get_builder_from_process(repo=self.repo, mod_id=proc_name)
+
+        exec_eng.factory.set_builders_to_coupling_builder(doe_eval_builder)
+
+        exec_eng.configure()
+        initial_input = {f'{self.ns}.Eval.with_sample_generator': True}
+        exec_eng.load_study_from_input_dict(initial_input)
+
+        exp_tv_list = [
+            f'Nodes representation for Treeview {self.ns}',
+            '|_ doe',
+            '\t|_ SampleGenerator',
+            '\t|_ Eval',
+            '\t\t|_ subprocess',
+            '\t\t\t|_ Sellar_Problem',
+            '\t\t\t|_ Sellar_2',
+            '\t\t\t|_ Sellar_1',
+        ]
+        exp_tv_str = '\n'.join(exp_tv_list)
+        exec_eng.display_treeview_nodes(True)
+        assert exp_tv_str == exec_eng.display_treeview_nodes(exec_display=True)
+
+        # Subprocess disciplines
+        values_dict = {
+            f'{self.ns}.Eval.x': array([1.0]),
+            f'{self.ns}.Eval.y_1': array([1.0]),
+            f'{self.ns}.Eval.y_2': array([1.0]),
+            f'{self.ns}.Eval.z': array([1.0, 1.0]),
+            f'{self.ns}.Eval.subprocess.Sellar_Problem.local_dv': 10,
+        }
+        exec_eng.load_study_from_input_dict(values_dict)
+
+        # configure disciplines with the algo lhs and check that generated
+        # samples are within default bounds
+        disc_dict = {}
+        # DoE + Eval
+        n_samples = 10
+        disc_dict[f'{self.ns}.SampleGenerator.sampling_method'] = self.sampling_method_doe
+        disc_dict[f'{self.ns}.SampleGenerator.sampling_generation_mode'] = self.sampling_gen_mode
+        disc_dict[f'{self.ns}.SampleGenerator.design_space'] = dspace_x
+        disc_dict[f'{self.ns}.SampleGenerator.sampling_algo'] = "PYDOE_LHS"
+        disc_dict[f'{self.ns}.SampleGenerator.algo_options'] = {'n_samples': n_samples, 'face': 'faced'}
+        disc_dict[f'{self.ns}.SampleGenerator.eval_inputs'] = self.input_selection_x
+        disc_dict[f'{self.ns}.Eval.gather_outputs'] = self.output_selection_obj_y1_y2
+
+        exec_eng.load_study_from_input_dict(disc_dict)
+        exec_eng.execute()
+        # check that all generated samples (except the last one which is the
+        # initial point) are within [0,10.] range
+        sample_inputs_df = exec_eng.dm.get_value('doe.Eval.samples_inputs_df')
+        generated_x = sample_inputs_df['x'].tolist()
+        assert all(0 <= element[0] <= 10.0 for element in generated_x[:-1])
+
+        # trigger a reconfiguration after options and design space changes
+        disc_dict[f'{self.ns}.SampleGenerator.design_space'] = dspace_x_eval
+        exec_eng.load_study_from_input_dict(disc_dict)
+        exec_eng.execute()
+        # check that all generated samples are within [5.,11.] range
+        generated_x = exec_eng.dm.get_value('doe.Eval.samples_inputs_df')['x'].tolist()
+        assert all(5.0 <= element[0] <= 11.0 for element in generated_x[:-1])
+
+        # trigger a reconfiguration after algo name change
+        disc_dict[f'{self.ns}.SampleGenerator.sampling_algo'] = "PYDOE_FULLFACT"
+        disc_dict[f'{self.ns}.SampleGenerator.eval_inputs'] = self.input_selection_x_z
+        disc_dict[f'{self.ns}.SampleGenerator.design_space'] = dspace_eval
+        exec_eng.load_study_from_input_dict(disc_dict)
+        # disc_dict['doe.DoEEval.algo_options'] = {
+        #     'n_samples': 10, 'face': 'faced'}
+        # exec_eng.load_study_from_input_dict(disc_dict)
+        exec_eng.execute()
+        generated_x = exec_eng.dm.get_value('doe.Eval.samples_inputs_df')['x'].tolist()
+        assert all(-9.0 <= element[0] <= 150.0 for element in generated_x[:-1])
+
+        generated_z = exec_eng.dm.get_value('doe.Eval.samples_inputs_df')['z'].tolist()
+        assert all(-10.0 <= element[0] <= 10.0 and 4.0 <= element[1] <= 100.0 for element in generated_z[:-1])
+
+    def test_7_Eval_User_defined_samples_reconfiguration_after_execution(self):
+        """
+        This tests aims at proving the ability of the doe_eval to
+        be reconfigured after execution
+        """
+        exec_eng = ExecutionEngine(self.study_name)
+        factory = exec_eng.factory
+
+        proc_name = "test_mono_driver_sellar"
+        doe_eval_builder = factory.get_builder_from_process(repo=self.repo, mod_id=proc_name)
+
+        exec_eng.factory.set_builders_to_coupling_builder(doe_eval_builder)
+
+        exec_eng.configure()
+        builder_mode_input = {}
+        exec_eng.load_study_from_input_dict(builder_mode_input)
+
+        # -- set up disciplines in Scenario
+        disc_dict = {
+            f'{self.ns}.SampleGenerator.eval_inputs': self.input_selection_local_dv_x,
+            f'{self.ns}.Eval.gather_outputs': self.output_selection_obj_y1_y2,
+        }
+        # DoE inputs
+
+        x_values = [
+            array([9.379763880395856]),
+            array([8.88644794300546]),
+            array([3.7137135749628882]),
+            array([0.0417022004702574]),
+            array([6.954954792150857]),
+        ]
+        local_dv_values = [
+            9.379763880395856,
+            8.88644794300546,
+            3.7137135749628882,
+            0.0417022004702574,
+            6.954954792150857,
+        ]
+
+        samples_dict = {
+            ProxySampleGenerator.SELECTED_SCENARIO: [True] * 5,
+            ProxySampleGenerator.SCENARIO_NAME: [f'scenario_{i}' for i in range(1, 6)],
+            'x': x_values,
+            'subprocess.Sellar_Problem.local_dv': local_dv_values,
+        }
+        samples_df = pd.DataFrame(samples_dict)
+        disc_dict[f'{self.ns}.Eval.samples_df'] = samples_df
+
+        exec_eng.load_study_from_input_dict(disc_dict)
+
+        # Sellar inputs
+        local_dv = 10.0
+        values_dict = {
+            f'{self.ns}.Eval.x': array([1.0]),
+            f'{self.ns}.Eval.y_1': array([1.0]),
+            f'{self.ns}.Eval.y_2': array([1.0]),
+            f'{self.ns}.Eval.z': array([1.0, 1.0]),
+            f'{self.ns}.Eval.subprocess.Sellar_Problem.local_dv': local_dv,
+        }
+        exec_eng.load_study_from_input_dict(values_dict)
+
+        exec_eng.execute()
+
+        exp_tv_list = [
+            f'Nodes representation for Treeview {self.ns}',
+            '|_ doe',
+            '\t|_ Eval',
+            '\t\t|_ subprocess',
+            '\t\t\t|_ Sellar_Problem',
+            '\t\t\t|_ Sellar_2',
+            '\t\t\t|_ Sellar_1',
+        ]
+        exp_tv_str = '\n'.join(exp_tv_list)
+        exec_eng.display_treeview_nodes(True)
+        assert exp_tv_str == exec_eng.display_treeview_nodes(exec_display=True)
+        eval_disc = exec_eng.dm.get_disciplines_with_name('doe.Eval')[0]
+
+        eval_disc_samples = eval_disc.get_sosdisc_outputs('samples_inputs_df')
+        eval_disc_obj = eval_disc.get_sosdisc_outputs('obj_dict')
+        eval_disc_y1 = eval_disc.get_sosdisc_outputs('y_1_dict')
+        eval_disc_y2 = eval_disc.get_sosdisc_outputs('y_2_dict')
+        assert len(eval_disc_samples) == 6
+        assert len(eval_disc_obj) == 6
+        assert len(eval_disc_y1) == 6
+        assert len(eval_disc_y2) == 6
+
+        disc_dict = {f'{self.ns}.SampleGenerator.eval_inputs': self.input_selection_x}
+        exec_eng.load_study_from_input_dict(disc_dict)
+        assert len(eval_disc_samples) == 6
+        assert len(eval_disc_obj) == 6
+        assert len(eval_disc_y1) == 6
+        assert len(eval_disc_y2) == 6
+
+    def test_9_doe_eval_with_2_outputs_with_the_same_name(self):
+        """
+        Here we test that the doe displays properly 2 outputs
+        with the same short name
+        """
+        dspace_dict = {
+            'variable': ['x', 'subprocess.Disc1.a'],
+            'lower_bnd': [0.0, 50.0],
+            'upper_bnd': [100.0, 200.0],
+        }
+        dspace = pd.DataFrame(dspace_dict)
+
+        exec_eng = ExecutionEngine(self.study_name)
+        factory = exec_eng.factory
+        proc_name = "test_mono_driver_with_sample_option"
+        doe_eval_builder = factory.get_builder_from_process(repo=self.repo, mod_id=proc_name)
+
+        exec_eng.factory.set_builders_to_coupling_builder(doe_eval_builder)
+
+        exec_eng.configure()
+        initial_input = {f'{self.ns}.Eval.with_sample_generator': True}
+        exec_eng.load_study_from_input_dict(initial_input)
+
+        exp_tv_list = [
+            f'Nodes representation for Treeview {self.ns}',
+            '|_ doe',
+            '\t|_ SampleGenerator',
+            '\t|_ Eval',
+            '\t\t|_ subprocess',
+            '\t\t\t|_ Disc2',
+            '\t\t\t|_ Disc1',
+        ]
+        exp_tv_str = '\n'.join(exp_tv_list)
+        exec_eng.display_treeview_nodes(True)
+        assert exp_tv_str == exec_eng.display_treeview_nodes(exec_display=True)
+
+        # -- set up disciplines
+        private_values = {
+            self.study_name + '.Eval.x': 10.0,
+            self.study_name + '.Eval.subprocess.Disc1.a': 5.0,
+            self.study_name + '.Eval.subprocess.Disc1.b': 25431.0,
+            self.study_name + '.Eval.y': 4.0,
+            self.study_name + '.Eval.subprocess.Disc2.constant': math.pi,
+            self.study_name + '.Eval.subprocess.Disc2.power': 2,
+        }
+        exec_eng.load_study_from_input_dict(private_values)
+
+        input_selection_x_a = {'selected_input': [True, True], 'full_name': ['x', 'subprocess.Disc1.a']}
+        input_selection_x_a = pd.DataFrame(input_selection_x_a)
+
+        output_selection_z_z = {'selected_output': [True, True], 'full_name': ['z', 'subprocess.Disc1.z']}
+        output_selection_z_z = pd.DataFrame(output_selection_z_z)
+
+        disc_dict = {
+            f'{self.ns}.SampleGenerator.sampling_method': self.sampling_method_doe,
+            f'{self.ns}.SampleGenerator.sampling_generation_mode': self.sampling_gen_mode,
+            f'{self.ns}.SampleGenerator.sampling_algo': "PYDOE_LHS",
+            f'{self.ns}.SampleGenerator.eval_inputs': input_selection_x_a,
+            f'{self.ns}.Eval.gather_outputs': output_selection_z_z,
+            f'{self.ns}.SampleGenerator.algo_options': {'n_samples': 10, 'face': 'faced'},
+            f'{self.ns}.SampleGenerator.design_space': dspace,
+        }
+        exec_eng.load_study_from_input_dict(disc_dict)
+        exec_eng.execute()
+        assert len(exec_eng.dm.get_value('doe.Eval.subprocess.Disc1.z_dict')) == 11
+        assert len(exec_eng.dm.get_value('doe.Eval.z_dict')) == 11
+
+        # Check coherence between ProxyCoupling of Eval and SoSMDAChain:
+
+        assert sorted(set(exec_eng.root_process.proxy_disciplines[1].proxy_disciplines[0].get_output_data_names(
+            numerical_inputs=False))) == sorted(set(
+            exec_eng.root_process.proxy_disciplines[1]
+            .proxy_disciplines[0]
+            .discipline_wrapp.discipline.get_output_data_names()
+        ))
+
+        assert set(
+            exec_eng.root_process.proxy_disciplines[1].proxy_disciplines[0].get_input_data_names(numerical_inputs=False)
+        ) == set(
+            exec_eng.root_process.proxy_disciplines[1]
+            .proxy_disciplines[0]
+            .discipline_wrapp.discipline.get_input_data_names()
+        )
+        # Test that the lower-level coupling does not crush inputs nor
+        # numerical variables of its subprocess:
+        assert (
+            'doe.Eval.subprocess.Disc2.cache_file_path'
+            in exec_eng.root_process.proxy_disciplines[1].proxy_disciplines[0].get_input_data_names()
+        )
+        assert (
+            'doe.Eval.subprocess.Disc1.cache_file_path'
+            in exec_eng.root_process.proxy_disciplines[1].proxy_disciplines[0].get_input_data_names()
+        )
+        # Check that the root process does not crush variables with the same
+        # short name:
+        for var in ['doe.Eval.z_dict', 'doe.Eval.subprocess.Disc1.z_dict', 'doe.Eval.z', 'doe.Eval.subprocess.Disc1.z']:
+            assert var in exec_eng.root_process.get_output_data_names()
+
+    def test_10_warning_in_case_of_a_wrong_inputs_outputs_in_doe_eval(self):
+        """
+        We check that a warning is displayed in doe eval in case the user
+        sets a value for eval inputs or outputs which is not among the possible
+        values.
+        """
+        wrong_input_selection_x = {
+            'selected_input': [False, True, False, False, False],
+            'full_name': ['Eval.subprocess.Sellar_Problem.local_dv', 'debug_mode_sellar', 'y_1', 'y_2', 'z'],
+        }
+        wrong_input_selection_x = pd.DataFrame(wrong_input_selection_x)
+
+        wrong_output_selection_obj = {
+            'selected_output': [False, False, True, False, False],
+            'full_name': ['z', 'c_2', 'acceleration_method', 'y_1', 'y_2'],
+        }
+        wrong_output_selection_obj = pd.DataFrame(wrong_output_selection_obj)
+
+        exec_eng = ExecutionEngine(self.study_name)
+        factory = exec_eng.factory
+
+        exec_eng.logger.setLevel(logging.INFO)
+        my_handler = UnitTestHandler()
+        exec_eng.logger.addHandler(my_handler)
+
+        proc_name = "test_mono_driver_with_sample_option_sellar"
+        doe_eval_builder = factory.get_builder_from_process(repo=self.repo, mod_id=proc_name)
+
+        exec_eng.factory.set_builders_to_coupling_builder(doe_eval_builder)
+
+        exec_eng.configure()
+        builder_mode_input = {}
+        exec_eng.load_study_from_input_dict(builder_mode_input)
+
+        # -- set up disciplines
+        values_dict = {
+            f'{self.ns}.Eval.x': 1.0,
+            f'{self.ns}.Eval.y_1': 1.0,
+            f'{self.ns}.Eval.y_2': 1.0,
+            f'{self.ns}.Eval.z': array([1.0, 1.0]),
+            f'{self.ns}.Eval.subprocess.Sellar_Problem.local_dv': 10,
+            f'{self.ns}.Eval.with_sample_generator': True,
+        }
+
+        # configure disciplines with the algo lhs
+        disc_dict = {
+            f'{self.ns}.SampleGenerator.sampling_method': self.sampling_method_doe,
+            f'{self.ns}.SampleGenerator.sampling_algo': "PYDOE_LHS",
+            f'{self.ns}.SampleGenerator.eval_inputs': wrong_input_selection_x,
+            f'{self.ns}.Eval.gather_outputs': wrong_output_selection_obj,
+        }
+
+        disc_dict.update(values_dict)
+        exec_eng.load_study_from_input_dict(disc_dict)
+
+        msg_log_error_output_z = "The output z in gather_outputs is not among possible values. Check if it is an output of the subprocess with the correct full name (without study name at the beginning). Dynamic inputs might  not be created. should be in ['c_1', 'c_2', 'obj', 'y_1', 'y_2']"
+        msg_log_error_acceleration = "The output acceleration_method in gather_outputs is not among possible values. Check if it is an output of the subprocess with the correct full name (without study name at the beginning). Dynamic inputs might  not be created. should be in ['c_1', 'c_2', 'obj', 'y_1', 'y_2']"
+
+        assert msg_log_error_output_z in my_handler.msg_list
+        assert msg_log_error_acceleration in my_handler.msg_list
+
+    def test_12_Eval_User_Defined_samples_non_alpha(self):
+        """
+        This test checks that the custom samples applied to an Eval driver delivers expected outputs
+        It is a non regression test
+        """
+        study_name = 'root'
+        ns = study_name
+
+        exec_eng = ExecutionEngine(study_name)
+        factory = exec_eng.factory
+        exec_eng.logger.setLevel(logging.INFO)
+        my_handler = UnitTestHandler()
+        exec_eng.logger.addHandler(my_handler)
+
+        proc_name = "test_mono_driver_sellar"
+        eval_builder = factory.get_builder_from_process(repo=self.repo, mod_id=proc_name)
+
+        exec_eng.factory.set_builders_to_coupling_builder(eval_builder)
+
+        exec_eng.configure()
+        # necessary to activate integrity checks for this test (dataframe checks)
+        exec_eng.set_debug_mode('data_check_integrity')
+
+        input_selection_x_z = {
+            'selected_input': [False, True, False, False, True],
+            'full_name': ['Eval.Sellar_Problem.local_dv', 'x', 'y_1', 'y_2', 'z'],
+        }
+        self.input_selection_x_z = pd.DataFrame(input_selection_x_z)
+
+        output_selection_obj_y1_y2 = {
+            'selected_output': [False, False, True, True, True],
+            'full_name': ['c_1', 'c_2', 'obj', 'y_1', 'y_2'],
+        }
+        self.output_selection_obj_y1_y2 = pd.DataFrame(output_selection_obj_y1_y2)
+
+        # -- set up disciplines in Scenario
+        disc_dict = {  # f'{ns}.Eval.with_sample_generator': True,
+            f'{ns}.SampleGenerator.eval_inputs': self.input_selection_x_z,
+            f'{ns}.Eval.gather_outputs': self.output_selection_obj_y1_y2,
+        }
+
+        # Eval inputs
+        x_values = [
+            array([9.379763880395856]),
+            array([8.88644794300546]),
+            array([3.7137135749628882]),
+            array([0.0417022004702574]),
+            array([6.954954792150857]),
+        ]
+        z_values = [
+            array([1.515949043849158, 5.6317362409322165]),
+            array([-1.1962705421254114, 6.523436208612142]),
+            array([-1.9947578026244557, 4.822570933860785]),
+            array([1.7490668861813, 3.617234050834533]),
+            array([-9.316161097119341, 9.918161285133076]),
+        ]
+
+        wrong_values = 5 * [0.0]
+
+        # samples_dict = {'x': x_values, 'z': z_values,'wrong_values':wrong_values}
+        samples_dict = {
+            ProxySampleGenerator.SELECTED_SCENARIO: [True] * 5,
+            ProxySampleGenerator.SCENARIO_NAME: ['scenario_1', 'scenario_2', 'scenario_3', 'scenario_4', 'scenario_5'],
+            'z': z_values,
+            'x': x_values,
+            'wrong_values': wrong_values,
+        }
+        samples_df = pd.DataFrame(samples_dict)
+        disc_dict[f'{ns}.Eval.samples_df'] = samples_df
+
+        exec_eng.load_study_from_input_dict(disc_dict)
+
+        # Sellar inputs
+        local_dv = 10.0
+        values_dict = {
+            f'{ns}.Eval.x': array([1.0]),
+            f'{ns}.Eval.y_1': array([1.0]),
+            f'{ns}.Eval.y_2': array([1.0]),
+            f'{ns}.Eval.z': array([1.0, 1.0]),
+            f'{ns}.Eval.subprocess.Sellar_Problem.local_dv': local_dv,
+        }
+        exec_eng.load_study_from_input_dict(values_dict)
+        with self.assertRaises(Exception) as cm:
+            exec_eng.execute()
+
+        error_message = "Variable root.Eval.samples_df : The variable wrong_values is not in the subprocess eval input values: It cannot be a column of the samples_df "
+
+        assert str(cm.exception) == error_message
+        samples_dict = {
+            ProxySampleGenerator.SELECTED_SCENARIO: [True] * 5,
+            ProxySampleGenerator.SCENARIO_NAME: ['scenario_1', 'scenario_2', 'scenario_3', 'scenario_4', 'scenario_5'],
+            'z': z_values,
+            'x': x_values,
+        }
+        samples_df = pd.DataFrame(samples_dict)
+        disc_dict[f'{ns}.Eval.samples_df'] = samples_df
+
+        exec_eng.load_study_from_input_dict(disc_dict)
+        exec_eng.execute()
+        exp_tv_list = [
+            f'Nodes representation for Treeview {ns}',
+            '|_ root',
+            '\t|_ Eval',
+            '\t\t|_ subprocess',
+            '\t\t\t|_ Sellar_Problem',
+            '\t\t\t|_ Sellar_2',
+            '\t\t\t|_ Sellar_1',
+        ]
+        exp_tv_str = '\n'.join(exp_tv_list)
+        exec_eng.display_treeview_nodes(True)
+        assert exp_tv_str == exec_eng.display_treeview_nodes(exec_display=True)
+
+        root_outputs = exec_eng.root_process.get_output_data_names()
+        # TODO namespace of _dict values should be gathered dynamically
+        assert 'root.Eval.obj_dict' in root_outputs
+        assert 'root.Eval.y_1_dict' in root_outputs
+        assert 'root.Eval.y_2_dict' in root_outputs
+
+        # doe_disc = exec_eng.dm.get_disciplines_with_name(f'{ns}.Eval')[0].discipline_wrapp.discipline.sos_wrapp
+        doe_disc = exec_eng.dm.get_disciplines_with_name(f'{ns}.Eval')[0]
+
+        doe_disc_samples = doe_disc.get_sosdisc_outputs('samples_inputs_df')
+        doe_disc_obj = doe_disc.get_sosdisc_outputs('obj_dict')
+        doe_disc_y1 = doe_disc.get_sosdisc_outputs('y_1_dict')
+        doe_disc_y2 = doe_disc.get_sosdisc_outputs('y_2_dict')
+        assert len(doe_disc_samples) == 6
+        assert len(doe_disc_obj) == 6
+        reference_dict_doe_disc_y1 = {
+            'scenario_1': 15.10281769103777,
+            'scenario_2': 15.000894464416369,
+            'scenario_3': 11.278120786397253,
+            'scenario_4': 5.18930989931766,
+            'scenario_5': 101.52834766740203,
+            'reference_scenario': 2.2968901115681137,
+        }
+        reference_dict_doe_disc_y2 = {
+            'scenario_1': 11.033919669251484,
+            'scenario_2': 9.200264485832342,
+            'scenario_3': 6.186104480478865,
+            'scenario_4': 7.644306621670211,
+            'scenario_5': 10.67812780071307,
+            'reference_scenario': 3.515549442159431,
+        }
+        for key in doe_disc_y1:
+            self.assertAlmostEqual(doe_disc_y1[key], reference_dict_doe_disc_y1[key], delta=2e-6)
+        for key in doe_disc_y2:
+            self.assertAlmostEqual(doe_disc_y2[key], reference_dict_doe_disc_y2[key], delta=2e-6)
+
+        # reset of data integrity flag for next tests
+        exec_eng.data_check_integrity = False
+
+    def test_13_sameusecase_name_as_doe_eval(self):
+        """
+        We test that the number of samples generated by the fullfact algorithm is the theoretical expected number
+        Pay attention to the fact that an additional sample (the reference one ) is added
+        """
+        same_usecase_name = 'DoE+Eval'
+        exec_eng = ExecutionEngine(same_usecase_name)
+        factory = exec_eng.factory
+
+        proc_name = "test_mono_driver_with_sample_option_sellar"
+        doe_eval_builder = factory.get_builder_from_process(repo=self.repo, mod_id=proc_name)
+
+        exec_eng.factory.set_builders_to_coupling_builder(doe_eval_builder)
+
+        exec_eng.configure()
+
+        # -- set up disciplines in Scenario
+        disc_dict = {}
+        # DoE inputs
+        n_samples = 10
+        disc_dict[f'{same_usecase_name}.SampleGenerator.sampling_method'] = self.sampling_method_doe
+        disc_dict[f'{same_usecase_name}.SampleGenerator.sampling_generation_mode'] = self.sampling_gen_mode
+        disc_dict[f'{same_usecase_name}.SampleGenerator.sampling_algo'] = "PYDOE_FULLFACT"
+        disc_dict[f'{same_usecase_name}.SampleGenerator.design_space'] = self.dspace_eval
+        disc_dict[f'{same_usecase_name}.SampleGenerator.algo_options'] = {
+            'n_samples': n_samples,
+            'fake_option': 'fake_option',
+        }
+        disc_dict[f'{same_usecase_name}.Eval.with_sample_generator'] = True
+        disc_dict[f'{same_usecase_name}.SampleGenerator.eval_inputs'] = self.input_selection_x_z
+        disc_dict[f'{same_usecase_name}.Eval.gather_outputs'] = self.output_selection_obj_y1_y2
+        exec_eng.load_study_from_input_dict(disc_dict)
+
+        # Sellar inputs
+        local_dv = 10.0
+        values_dict = {}
+        # array([1.])
+        values_dict[f'{same_usecase_name}.Eval.x'] = array([1.0])
+        values_dict[f'{same_usecase_name}.Eval.y_1'] = array([1.0])
+        values_dict[f'{same_usecase_name}.Eval.y_2'] = array([1.0])
+        values_dict[f'{same_usecase_name}.Eval.z'] = array([1.0, 1.0])
+        values_dict[f'{same_usecase_name}.Eval.subprocess.Sellar_Problem.local_dv'] = local_dv
+        exec_eng.load_study_from_input_dict(values_dict)
+
+        exec_eng.execute()
+
+        exp_tv_list = [
+            f'Nodes representation for Treeview {same_usecase_name}',
+            f'|_ {same_usecase_name}',
+            '\t|_ SampleGenerator',
+            '\t|_ Eval',
+            '\t\t|_ subprocess',
+            '\t\t\t|_ Sellar_Problem',
+            '\t\t\t|_ Sellar_2',
+            '\t\t\t|_ Sellar_1',
+        ]
+        exp_tv_str = '\n'.join(exp_tv_list)
+        exec_eng.display_treeview_nodes(True)
+        assert exp_tv_str == exec_eng.display_treeview_nodes(exec_display=True)
+        doe_disc = exec_eng.dm.get_disciplines_with_name(f'{same_usecase_name}.Eval')[0]
+
+        eval_disc_samples = doe_disc.get_sosdisc_outputs('samples_inputs_df')
+
+        dimension = sum(
+            len(sublist) if isinstance(sublist, list) else 1 for sublist in list(self.dspace_eval['lower_bnd'].values)
+        )
+
+        theoretical_fullfact_levels = int(n_samples ** (1.0 / dimension))
+
+        theoretical_fullfact_samples = theoretical_fullfact_levels ** dimension
+        assert len(eval_disc_samples) == theoretical_fullfact_samples + 1
+
+    def test_14_doe_eval_of_single_sub_discipline(self):
+        """Here we test a DoEEval process on a single sub-discipline so that there is no ProxyCoupling built in node."""
+        dspace_dict = {
+            'variable': ['Disc1.a'],
+            'lower_bnd': [0.0],
+            'upper_bnd': [100.0],
+        }
+        dspace = pd.DataFrame(dspace_dict)
+
+        exec_eng = ExecutionEngine(self.study_name)
+        factory = exec_eng.factory
+        proc_name = "test_mono_driver_sample_generator_simple"
+        doe_eval_builder = factory.get_builder_from_process(repo=self.repo, mod_id=proc_name)
+
+        exec_eng.factory.set_builders_to_coupling_builder(doe_eval_builder)
+
+        exec_eng.configure()
+        initial_input = {f'{self.study_name}.Eval.with_sample_generator': True}
+        exec_eng.load_study_from_input_dict(initial_input)
+
+        exp_tv_list = [
+            f'Nodes representation for Treeview {self.ns}',
+            '|_ doe',
+            '\t|_ SampleGenerator',
+            '\t|_ Eval',
+            '\t\t|_ Disc1',
+        ]
+        exp_tv_str = '\n'.join(exp_tv_list)
+        exec_eng.display_treeview_nodes(True)
+        assert exp_tv_str == exec_eng.display_treeview_nodes(exec_display=True)
+
+        assert not exec_eng.root_process.proxy_disciplines[1].proxy_disciplines[0].is_sos_coupling
+
+        # -- set up disciplines
+        private_values = {
+            self.study_name + '.Eval.x': 10.0,
+            self.study_name + '.Eval.Disc1.a': 5.0,
+            self.study_name + '.Eval.Disc1.b': 25431.0,
+            self.study_name + '.Eval.y': 4.0,
+        }
+        exec_eng.load_study_from_input_dict(private_values)
+        input_selection_a = {'selected_input': [False, True, False], 'full_name': ['x', 'Disc1.a', 'Disc1.b']}
+        input_selection_a = pd.DataFrame(input_selection_a)
+
+        output_selection_ind = {'selected_output': [False, True], 'full_name': ['y', 'Disc1.indicator']}
+        output_selection_ind = pd.DataFrame(output_selection_ind)
+
+        disc_dict = {
+            f'{self.ns}.SampleGenerator.sampling_method': self.sampling_method_doe,
+            f'{self.ns}.SampleGenerator.sampling_generation_mode': self.sampling_gen_mode,
+            f'{self.ns}.SampleGenerator.sampling_algo': "PYDOE_LHS",
+            f'{self.ns}.SampleGenerator.eval_inputs': input_selection_a,
+            f'{self.ns}.Eval.gather_outputs': output_selection_ind,
+        }
+
+        exec_eng.load_study_from_input_dict(disc_dict)
+        disc_dict = {
+            'doe.SampleGenerator.algo_options': {'n_samples': 10, 'face': 'faced'},
+            'doe.SampleGenerator.design_space': dspace,
+        }
+
+        exec_eng.load_study_from_input_dict(disc_dict)
+        exec_eng.execute()
+
+        eval_disc = exec_eng.dm.get_disciplines_with_name('doe.Eval')[0]
+
+        eval_disc_samples = eval_disc.get_sosdisc_outputs('samples_inputs_df')
+        eval_disc_ind = eval_disc.get_sosdisc_outputs('Disc1.indicator_dict')
+
+        assert len(eval_disc_ind) == 11
+
+    def test_15_DoE_OT_FACTORIAL_Eval(self):
+        """Test DoE + Eval of inputs and outputs of single subdiscipline not in root process with OT_FACTORIAL algo"""
+        input_selection_a = {'selected_input': [False, True, False], 'full_name': ['x', 'Disc1.a', 'Disc1.b']}
+        input_selection_a = pd.DataFrame(input_selection_a)
+
+        output_selection_ind = {'selected_output': [False, True], 'full_name': ['y', 'Disc1.indicator']}
+        output_selection_ind = pd.DataFrame(output_selection_ind)
+
+        dspace_dict_a = {
+            'variable': ['Disc1.a'],
+            'lower_bnd': [0.0],
+            'upper_bnd': [1.0],
+        }
+        dspace_a = pd.DataFrame(dspace_dict_a)
+
+        study_name = 'doe'
+        ns = study_name
+
+        exec_eng = ExecutionEngine(study_name)
+        factory = exec_eng.factory
+        proc_name = "test_mono_driver_sample_generator_simple"
+        doe_eval_builder = factory.get_builder_from_process(repo=self.repo, mod_id=proc_name)
+
+        exec_eng.factory.set_builders_to_coupling_builder(doe_eval_builder)
+
+        exec_eng.configure()
+        initial_input = {f'{ns}.Eval.with_sample_generator': True}
+        exec_eng.load_study_from_input_dict(initial_input)
+
+        exp_tv_list = [
+            f'Nodes representation for Treeview {ns}',
+            '|_ doe',
+            '\t|_ SampleGenerator',
+            '\t|_ Eval',
+            '\t\t|_ Disc1',
+        ]
+        exp_tv_str = '\n'.join(exp_tv_list)
+        exec_eng.display_treeview_nodes(True)
+        assert exp_tv_str == exec_eng.display_treeview_nodes(exec_display=True)
+
+        assert not exec_eng.root_process.proxy_disciplines[1].proxy_disciplines[0].is_sos_coupling
+
+        # -- set up disciplines in Scenario
+        disc_dict = {}
+        # DoE inputs
+        n_samples = 20
+        levels = [0.25, 0.5, 0.75]
+        centers = [5]
+        disc_dict[f'{self.ns}.SampleGenerator.sampling_method'] = self.sampling_method_doe
+        disc_dict[f'{self.ns}.SampleGenerator.sampling_generation_mode'] = self.sampling_gen_mode
+        disc_dict[f'{ns}.SampleGenerator.sampling_algo'] = 'OT_FACTORIAL'
+        disc_dict[f'{ns}.SampleGenerator.design_space'] = dspace_a
+        disc_dict[f'{ns}.SampleGenerator.algo_options'] = {'n_samples': n_samples, 'levels': levels, 'centers': centers}
+        disc_dict[f'{ns}.SampleGenerator.eval_inputs'] = input_selection_a
+
+        # Eval inputs
+        disc_dict[f'{ns}.Eval.gather_outputs'] = output_selection_ind
+        exec_eng.load_study_from_input_dict(disc_dict)
+
+        # -- Discipline inputs
+        private_values = {
+            f'{ns}.Eval.x': 10.0,
+            f'{ns}.Eval.Disc1.a': 0.5,
+            f'{ns}.Eval.Disc1.b': 25431.0,
+            f'{ns}.Eval.y': array([4.0]),
+            f'{ns}.Eval.Disc1.indicator': array([53.0]),
+        }
+        exec_eng.load_study_from_input_dict(private_values)
+
+        exec_eng.execute()
+
+        root_outputs = exec_eng.root_process.get_output_data_names()
+        assert 'doe.Eval.Disc1.indicator_dict' in root_outputs
+
+        eval_disc = exec_eng.dm.get_disciplines_with_name(study_name + '.Eval')[0]
+
+        eval_disc_samples = eval_disc.get_sosdisc_outputs('samples_inputs_df')
+
+        eval_disc_ind = eval_disc.get_sosdisc_outputs('Disc1.indicator_dict')
+
+        i = 0
+        for key in eval_disc_ind:
+            assert 0.0 <= eval_disc_samples['Disc1.a'][i] <= 1.0
+            self.assertAlmostEqual(
+                eval_disc_ind[key], private_values[f'{ns}.Eval.Disc1.b'] * eval_disc_samples['Disc1.a'][i]
+            )
+            i += 1
+
+    def test_16_Eval_User_Defined_samples_custom_output_name(self):
+        """
+        This test checks that the custom samples applied to an Eval driver delivers expected outputs and these
+        are stored with a custom out name specified in gather_outputs. It is a non regression test.
+        """
+        study_name = 'root'
+        ns = study_name
+
+        exec_eng = ExecutionEngine(study_name)
+        factory = exec_eng.factory
+
+        proc_name = "test_mono_driver_sellar"
+        eval_builder = factory.get_builder_from_process(repo=self.repo, mod_id=proc_name)
+
+        exec_eng.factory.set_builders_to_coupling_builder(eval_builder)
+
+        exec_eng.configure()
+        builder_mode_input = {}
+        exec_eng.load_study_from_input_dict(builder_mode_input)
+
+        # -- set up disciplines in Scenario
+        disc_dict = {
+            f'{ns}.SampleGenerator.eval_inputs': self.input_selection_x_z,
+            f'{ns}.Eval.gather_outputs': self.output_selection_obj_y1_y2_with_out_name,
+        }
+        # Eval inputs
+
+        x_values = [
+            array([9.379763880395856]),
+            array([8.88644794300546]),
+            array([3.7137135749628882]),
+            array([0.0417022004702574]),
+            array([6.954954792150857]),
+        ]
+        z_values = [
+            array([1.515949043849158, 5.6317362409322165]),
+            array([-1.1962705421254114, 6.523436208612142]),
+            array([-1.9947578026244557, 4.822570933860785]),
+            array([1.7490668861813, 3.617234050834533]),
+            array([-9.316161097119341, 9.918161285133076]),
+        ]
+
+        samples_dict = {
+            ProxySampleGenerator.SELECTED_SCENARIO: [True] * 5,
+            ProxySampleGenerator.SCENARIO_NAME: [f'scenario_{i}' for i in range(1, 6)],
+            'x': x_values,
+            'z': z_values,
+        }
+        samples_df = pd.DataFrame(samples_dict)
+        disc_dict[f'{ns}.Eval.samples_df'] = samples_df
+
+        exec_eng.load_study_from_input_dict(disc_dict)
+
+        # Sellar inputs
+        local_dv = 10.0
+        values_dict = {
+            f'{ns}.Eval.x': array([1.0]),
+            f'{ns}.Eval.y_1': array([1.0]),
+            f'{ns}.Eval.y_2': array([1.0]),
+            f'{ns}.Eval.z': array([1.0, 1.0]),
+            f'{ns}.Eval.subprocess.Sellar_Problem.local_dv': local_dv,
+        }
+        exec_eng.load_study_from_input_dict(values_dict)
+
+        exec_eng.execute()
+
+        exp_tv_list = [
+            f'Nodes representation for Treeview {ns}',
+            '|_ root',
+            '\t|_ Eval',
+            '\t\t|_ subprocess',
+            '\t\t\t|_ Sellar_Problem',
+            '\t\t\t|_ Sellar_2',
+            '\t\t\t|_ Sellar_1',
+        ]
+        exp_tv_str = '\n'.join(exp_tv_list)
+        exec_eng.display_treeview_nodes(True)
+        assert exp_tv_str == exec_eng.display_treeview_nodes(exec_display=True)
+
+        root_outputs = exec_eng.root_process.get_output_data_names()
+        assert 'root.Eval.obj_d' in root_outputs
+        assert 'root.Eval.y_1_d' in root_outputs
+        assert 'root.Eval.y_2_dict' in root_outputs
+
+        # doe_disc = exec_eng.dm.get_disciplines_with_name(f'{ns}.Eval')[0].discipline_wrapp.discipline.sos_wrapp
+        doe_disc = exec_eng.dm.get_disciplines_with_name(f'{ns}.Eval')[0]
+
+        doe_disc_samples = doe_disc.get_sosdisc_outputs('samples_inputs_df')
+        doe_disc_obj = doe_disc.get_sosdisc_outputs('obj_d')
+        doe_disc_y1 = doe_disc.get_sosdisc_outputs('y_1_d')
+        doe_disc_y2 = doe_disc.get_sosdisc_outputs('y_2_dict')
+        assert len(doe_disc_samples) == 6
+        assert len(doe_disc_obj) == 6
+        reference_dict_doe_disc_y1 = {
+            'scenario_1': 15.10281769103777,
+            'scenario_2': 15.000894464416369,
+            'scenario_3': 11.278120786397253,
+            'scenario_4': 5.18930989931766,
+            'scenario_5': 101.52834766740203,
+            'reference_scenario': 2.2968901115681137,
+        }
+        reference_dict_doe_disc_y2 = {
+            'scenario_1': 11.033919669251484,
+            'scenario_2': 9.200264485832342,
+            'scenario_3': 6.186104480478865,
+            'scenario_4': 7.644306621670211,
+            'scenario_5': 10.67812780071307,
+            'reference_scenario': 3.515549442159431,
+        }
+        for key in doe_disc_y1:
+            self.assertAlmostEqual(doe_disc_y1[key], reference_dict_doe_disc_y1[key], delta=2e-6)
+        for key in doe_disc_y2:
+            self.assertAlmostEqual(doe_disc_y2[key], reference_dict_doe_disc_y2[key], delta=2e-6)
+
+    def test_17_doe_and_eval_execution_lhs_on_1_var_run_time_vs_config_time_sampling(self):
+        """
+        Check that a DoE setup to sample at run-time does properly fill samples_df at run-time, and not before.
+        Then check that,by changing to sampling at configuration-time + changing the design space input of the DoE, a
+        resampling effectively takes place at configuration-time.
+        """
+        lb1 = 0.0
+        ub1 = 100.0
+        lb2 = -10.0
+        ub2 = 10.0
+        dspace_dict_x = {
+            'variable': ['x'],
+            'lower_bnd': [lb1],
+            'upper_bnd': [ub1],
+        }
+        dspace_x = pd.DataFrame(dspace_dict_x)
+
+        exec_eng = ExecutionEngine(self.study_name)
+        factory = exec_eng.factory
+
+        proc_name = "test_mono_driver_with_sample_option_sellar"
+        doe_eval_builder = factory.get_builder_from_process(repo=self.repo, mod_id=proc_name)
+
+        exec_eng.factory.set_builders_to_coupling_builder(doe_eval_builder)
+
+        exec_eng.configure()
+        initial_input = {f'{self.ns}.Eval.with_sample_generator': True}
+        exec_eng.load_study_from_input_dict(initial_input)
+
+        # -- set up disciplines in Scenario
+        disc_dict = {}
+        # DoE inputs
+        n_samples = 10
+        disc_dict[f'{self.ns}.SampleGenerator.sampling_method'] = self.sampling_method_doe
+        disc_dict[f'{self.ns}.SampleGenerator.sampling_generation_mode'] = self.sampling_gen_mode
+        disc_dict[f'{self.ns}.SampleGenerator.sampling_algo'] = "PYDOE_LHS"
+        disc_dict[f'{self.ns}.SampleGenerator.design_space'] = dspace_x
+        disc_dict[f'{self.ns}.SampleGenerator.algo_options'] = {
+            'n_samples': n_samples,
+            'seed': 1,
+        }
+        disc_dict[f'{self.ns}.SampleGenerator.eval_inputs'] = self.input_selection_x
+
+        # Eval inputs
+        disc_dict[f'{self.ns}.Eval.gather_outputs'] = self.output_selection_obj_y1_y2
+        exec_eng.load_study_from_input_dict(disc_dict)
+
+        # Sellar inputs
+        local_dv = 10.0
+        values_dict = {}
+        # array([1.])
+        values_dict[f'{self.ns}.Eval.x'] = array([1.0])
+        values_dict[f'{self.ns}.Eval.y_1'] = array([1.0])
+        values_dict[f'{self.ns}.Eval.y_2'] = array([1.0])
+        values_dict[f'{self.ns}.Eval.z'] = array([1.0, 1.0])
+        values_dict[f'{self.ns}.Eval.subprocess.Sellar_Problem.local_dv'] = local_dv
+        exec_eng.load_study_from_input_dict(values_dict)
+
+        samples_df = exec_eng.dm.get_value(f'{self.ns}.Eval.samples_df')
+        # TODO: [wip] deactivate bc x is not in samples_df here and no data integrity check should b done bc at run-time
+        # self.assertEqual(samples_df['x'].values.tolist(), [None])
+
+        exec_eng.execute()
+        ref_doe_x_unit = [
+            0.9538816734003358,
+            0.61862602113776724,
+            0.1720324493442158,
+            0.0417022004702574,
+            0.8396767474230671,
+            0.7345560727043048,
+            0.33023325726318404,
+            0.4146755890817113,
+            0.2000114374817345,
+            0.5092338594768798,
+        ]
+
+        ref_doe_x_1 = array(ref_doe_x_unit) * (ub1 - lb1) + lb1
+        ref_doe_x_2 = array(ref_doe_x_unit) * (ub2 - lb2) + lb2
+
+        samples_df = exec_eng.dm.get_value(f'{self.ns}.Eval.samples_df').copy()
+        for ref, truth in zip(ref_doe_x_1.tolist(), samples_df['x'].values.tolist()):
+            self.assertAlmostEqual(ref, float(truth))
+
+        disc_dict[f'{self.ns}.SampleGenerator.sampling_generation_mode'] = ProxySampleGenerator.AT_CONFIGURATION_TIME
+        disc_dict[f'{self.ns}.SampleGenerator.overwrite_samples_df'] = True
+        dspace_x['lower_bnd'] = lb2
+        dspace_x['upper_bnd'] = ub2
+        exec_eng.load_study_from_input_dict(disc_dict)
+
+        samples_df = exec_eng.dm.get_value(f'{self.ns}.Eval.samples_df').copy()
+        for ref, truth in zip(ref_doe_x_2.tolist(), samples_df['x'].values.tolist()):
+            self.assertAlmostEqual(ref, float(truth))
+
+    def test_18_mono_instance_driver_execution_with_cartesian_product_generated_at_run_time(self):
+        """
+        This test checks the execution of a CartesianProduct at run-time independent of GridSearch execution.
+        First it is checked that the sampling is not performed before execution, then the correctness of the sample
+        is checked after execution.
+        """
+        exec_eng = ExecutionEngine(self.study_name)
+        factory = exec_eng.factory
+
+        proc_name = "test_mono_driver_with_sample_option_sellar"
+        doe_eval_builder = factory.get_builder_from_process(repo=self.repo, mod_id=proc_name)
+
+        exec_eng.factory.set_builders_to_coupling_builder(doe_eval_builder)
+
+        exec_eng.configure()
+        values_dict = {f'{self.ns}.Eval.with_sample_generator': True}
+        values_dict[f'{self.ns}.SampleGenerator.sampling_method'] = "cartesian_product"
+        values_dict[f'{self.ns}.SampleGenerator.sampling_generation_mode'] = "at_run_time"
+
+        values_dict[f'{self.ns}.SampleGenerator.eval_inputs'] = self.input_selection_x_z_cp
+
+        # Eval inputs
+        values_dict[f'{self.ns}.Eval.gather_outputs'] = self.output_selection_obj_y1_y2
+        exec_eng.load_study_from_input_dict(values_dict)
+
+        # Sellar inputs
+        local_dv = 10.0
+        values_dict = {}
+        # array([1.])
+        values_dict[f'{self.ns}.Eval.x'] = array([1.0])
+        values_dict[f'{self.ns}.Eval.y_1'] = array([1.0])
+        values_dict[f'{self.ns}.Eval.y_2'] = array([1.0])
+        values_dict[f'{self.ns}.Eval.z'] = array([1.0, 1.0])
+        values_dict[f'{self.ns}.Eval.subprocess.Sellar_Problem.local_dv'] = local_dv
+        exec_eng.load_study_from_input_dict(values_dict)
+        samples_df = exec_eng.dm.get_value(f'{self.ns}.Eval.samples_df').copy()
+
+        # check that it did not sample at configuration-time
+        assert len(samples_df) == 1
+        exec_eng.execute()
+        # check the sample at run-time is as expected
+        ref_x, ref_z = zip(*product(self.x_values_cp, self.z_values_cp))
+        samples_df = exec_eng.dm.get_value(f'{self.ns}.Eval.samples_df')
+
+        assert len(samples_df) == len(self.x_values_cp) * len(self.z_values_cp)
+        samples_df = exec_eng.dm.get_value(f'{self.ns}.Eval.samples_df').copy()
+        for ref_x, truth_x, ref_z, truth_z in zip(
+            ref_x,
+            samples_df['x'].values.tolist(),
+            ref_z,
+            samples_df['z'].values.tolist(),
+        ):
+            self.assertAlmostEqual(ref_x[0], float(truth_x[0]))
+            self.assertAlmostEqual(ref_z[0], float(truth_z[0]))
+            self.assertAlmostEqual(ref_z[1], float(truth_z[1]))
+
+    def test_19_doe_fullfact_at_configuration_time(self):
+        """
+        We test that the number of samples generated by the fullfact algorithm is the theoretical expected number
+        Pay attention to the fact that an additional sample (the reference one ) is added
+        """
+        same_usecase_name = 'DoE+Eval'
+        exec_eng = ExecutionEngine(same_usecase_name)
+        factory = exec_eng.factory
+
+        proc_name = "test_mono_driver_with_sample_option_sellar"
+        doe_eval_builder = factory.get_builder_from_process(repo=self.repo, mod_id=proc_name)
+
+        exec_eng.factory.set_builders_to_coupling_builder(doe_eval_builder)
+
+        exec_eng.configure()
+
+        # -- set up disciplines in Scenario
+        disc_dict = {}
+        # DoE inputs
+        n_samples = 10
+        disc_dict[f'{same_usecase_name}.SampleGenerator.sampling_method'] = self.sampling_method_doe
+        disc_dict[f'{same_usecase_name}.SampleGenerator.sampling_algo'] = "PYDOE_FULLFACT"
+        disc_dict[f'{same_usecase_name}.SampleGenerator.design_space'] = self.dspace_eval
+        disc_dict[f'{same_usecase_name}.SampleGenerator.algo_options'] = {
+            'n_samples': n_samples,
+            'fake_option': 'fake_option',
+        }
+        disc_dict[f'{same_usecase_name}.Eval.with_sample_generator'] = True
+        disc_dict[f'{same_usecase_name}.SampleGenerator.eval_inputs'] = self.input_selection_x_z
+        disc_dict[f'{same_usecase_name}.Eval.gather_outputs'] = self.output_selection_obj_y1_y2
+        exec_eng.load_study_from_input_dict(disc_dict)
+
+        # Sellar inputs
+        local_dv = 10.0
+        values_dict = {}
+        # array([1.])
+        values_dict[f'{same_usecase_name}.Eval.x'] = array([1.0])
+        values_dict[f'{same_usecase_name}.Eval.y_1'] = array([1.0])
+        values_dict[f'{same_usecase_name}.Eval.y_2'] = array([1.0])
+        values_dict[f'{same_usecase_name}.Eval.z'] = array([1.0, 1.0])
+        values_dict[f'{same_usecase_name}.Eval.subprocess.Sellar_Problem.local_dv'] = local_dv
+        exec_eng.load_study_from_input_dict(values_dict)
+
+        exec_eng.execute()
+
+        exp_tv_list = [
+            f'Nodes representation for Treeview {same_usecase_name}',
+            f'|_ {same_usecase_name}',
+            '\t|_ SampleGenerator',
+            '\t|_ Eval',
+            '\t\t|_ subprocess',
+            '\t\t\t|_ Sellar_Problem',
+            '\t\t\t|_ Sellar_2',
+            '\t\t\t|_ Sellar_1',
+        ]
+        exp_tv_str = '\n'.join(exp_tv_list)
+        exec_eng.display_treeview_nodes(True)
+        assert exp_tv_str == exec_eng.display_treeview_nodes(exec_display=True)
+        doe_disc = exec_eng.dm.get_disciplines_with_name(f'{same_usecase_name}.Eval')[0]
+
+        eval_disc_samples = doe_disc.get_sosdisc_outputs('samples_inputs_df')
+
+        dimension = sum(
+            len(sublist) if isinstance(sublist, list) else 1 for sublist in list(self.dspace_eval['lower_bnd'].values)
+        )
+
+        theoretical_fullfact_levels = int(n_samples ** (1.0 / dimension))
+
+        theoretical_fullfact_samples = theoretical_fullfact_levels ** dimension
+        assert len(eval_disc_samples) == theoretical_fullfact_samples + 1
+
+    def test_20_doe_eval_output_conversion(self):
+        """Here we test a DoEEval process on a single sub-discipline so that there is no ProxyCoupling built in node."""
+        dspace_dict = {
+            'variable': ['Disc1.a'],
+            'lower_bnd': [0.0],
+            'upper_bnd': [100.0],
+        }
+        dspace = pd.DataFrame(dspace_dict)
+
+        exec_eng = ExecutionEngine(self.study_name)
+        factory = exec_eng.factory
+        proc_name = "test_mono_driver_sample_generator_simple"
+        doe_eval_builder = factory.get_builder_from_process(repo=self.repo, mod_id=proc_name)
+
+        exec_eng.factory.set_builders_to_coupling_builder(doe_eval_builder)
+
+        exec_eng.configure()
+        initial_input = {f'{self.study_name}.Eval.with_sample_generator': True}
+        exec_eng.load_study_from_input_dict(initial_input)
+
+        exp_tv_list = [
+            f'Nodes representation for Treeview {self.ns}',
+            '|_ doe',
+            '\t|_ SampleGenerator',
+            '\t|_ Eval',
+            '\t\t|_ Disc1',
+        ]
+        exp_tv_str = '\n'.join(exp_tv_list)
+        exec_eng.display_treeview_nodes(True)
+        assert exp_tv_str == exec_eng.display_treeview_nodes(exec_display=True)
+
+        assert not exec_eng.root_process.proxy_disciplines[1].proxy_disciplines[0].is_sos_coupling
+
+        # -- set up disciplines
+        private_values = {
+            self.study_name + '.Eval.x': 10.0,
+            self.study_name + '.Eval.Disc1.a': 5.0,
+            self.study_name + '.Eval.Disc1.b': 25431.0,
+            self.study_name + '.Eval.y': 4.0,
+        }
+        exec_eng.load_study_from_input_dict(private_values)
+        input_selection_a = {'selected_input': [False, True, False], 'full_name': ['x', 'Disc1.a', 'Disc1.b']}
+        input_selection_a = pd.DataFrame(input_selection_a)
+
+        output_selection_ind = {'selected_output': [False, True], 'full_name': ['y', 'Disc1.indicator']}
+        output_selection_ind = pd.DataFrame(output_selection_ind)
+
+        disc_dict = {
+            f'{self.ns}.SampleGenerator.sampling_method': self.sampling_method_doe,
+            f'{self.ns}.SampleGenerator.sampling_generation_mode': self.sampling_gen_mode,
+            f'{self.ns}.SampleGenerator.sampling_algo': "PYDOE_LHS",
+            f'{self.ns}.SampleGenerator.eval_inputs': input_selection_a,
+            f'{self.ns}.Eval.gather_outputs': output_selection_ind,
+        }
+
+        exec_eng.load_study_from_input_dict(disc_dict)
+        disc_dict = {
+            'doe.SampleGenerator.algo_options': {'n_samples': 10, 'face': 'faced'},
+            'doe.SampleGenerator.design_space': dspace,
+        }
+
+        exec_eng.load_study_from_input_dict(disc_dict)
+        exec_eng.execute()
+
+        eval_disc = exec_eng.dm.get_disciplines_with_name('doe.Eval')[0]
+
+        # check samples_df conversion into float
+        samples_df = eval_disc.get_sosdisc_inputs('samples_df')
+        assert isinstance(samples_df['Disc1.a'][0], float)
+
+    def test_21_doe_fullfact_at_configuration_time_double_execution_of_upper_mda(self):
+        """
+        With same process as test 19 we test that the upper mda does not perform double execution due to self-coupling
+        of the driver discipline.
+        """
+        same_usecase_name = 'DoE+Eval'
+        exec_eng = ExecutionEngine(same_usecase_name)
+        factory = exec_eng.factory
+
+        proc_name = "test_mono_driver_with_sample_option_sellar"
+        doe_eval_builder = factory.get_builder_from_process(repo=self.repo, mod_id=proc_name)
+
+        exec_eng.factory.set_builders_to_coupling_builder(doe_eval_builder)
+
+        exec_eng.configure()
+
+        # -- set up disciplines in Scenario
+        disc_dict = {}
+        # DoE inputs
+        n_samples = 10
+        disc_dict[f'{same_usecase_name}.SampleGenerator.sampling_method'] = self.sampling_method_doe
+        disc_dict[f'{same_usecase_name}.SampleGenerator.sampling_algo'] = "PYDOE_FULLFACT"
+        disc_dict[f'{same_usecase_name}.SampleGenerator.design_space'] = self.dspace_eval
+        disc_dict[f'{same_usecase_name}.SampleGenerator.algo_options'] = {
+            'n_samples': n_samples,
+        }
+        disc_dict[f'{same_usecase_name}.Eval.with_sample_generator'] = True
+        disc_dict[f'{same_usecase_name}.SampleGenerator.eval_inputs'] = self.input_selection_x_z
+        disc_dict[f'{same_usecase_name}.Eval.gather_outputs'] = self.output_selection_obj_y1_y2
+        exec_eng.load_study_from_input_dict(disc_dict)
+
+        # Sellar inputs
+        local_dv = 10.0
+        values_dict = {}
+        # values_dict[f'{same_usecase_name}.max_mda_iter'] = 1
+        values_dict[f'{same_usecase_name}.inner_mda_name'] = "MDAGaussSeidel"
+        values_dict[f'{same_usecase_name}.Eval.x'] = array([1.0])
+        values_dict[f'{same_usecase_name}.Eval.y_1'] = array([1.0])
+        values_dict[f'{same_usecase_name}.Eval.y_2'] = array([1.0])
+        values_dict[f'{same_usecase_name}.Eval.z'] = array([1.0, 1.0])
+        values_dict[f'{same_usecase_name}.Eval.subprocess.Sellar_Problem.local_dv'] = local_dv
+        exec_eng.load_study_from_input_dict(values_dict)
+
+        exec_eng.execute()
+
+        exp_tv_list = [
+            f'Nodes representation for Treeview {same_usecase_name}',
+            f'|_ {same_usecase_name}',
+            '\t|_ SampleGenerator',
+            '\t|_ Eval',
+            '\t\t|_ subprocess',
+            '\t\t\t|_ Sellar_Problem',
+            '\t\t\t|_ Sellar_2',
+            '\t\t\t|_ Sellar_1',
+        ]
+        exp_tv_str = '\n'.join(exp_tv_list)
+        exec_eng.display_treeview_nodes(True)
+        assert exp_tv_str == exec_eng.display_treeview_nodes(exec_display=True)
+        root_mda = exec_eng.dm.get_disciplines_with_name(f'{same_usecase_name}')[0].discipline_wrapp.discipline
+        self.assertEqual(0, len(root_mda.residuals_history))
+
+if __name__ == '__main__':
+    cls = TestSoSDOEScenario()
+    cls.setUp()
+    cls.test_3_separated_doe_and_eval_execution_lhs_on_1_var()