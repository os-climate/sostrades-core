--- conflicted
+++ resolved
@@ -1,3082 +1,1544 @@
-<<<<<<< HEAD
-'''
-Copyright 2022 Airbus SAS
-Modifications on 2023/02/23-2025/02/14 Copyright 2025 Capgemini
-
-Licensed under the Apache License, Version 2.0 (the "License");
-you may not use this file except in compliance with the License.
-You may obtain a copy of the License at
-
-    http://www.apache.org/licenses/LICENSE-2.0
-
-Unless required by applicable law or agreed to in writing, software
-distributed under the License is distributed on an "AS IS" BASIS,
-WITHOUT WARRANTIES OR CONDITIONS OF ANY KIND, either express or implied.
-See the License for the specific language governing permissions and
-limitations under the License.
-'''
-import math
-from copy import deepcopy
-
-import pandas as pd
-import plotly.graph_objects as go
-
-from sostrades_core.tools.post_processing.plotly_native_charts.instantiated_plotly_native_chart import (
-    InstantiatedPlotlyNativeChart,
-)
-from sostrades_core.tools.post_processing.post_processing_tools import (
-    align_two_y_axes,
-    format_currency_legend,
-)
-
-
-class CommonCharts(InstantiatedPlotlyNativeChart):
-    """Class to host standard post post processing charts templates"""
-
-    def __init__(self):
-
-        super().__init__(go.Figure())
-        self.default_chart = InstantiatedPlotlyNativeChart(go.Figure())
-        self.default_legend = self.default_chart.get_default_legend_layout()
-
-    def generate_bar_chart(
-            self,
-            data_df: pd.DataFrame,
-            x_axis_column: str,
-            y_axis_column_list: list,
-            x_axis_title: str = '',
-            y_axis_title: str = '',
-            chart_name: str = '',
-            ticksuffix: str = '',
-            annotation_upper_left: dict = {},
-            annotation_upper_right: dict = {},
-            labels_dict: dict = {},
-            annotations: list = [],
-            updatemenus: list = [],
-            barmode: str = 'stack',
-            text_inside_bar: bool = False,
-            add_cumulated: bool = False,
-            column_val_cum_sum: str = None,
-            showlegend: bool = True,
-            offsetgroup=None,
-    ) -> InstantiatedPlotlyNativeChart:
-        """
-        Generate a bar chart from data in a dataframe
-
-        Args:
-            data_df (pd.DataFrame): dataframe containing data.
-            x_axis_column (str): dataframe column name for the x-axis
-            y_axis_column_list (list): dataframe columns name for the y-axis. Each column will result in a separate serie
-            x_axis_title (str, optional): Title for x-axis. Defaults to ''.
-            y_axis_title (str, optional): Title for y-axis. Defaults to ''.
-            chart_name (str, optional): Chart name. Defaults to ''.
-            ticksuffix (str, optional): Ticksuffix to display units after the values for exemple. Defaults to ''.
-            annotation_upper_left (dict, optional): annotation to put in the upper left corner of the chart. Defaults to {}.
-            annotation_upper_right (dict, optional): annotation to put in the upper right corner of the chart.. Defaults to {}.
-            labels_dict (dict, optional): _description_. Defaults to {}.
-            annotations (list, optional): _description_. Defaults to [].
-            updatemenus (list, optional): _description_. Defaults to [].
-            barmode (str, optional): stack to have stacked bar, group to have a separate bar for each serie. Defaults to 'stack'.
-            text_inside_bar (bool, optional): _description_. Defaults to False.
-            add_cumulated (bool, optional): True to add a cumulated serie for te value. Defaults to False.
-            column_val_cum_sum (str, optional): Column to use as the cumulated value. Defaults to None.
-            showlegend (bool, optional): Possibility to show or hide the legend. Defaults to True.
-            offsetgroup (Any): Set several traces linked to the same position axis or matching axes to the same offsetgroup where bars of the same position coordinate will line up.
-
-        Returns:
-            InstantiatedPlotlyNativeChart: Plotly Instanciated chart with data
-
-        """
-        # Create figure
-        fig = go.Figure()
-
-        for col in y_axis_column_list:
-            if col in data_df:
-                fig.add_trace(
-                    go.Bar(
-                        x=data_df[x_axis_column].values.tolist(),
-                        y=data_df[col].values.tolist(),
-                        name=f'{labels_dict.get(col, col)}'
-                        if len(labels_dict) != 0
-                        else col,
-                        text=col if text_inside_bar else '',
-                        textposition='inside',
-                        xaxis='x',
-                        yaxis='y',
-                        visible=True,
-                        offsetgroup=offsetgroup,
-                    )
-                )
-
-        if add_cumulated:
-            fig.add_trace(
-                go.Scatter(
-                    x=data_df[x_axis_column].values.tolist(),
-                    y=data_df[column_val_cum_sum].cumsum().values.tolist(),
-                    name=f'Cumulative {labels_dict.get(column_val_cum_sum, column_val_cum_sum)}'
-                    if len(labels_dict) != 0
-                    else f'Cumulative {column_val_cum_sum}',
-                    xaxis='x',
-                    yaxis='y2',
-                    visible=True,
-                    mode='lines',
-                )
-            )
-
-        fig.update_layout(
-            xaxis=dict(
-                title=x_axis_title, titlefont_size=12, tickfont_size=10, automargin=True
-            ),
-            yaxis=dict(
-                title=y_axis_title,
-                titlefont_size=12,
-                tickfont_size=10,
-                ticksuffix=f'{ticksuffix}',
-                automargin=True,
-            ),
-            # legend=self.default_legend,
-            barmode=barmode,
-            autosize=True,
-            # legend=dict(yanchor="bottom", y=-0.1, orientation='h'),
-        )
-
-        if len(y_axis_column_list) > 1:
-            fig.update_layout(
-                showlegend=showlegend,
-            )
-
-        if len(annotations) != 0:
-            fig.update_layout(annotations=annotations[0])
-
-        if len(updatemenus) != 0:
-            fig.update_layout(updatemenus=updatemenus)
-
-        if add_cumulated:
-            fig.update_layout(
-                yaxis2=dict(
-                    title=f'Cumulative {column_val_cum_sum}',
-                    titlefont_size=12,
-                    tickfont_size=10,
-                    ticksuffix=f'{ticksuffix}',
-                    automargin=True,
-                    anchor="x",
-                    overlaying="y",
-                    side="right",
-                ),
-            )
-
-        new_chart = None
-        if len(fig.data):
-            if add_cumulated:
-                fig = align_two_y_axes(fig, GRIDLINES=4)
-
-            # Create native plotly chart
-            new_chart = InstantiatedPlotlyNativeChart(
-                fig=fig, chart_name=chart_name, default_legend=False
-            )
-            new_chart.annotation_upper_left = annotation_upper_left
-            new_chart.annotation_upper_right = annotation_upper_right
-            new_chart.set_csv_data_from_dataframe(data_df)
-        return new_chart
-
-    def generate_lines_chart(
-            self,
-            data_df: pd.DataFrame,
-            x_axis_column: str,
-            y_axis_column_list: list,
-            x_axis_title: str = '',
-            y_axis_title: str = '',
-            chart_name: str = '',
-            ticksuffix: str = '',
-            annotation_upper_left: dict = {},
-            annotation_upper_right: dict = {},
-            labels_dict: dict = {},
-            mode: str = 'lines',
-            textposition: str = "top center",
-    ) -> InstantiatedPlotlyNativeChart:
-        """
-        Generate a line chart from data in a dataframe
-
-        Args:
-            data_df (pd.DataFrame): dataframe containing data.
-            x_axis_column (str): dataframe column name for the x-axis
-            y_axis_column_list (list): dataframe columns name for the y-axis. Each column will result in a separate serie
-            x_axis_title (str, optional): Title for x-axis. Defaults to ''.
-            y_axis_title (str, optional): Title for y-axis. Defaults to ''.
-            chart_name (str, optional): Chart name. Defaults to ''.
-            ticksuffix (str, optional): Ticksuffix to display units after the values for exemple. Defaults to ''.
-            annotation_upper_left (dict, optional): annotation to put in the upper left corner of the chart. Defaults to {}.
-            annotation_upper_right (dict, optional): annotation to put in the upper right corner of the chart.. Defaults to {}.
-            labels_dict (dict, optional): _description_. Defaults to {}.
-            mode (str, optional): _description_. Defaults to 'lines'.
-            textposition (str, optional): _description_. Defaults to "top center".
-
-        Returns:
-            InstantiatedPlotlyNativeChart: Plotly Instanciated chart with data
-
-        """
-        # Create figure
-        fig = go.Figure()
-
-        for column in y_axis_column_list:
-            if column in data_df:
-                fig.add_trace(
-                    go.Scatter(
-                        x=data_df[x_axis_column].values.tolist(),
-                        y=data_df[column].values.tolist(),
-                        name=f'{labels_dict.get(column, column)}'
-                        if len(labels_dict) != 0
-                        else column,
-                        xaxis='x',
-                        yaxis='y',
-                        visible=True,
-                        mode=mode,
-                        text=data_df[column].values.tolist(),
-                        textposition=textposition,
-                    )
-                )
-
-        fig.update_layout(
-            autosize=True,
-            xaxis=dict(
-                title=x_axis_title, titlefont_size=12, tickfont_size=10, automargin=True
-            ),
-            yaxis=dict(
-                title=y_axis_title,
-                titlefont_size=12,
-                tickfont_size=10,
-                ticksuffix=f'{ticksuffix}',
-                automargin=True,
-            ),
-        )
-
-        new_chart = None
-        if len(fig.data):
-            # Create native plotly chart
-            new_chart = InstantiatedPlotlyNativeChart(
-                fig=fig, chart_name=chart_name, default_legend=False
-            )
-            new_chart.annotation_upper_left = annotation_upper_left
-            new_chart.annotation_upper_right = annotation_upper_right
-            new_chart.set_csv_data_from_dataframe(data_df)
-        return new_chart
-
-    def generate_columns_infos_table(self, info_df, in_dict=dict()):
-        '''
-        Function to make more understandable the variables' names
-        that appear in post-processing tables
-        '''
-        info_dict = deepcopy(in_dict)
-        columns_info = {
-            'index': {'label': 'Name', 'format': None},
-            'scenario_id': {'label': 'Scenario', 'format': None},
-            'irr': {'label': 'Internal Rate of Return (IRR)', 'format': 'percent'},
-            'npv': {'label': 'Net Present Value (NPV)', 'format': 'currency'},
-            'year_break_even_cashflow': {
-                'label': 'Cashflow Breakeven Year',
-                'format': None,
-            },
-            'year_break_even_discounted_cashflow': {
-                'label': 'Discounted Cashflow Breakeven Year ',
-                'format': None,
-            },
-            'peak_exposure': {'label': 'Peak Exposure', 'format': 'currency'},
-            'total_free_cash_flow': {
-                'label': 'Total Free Cashflow',
-                'format': 'currency',
-            },
-        }
-
-        if ('last_year' in info_df) & ('year_start_escalation_nrc' in info_df):
-            last_year = int(info_df['last_year'].values[0])
-            year_start_escalation_nrc = int(
-                info_df['year_start_escalation_nrc'].values[0]
-            )
-
-            info_dict['total_cumul_nrc'] = {
-                'label': f'Total Cumulative NRC (ec {year_start_escalation_nrc})',
-                'format': 'currency',
-            }
-            info_dict['nrc_last_year'] = {
-                'label': f'NRC in {last_year}',
-                'format': 'currency',
-            }
-            del info_df['last_year']
-            # del info_df['year_start_escalation_rc']
-            del info_df['year_start_escalation_nrc']
-
-        key_info_list = list(info_df.columns)
-        for cle in key_info_list:
-            if cle.startswith('total_cumul_sales'):
-                if cle == 'total_cumul_sales':
-                    info_dict['total_cumul_sales'] = {
-                        'label': 'Total Cumulative Sales',
-                        'format': None,
-                    }
-                else:
-                    ac = cle.split('total_cumul_sales_')[-1]
-                    info_dict[f'total_cumul_sales_{ac}'] = {
-                        'label': f'Total Cumulative Sales {ac}',
-                        'format': None,
-                    }
-
-            elif cle.startswith('year_start_escalation_rc'):
-                if cle == 'year_start_escalation_rc':
-                    year_start_escalation_rc = int(info_df[cle].values[0])
-                    info_dict['total_cumul_rc'] = {
-                        'label': f'Total Cumulative RC (ec {year_start_escalation_rc})',
-                        'format': 'currency',
-                    }
-                else:
-                    ac = cle.split('year_start_escalation_rc_')[-1]
-                    year_start_escalation_rc = int(info_df[cle].values[0])
-                    info_dict[f'total_cumul_rc_{ac}'] = {
-                        'label': f'Total Cumulative RC (ec {year_start_escalation_rc}) for {ac}',
-                        'format': 'currency',
-                    }
-
-                del info_df[cle]
-
-            elif cle.startswith('rc_last_year'):
-                if cle == 'rc_last_year':
-                    year_start_escalation_rc = int(info_df[cle].values[0])
-                    info_dict['rc_last_year'] = {
-                        'label': f'RC in {last_year}',
-                        'format': 'currency',
-                    }
-                else:
-                    ac = cle.split('rc_last_year_')[-1]
-                    year_start_escalation_rc = int(info_df[cle].values[0])
-                    info_dict[f'rc_last_year_{ac}'] = {
-                        'label': f'RC in {last_year} for {ac}',
-                        'format': 'currency',
-                    }
-
-            elif cle.startswith('sale_price_last_year'):
-                if cle == 'sale_price_last_year':
-                    year_start_escalation_rc = int(info_df[cle].values[0])
-                    info_dict['sale_price_last_year'] = {
-                        'label': f'Sale Price in {last_year}',
-                        'format': 'currency',
-                    }
-                else:
-                    ac = cle.split('sale_price_last_year_')[-1]
-                    year_start_escalation_rc = int(info_df[cle].values[0])
-                    info_dict[f'sale_price_last_year_{ac}'] = {
-                        'label': f'Sale Price in {last_year} for {ac}',
-                        'format': 'currency',
-                    }
-
-            elif cle.startswith('contribution_margin_last_year'):
-                if cle == 'contribution_margin_last_year':
-                    info_dict['contribution_margin_last_year'] = {
-                        'label': f'Contribution Margin in {last_year}',
-                        'format': 'percent',
-                    }
-                else:
-                    ac = cle.split('contribution_margin_last_year_')[-1]
-                    info_dict[f'contribution_margin_last_year_{ac}'] = {
-                        'label': f'Contribution Margin in {last_year} for {ac}',
-                        'format': 'percent',
-                    }
-
-            else:
-                pass
-
-        if 'mean_contribution_margin_last_year' in info_df:
-            info_dict['mean_contribution_margin_last_year'] = {
-                'label': f'Average Contribution Margin in {last_year}',
-                'format': 'percent',
-            }
-
-        columns_info.update(info_dict)
-        return columns_info
-
-    def generate_table_chart(
-            self,
-            data_df,
-            chart_name,
-            ticksuffix=None,
-    ):
-        '''data_df : dataframe with data to plot'''
-        # Create figure
-        fig = go.Figure()
-
-        infos = deepcopy(data_df)
-        columns_info_dict = self.generate_columns_infos_table(infos)
-        columns_names = []
-        columns_data = []
-        for (key, data) in infos.items():
-            if key in columns_info_dict:
-                columns_names.append(
-                    f'<b>{columns_info_dict[key].get("label", key)}</b>'
-                )
-                if columns_info_dict[key].get('format', None) == 'currency':
-                    columns_data.append(
-                        data.apply(format_currency_legend, args=(ticksuffix)).values
-                    )
-                elif columns_info_dict[key].get('format', None) == 'percent':
-                    columns_data.append(
-                        data.apply(
-                            lambda x: "{0:.2f}%".format(x * 100)
-                            if not isinstance(x, str)
-                            else x
-                        ).values
-                    )
-                else:
-                    columns_data.append(data.values)
-            else:
-                columns_names.append(f'<b>{key}</b>')
-                columns_data.append(data.values)
-
-        fig.add_trace(
-            go.Table(
-                header=dict(
-                    values=columns_names,
-                    fill_color='midnightblue',
-                    align='center',
-                    font_color='white',
-                ),
-                cells=dict(
-                    values=columns_data,
-                    fill_color='floralwhite',
-                    align='center',
-                ),
-            )
-        )
-
-        fig.update_layout(
-            title_text=chart_name,
-            showlegend=False,
-            autosize=True,
-            height=data_df.shape[0] * 30 + 250,
-            # height=data_df.shape[0] * 10,
-        )
-
-        new_chart = None
-        if len(fig.data):
-            # Create native plotly chart
-            new_chart = InstantiatedPlotlyNativeChart(
-                fig=fig, chart_name=chart_name, default_legend=False
-            )
-        return new_chart
-
-    def generate_sunburst_chart(
-            self,
-            sunburst_labels,
-            sunburst_parents,
-            sunburst_values,
-            sunburst_text,
-            chart_name='',
-            branchvalues="total",
-            textinfo='label+text',
-            # hoverinfo='label+text+percent parent',
-            hoverinfo=None,
-    ):
-
-        # Create figure
-        fig = go.Figure()
-
-        # category bar
-        fig.add_trace(
-            go.Sunburst(
-                # ids=rc_percent_BOM['RC_components'].append(rc_percent_BOM['components']),
-                labels=sunburst_labels,
-                parents=sunburst_parents,
-                values=sunburst_values,
-                text=sunburst_text,
-                hovertext=sunburst_text,
-                branchvalues=branchvalues,
-                textinfo=textinfo,
-                hoverinfo=hoverinfo
-                # domain=dict(column=0)
-            )
-        )
-
-        # Chart Layout update
-        fig.update_layout(
-            autosize=True,
-            margin=dict(t=60, l=0, r=0, b=0),
-        )
-
-        # Create native plotly chart
-        new_chart = InstantiatedPlotlyNativeChart(fig=fig, chart_name=chart_name)
-
-        return new_chart
-
-    def generate_pie(
-            self,
-            df: pd.DataFrame,
-            lab_column_name: str,
-            val_column_name: str,
-            title: str = '',
-            annotation_upper_left: dict = {},
-            ticksuffix: str = '',
-            threshold_to_show: float = 1,
-    ):
-
-        fig = go.Figure()
-        threshold = threshold_to_show / 100.0
-
-        if (lab_column_name in df) & (val_column_name in df):
-
-            df.sort_values(by=val_column_name, axis=0, ascending=False, inplace=True)
-            df['percent'] = df[val_column_name] / df[val_column_name].sum()
-            df_to_show = df.loc[df['percent'] >= threshold]
-
-            other_value = 0
-            pie_labels = df_to_show[lab_column_name].values.tolist()
-            pie_values = df_to_show[val_column_name].values.tolist()
-
-            other_value = df.loc[df['percent'] <= threshold, val_column_name].sum()
-            if other_value > 0:
-                pie_labels.append(f'Other (< {threshold_to_show} % each)')
-                pie_values.append(other_value)
-            pie_text = [f'{round(val, 2)} {ticksuffix}' for val in pie_values]
-
-            fig.add_trace(
-                go.Pie(
-                    labels=pie_labels,
-                    values=pie_values,
-                    text=pie_text,
-                    hovertext=pie_text,
-                    textinfo='label',
-                    hoverinfo='label+text+percent',
-                    textposition='inside',
-                )
-            )
-
-        # Chart Layout update
-        fig.update_layout(
-            margin=dict(t=80, l=15, r=0, b=10),
-            legend=dict(orientation='v'),
-            showlegend=False,
-            uniformtext=dict(minsize=12, mode='hide'),
-        )
-
-        if len(fig.data) > 0:
-            # Create native plotly chart
-            chart_name = title
-            new_chart = InstantiatedPlotlyNativeChart(fig=fig, chart_name=chart_name)
-            new_chart.annotation_upper_left = annotation_upper_left
-
-            return new_chart
-
-    def generate_lines_chart_by_category(
-            self,
-            data_df,
-            column_with_categories,
-            x_axis_column,
-            y_axis_column_list,
-            x_axis_title='',
-            y_axis_title='',
-            chart_name='',
-            ticksuffix='',
-            annotation_upper_left={},
-            annotation_upper_right={},
-            mode='lines',
-            textposition="top center",
-            fill=None,
-            stackgroup=None,
-            hoveron=None,
-            legend=None,
-            name=None,
-            fillcolor=None,
-            line=None,
-            legendgroup=None,
-            add_cumulated=False,
-            marker=dict(
-                size=12,
-            ),
-            string_text=False,
-    ):
-        '''
-        data_df : dataframe with data to plot but these data are repeated as many times as number of categories
-        x_axis_column : string column name of x axis
-        y_axis_column_list : list columns names for y bar to plot
-        add_cumulated : True to add the cumulative serie of the data
-        if mode = 'markers' or mode = 'markers + text'
-            marker= {'color': str, 'size': integer, }
-        '''
-        categories_list = data_df[column_with_categories].unique()
-        # Create figure
-        fig = go.Figure()
-        for category in categories_list:
-            cf_df_by_cat = data_df[data_df[column_with_categories] == category]
-            for column in y_axis_column_list:
-                if column in data_df:
-                    fig.add_trace(
-                        go.Scatter(
-                            x=cf_df_by_cat[x_axis_column].values.tolist(),
-                            y=cf_df_by_cat[column].cumsum().values.tolist()
-                            if add_cumulated
-                            else cf_df_by_cat[column].values.tolist(),
-                            name=name if name is not None else f'{category}',
-                            xaxis='x',
-                            yaxis='y',
-                            visible=True,
-                            mode=mode,
-                            fill=fill,
-                            fillcolor=fillcolor,
-                            stackgroup=stackgroup,
-                            hoveron=hoveron,
-                            line=line,
-                            text=f'{category}'
-                            if string_text
-                            else cf_df_by_cat[column].values.tolist(),
-                            marker=marker,
-                            textposition=textposition,
-                            legendgroup=legendgroup,
-                        )
-                    )
-
-        fig.update_layout(
-            autosize=True,
-            xaxis=dict(
-                title=x_axis_title, titlefont_size=12, tickfont_size=10, automargin=True
-            ),
-            yaxis=dict(
-                title=y_axis_title,
-                titlefont_size=12,
-                tickfont_size=10,
-                ticksuffix=f'{ticksuffix}',
-                automargin=True,
-            ),
-            legend=None,
-        )
-
-        new_chart = None
-        if len(fig.data):
-            # Create native plotly chart
-            new_chart = InstantiatedPlotlyNativeChart(
-                fig=fig, chart_name=chart_name, default_legend=False
-            )
-            new_chart.annotation_upper_left = annotation_upper_left
-            new_chart.annotation_upper_right = annotation_upper_right
-            new_chart.set_csv_data_from_dataframe(data_df)
-        return new_chart
-
-    def generate_bar_chart_by_category(
-            self,
-            data_df,
-            column_with_categories,
-            x_axis_column,
-            y_axis_column_list,
-            x_axis_title='',
-            y_axis_title='',
-            chart_name='',
-            ticksuffix='',
-            annotation_upper_left={},
-            annotation_upper_right={},
-            compute_legend_title=False,
-            compute_colors_details=False,
-            barmode='stack',
-            annotations: list = [],
-            updatemenus: list = [],
-            offsetgroup=None,
-    ):
-        '''
-        data_df : dataframe with data to plot but these data are repeated as many times as number of categories
-        x_axis_column : string column name of x axis
-        y_axis_column_list : list columns names for y bar to plot
-        '''
-        categories_list = data_df[column_with_categories].unique()
-        # Create figure
-        fig = go.Figure()
-
-        # compute legend if needed
-        if compute_legend_title is True:
-            categories_dict = dict.fromkeys(categories_list)
-            start = 1
-            for index, category in enumerate(categories_list):
-                if index < len(categories_list) - 1:
-                    categories_dict[category] = f'{start} to {category}'
-                    start = category + 1
-                else:
-                    categories_dict[category] = f'> {categories_list[index - 1]}'
-
-        # if compute_colors_details is True:
-        #     color_scale_ref = px.colors.qualitative.D3
-        #     color_scale = [px.colors.hex_to_rgb(
-        #         color_hex) for color_hex in color_scale_ref]
-
-        for category in categories_list:
-            name = f'{category}'
-            if compute_legend_title is True:
-                name = f'{categories_dict[category]} Aircrafts'
-
-            cf_df_by_cat = data_df[data_df[column_with_categories] == category]
-            for column in y_axis_column_list:
-                if column in data_df:
-                    fig.add_trace(
-                        go.Bar(
-                            x=cf_df_by_cat[x_axis_column].values.tolist(),
-                            y=cf_df_by_cat[column].values.tolist(),
-                            name=name,
-                            textposition='inside',
-                            xaxis='x',
-                            yaxis='y',
-                            visible=True,
-                            offsetgroup=offsetgroup,
-                        )
-                    )
-
-        fig.update_layout(
-            autosize=True,
-            xaxis=dict(
-                title=x_axis_title, titlefont_size=12, tickfont_size=10, automargin=True
-            ),
-            yaxis=dict(
-                title=y_axis_title,
-                titlefont_size=12,
-                tickfont_size=10,
-                ticksuffix=f'{ticksuffix}',
-                automargin=True,
-            ),
-            barmode=barmode,
-        )
-
-        if len(annotations) != 0:
-            fig.update_layout(annotations=annotations[0])
-        if len(updatemenus) != 0:
-            fig.update_layout(updatemenus=updatemenus)
-
-        new_chart = None
-        if len(fig.data):
-            # Create native plotly chart
-            new_chart = InstantiatedPlotlyNativeChart(
-                fig=fig, chart_name=chart_name, default_legend=False
-            )
-            new_chart.annotation_upper_left = annotation_upper_left
-            new_chart.annotation_upper_right = annotation_upper_right
-            new_chart.set_csv_data_from_dataframe(data_df)
-        return new_chart
-
-    def generate_bar_line_chart_by_category(
-            self,
-            data_df_bar,
-            data_df_line,
-            column_with_categories,
-            x_axis_column,
-            y_bar_axis_column_list,
-            y_line_axis_column_list,
-            xaxis='x',
-            yaxis_bar='y',
-            yaxis_line='y2',
-            colors_dict={},
-            legends_dict={},
-            x_axis_title='',
-            y_axis_title_bar='',
-            y_axis_title_line='',
-            chart_name='',
-            ticksuffix='',
-            annotation_upper_left={},
-            annotation_upper_right={},
-            mode='lines',
-            barmode='stack',
-            line=None,
-    ):
-
-        categories_list = data_df_bar[column_with_categories].unique()
-        # Create figure
-        fig = go.Figure()
-        for category in categories_list:
-            cf_df_by_cat = data_df_bar[data_df_bar[column_with_categories] == category]
-            for column in y_bar_axis_column_list:
-                if column in data_df_bar:
-                    x_values = cf_df_by_cat[x_axis_column].values
-                    color = (
-                        [colors_dict[column]] * len(x_values)
-                        if len(colors_dict) != 0
-                        else None
-                    )
-                    fig.add_trace(
-                        go.Bar(
-                            x=x_values.tolist(),
-                            y=cf_df_by_cat[column].values.tolist(),
-                            name=legends_dict[column]
-                            if column in legends_dict
-                            else f'{category}',
-                            xaxis=xaxis,
-                            yaxis=yaxis_bar,
-                            visible=True,
-                            marker=dict(color=color),
-                        )
-                    )
-
-        categories_list = data_df_line[column_with_categories].unique()
-        # Create figure
-        for category in categories_list:
-            cf_df_by_cat = data_df_line[
-                data_df_line[column_with_categories] == category
-                ]
-            for column in y_line_axis_column_list:
-                if column in data_df_line:
-                    fig.add_trace(
-                        go.Scatter(
-                            x=cf_df_by_cat[x_axis_column].values.tolist(),
-                            y=cf_df_by_cat[column].values.tolist(),
-                            name=legends_dict[column]
-                            if column in legends_dict
-                            else f'{category}',
-                            xaxis=xaxis,
-                            yaxis=yaxis_line,
-                            visible=True,
-                            mode=mode,
-                            text=cf_df_by_cat[column].values.tolist(),
-                            line=line,
-                        )
-                    )
-
-        fig.update_layout(
-            autosize=True,
-            xaxis=dict(
-                title=x_axis_title, titlefont_size=12, tickfont_size=10, automargin=True
-            ),
-            yaxis=dict(
-                title=y_axis_title_bar,
-                titlefont_size=12,
-                tickfont_size=10,
-                ticksuffix=f'{ticksuffix}',
-                automargin=True,
-            ),
-            yaxis2=dict(
-                title=y_axis_title_line,
-                titlefont_size=12,
-                tickfont_size=10,
-                ticksuffix=f'{ticksuffix}',
-                automargin=True,
-                anchor="x",
-                overlaying="y",
-                side="right",
-            ),
-            barmode=barmode,
-        )
-
-        new_chart = None
-        if len(fig.data):
-            # Create native plotly chart
-            fig = align_two_y_axes(fig, GRIDLINES=4)
-            new_chart = InstantiatedPlotlyNativeChart(
-                fig=fig, chart_name=chart_name, default_legend=False
-            )
-            new_chart.annotation_upper_left = annotation_upper_left
-            new_chart.annotation_upper_right = annotation_upper_right
-        return new_chart
-
-    def generate_bar_chart_slider(
-            self,
-            data_df,
-            column_with_categories,
-            x_axis_column,
-            y_axis_column,
-            x_axis_title='',
-            y_axis_title='',
-            chart_name='',
-            title_by_slider='Total Cumulated Deliveries',
-            ticksuffix='',
-            textposition='inside',
-            annotation_upper_left={},
-            annotation_upper_right={},
-    ):
-
-        categories_list = data_df[column_with_categories].unique()
-        x_axis_list = data_df[x_axis_column].unique()
-        scenario_list = ['Scenario']
-
-        # Create figure
-        fig = go.Figure()
-        annotations_year = []
-        for y in range(len(x_axis_list)):
-            if y == len(x_axis_list) - 1:
-                visible = True
-            else:
-                visible = False
-
-            # compute data of the year y for each category
-            df_dic = {}
-            for category in categories_list:
-                df_dic[category] = [
-                    data_df.loc[
-                        data_df[column_with_categories] == category, y_axis_column
-                    ].values[y]
-                ]
-
-            dic = {}
-            for j in range(len(scenario_list)):
-                tot = sum(list(df_dic.values())[i][j] for i in range(len(df_dic)))
-                dic[scenario_list[j]] = tot
-
-            for key, fcf in df_dic.items():
-                # category bar
-                fig.add_trace(
-                    go.Bar(
-                        x=['  '],
-                        y=fcf,
-                        name=f'{key}',
-                        text=f'{key}',
-                        textposition=textposition,
-                        xaxis='x',
-                        yaxis='y',
-                        visible=visible,
-                    )
-                )
-
-            annotations = []
-            if len(df_dic) > 0:
-                # Create annotations
-                count = 0
-                for total in dic.values():
-                    annotation = dict(
-                        x=count,
-                        yref="y",
-                        y=total,
-                        text=format_currency_legend(total, ' '),
-                        xanchor='auto',
-                        yanchor='bottom',
-                        showarrow=False,
-                        font=dict(
-                            family="Arial",
-                            size=max(min(16, 100 / len(scenario_list)), 6),
-                            color="#000000",
-                        ),
-                        visible=True,
-                    )
-                    annotations.append(annotation)
-                    count += 1
-
-            annotations_year.append(annotations)
-
-        # Create and add slider
-        steps = []
-        for i in range(int(len(fig.data) / len(categories_list))):
-            step = dict(
-                method='update',
-                args=[
-                    {'visible': [False] * len(fig.data)},
-                    {
-                        'title': f'<b>{title_by_slider} in {x_axis_list[i]}</b>',
-                        'annotations[0].text': annotations_year[i][0]['text'],
-                    },
-                ],  # layout attribute
-                label=f'{x_axis_list[i]}',
-            )
-            # Toggle i'th trace to 'visible'
-            for k in range(len(categories_list)):
-                step['args'][0]['visible'][i * len(categories_list) + k] = True
-            steps.append(step)
-
-        sliders = [
-            dict(
-                active=len(steps) - 1,
-                currentvalue={'prefix': 'Select Year, currently: '},
-                steps=steps,
-            )
-        ]
-
-        # Chart Layout update
-        fig.update_layout(
-            sliders=sliders,
-            xaxis=dict(
-                automargin=True,
-                visible=True,
-                # type='multicategory'
-            ),
-            yaxis=dict(
-                title=y_axis_title,
-                ticksuffix=ticksuffix,
-                titlefont=dict(color="#1f77b4"),
-                tickfont=dict(color="#1f77b4"),
-                automargin=True,
-            ),
-            updatemenus=[
-                dict(
-                    buttons=list(
-                        [
-                            dict(
-                                args=[
-                                    {'annotations[0].visible': True, 'barmode': 'stack'}
-                                ],
-                                label="Sum",
-                                method="relayout",
-                            ),
-                            dict(
-                                args=[
-                                    {
-                                        'annotations[0].visible': False,
-                                        'barmode': 'group',
-                                    }
-                                ],
-                                label="Compare",
-                                method="relayout",
-                            ),
-                        ]
-                    ),
-                    direction='down',
-                    type='dropdown',
-                    pad={"r": 0, "t": 0},
-                    showactive=True,
-                    active=0,
-                    x=1.0,
-                    y=1.01,
-                    yanchor='bottom',
-                    xanchor='right',
-                ),
-            ],
-            showlegend=False,
-            barmode='stack',
-            # barmode='relative',
-            # autosize=True,
-            annotations=annotations_year[-1],
-            # margin=dict(l=0.25, b=100)
-        )
-
-        new_chart = None
-        last_year = int(
-            data_df.loc[
-                data_df[column_with_categories] == categories_list[0], x_axis_column
-            ].values[-1]
-        )
-        if len(fig.data):
-            # Create native plotly chart
-            chart_name = f'<b>{chart_name} in {last_year}</b>'
-            new_chart = InstantiatedPlotlyNativeChart(
-                fig=fig, chart_name=chart_name, default_legend=False
-            )
-
-        export_data = pd.DataFrame(df_dic)
-        export_data['scenario_id'] = scenario_list
-        new_chart.set_csv_data_from_dataframe(export_data)
-
-        return new_chart
-
-    def generate_lines_chart_with_dropdown(
-            self,
-            data_df: pd.DataFrame,
-            column_with_categories:str,
-            col_pretty_list: list,
-            x_axis_column: str,
-            y_axis_column_list: list,
-            x_axis_title: str = '',
-            y_axis_title: str = '',
-            layout: str = '',
-            mode: str = 'markers+lines',
-            ticksuffix: str = '',
-            chart_name: str = '',
-            name=None,
-            textposition="top center",
-            fill=None,
-            stackgroup=None,
-            hoveron=None,
-            legend=None,
-            fillcolor=None,
-            line=None,
-            legendgroup=None,
-            add_cumulated: bool = False,
-            marker=dict(
-                size=12,
-            ),
-            string_text: bool = False,
-            annotation_upper_left: dict = {},
-            annotation_upper_right: dict = {},
-    ):
-        '''
-        Generate a bar chart from data in a dataframe
-
-        Args:
-            data_df (pd.DataFrame): DataFrame containing the chart data.
-            column_with_categories (str): Column name in `data_df` that defines the different categories or groups.
-            col_pretty_list (list): List of user-friendly names for each y-axis data column. These names populate the dropdown menu.
-            x_axis_column (str): Column name in `data_df` used for x-axis values.
-            y_axis_column_list (list): List of column names in `data_df` to be plotted on the y-axis. Each column generates a separate series.
-            x_axis_title (str, optional): Title label for the x-axis. Defaults to ''.
-            y_axis_title (str, optional): Title label for the y-axis. Defaults to ''.
-            layout (str, optional): A descriptor used in the chart title to denote the layout type. Defaults to ''.
-            mode (str, optional): Display mode for the traces (e.g., 'markers+lines'). Defaults to 'markers+lines'.
-            ticksuffix (str, optional): Suffix to append to the tick labels on the y-axis (e.g., units like '%'). Defaults to ''.
-            chart_name (str, optional): Name assigned to the chart. Defaults to ''.
-            name (str, optional): Custom name for each trace. If None, the category name is used. Defaults to None.
-            textposition (str, optional): Positioning for text labels relative to markers (e.g., "top center"). Defaults to "top center".
-            fill (str, optional): Specifies the fill option for the trace (e.g., "none", "tozeroy", "tonexty"). See Plotly documentation for details. Defaults to None.
-            stackgroup (str, optional): Identifier for grouping traces to enable stacking. Defaults to None.
-            hoveron (str, optional): Determines whether hover effects apply to individual points or to filled regions. Defaults to None.
-            legend (bool or dict, optional): Configuration for displaying and styling the legend. Defaults to None.
-            fillcolor (str, optional): Color used for filling the area under the trace. Defaults to None.
-            line (dict, optional): Dictionary of line properties (e.g., color, width) for the trace. Defaults to None.
-            legendgroup (str, optional): Identifier for grouping legend entries, allowing for combined legend behavior. Defaults to None.
-            add_cumulated (bool, optional): If True, the function plots the cumulative sum of y-axis values. Defaults to False.
-            marker (dict, optional): Dictionary defining marker properties (e.g., size, color). Defaults to dict(size=12).
-            string_text (bool, optional): If True, uses the category name as the trace text; otherwise, uses y-axis values. Defaults to False.
-            annotation_upper_left (dict, optional): Dictionary of annotation properties for text displayed in the upper left corner of the chart. Defaults to {}.
-            annotation_upper_right (dict, optional): Dictionary of annotation properties for text displayed in the upper right corner of the chart. Defaults to {}.
-
-
-        Returns:
-            InstantiatedPlotlyNativeChart: Plotly Instanciated chart with data
-
-        '''
-        categories_list = data_df[column_with_categories].unique()
-        # Create figure
-        fig = go.Figure()
-        vis = True
-        for category in categories_list:
-            cf_df_by_cat = data_df[data_df[column_with_categories] == category]
-            for column in y_axis_column_list:
-                if column in data_df:
-                    if column == y_axis_column_list[0]:
-                        vis = True
-                    else:
-                        vis = False
-                    fig.add_trace(
-                        go.Scatter(
-                            x=cf_df_by_cat[x_axis_column].values.tolist(),
-                            y=(
-                                cf_df_by_cat[column].cumsum().values.tolist()
-                                if add_cumulated
-                                else cf_df_by_cat[column].values.tolist()
-                            ),
-                            name=(name if name is not None else f'{category}'),
-                            xaxis='x',
-                            yaxis='y',
-                            visible=vis,
-                            mode=mode,
-                            fill=fill,
-                            fillcolor=fillcolor,
-                            stackgroup=stackgroup,
-                            hoveron=hoveron,
-                            line=line,
-                            text=f'{category}'
-                            if string_text
-                            else cf_df_by_cat[column].values.tolist(),
-                            marker=marker,
-                            textposition=textposition,
-                            legendgroup=legendgroup,
-                        )
-                    )
-
-        fig.update_layout(
-            autosize=True,
-            xaxis=dict(
-                title=x_axis_title, titlefont_size=12, tickfont_size=10, automargin=True
-            ),
-            yaxis=dict(
-                title=y_axis_title,
-                titlefont_size=12,
-                tickfont_size=10,
-                ticksuffix=f'{ticksuffix}',
-                automargin=True,
-            ),
-            legend=None,
-        )
-
-        # Add dropdowns
-        fig.update_layout(
-            updatemenus=[
-                dict(
-                    buttons=list(
-                        [
-                            dict(
-                                args=[
-                                    {
-                                        'visible': [
-                                                       True if i == j else False
-                                                       for j in range(
-                                                int(
-                                                    len(fig.data) / len(categories_list)
-                                                )
-                                            )
-                                                   ]
-                                                   * len(categories_list)
-                                    },
-                                    {
-                                        'title': f'<b>{col_pretty_list[i]} for {layout} layout</b>'
-                                    },
-                                ],
-                                label=col_pretty_list[i],
-                                method="update",
-                            )
-                            for i in range(len(col_pretty_list))
-                        ]
-                    ),
-                    direction='down',
-                    type='dropdown',
-                    pad={"r": 0, "t": 0},
-                    showactive=True,
-                    active=0,
-                    x=1.0,
-                    y=1.01,
-                    yanchor='bottom',
-                    xanchor='right',
-                ),
-            ]
-        )
-
-        new_chart = None
-        if len(fig.data):
-            # Create native plotly chart
-            chart_name = f'{chart_name}'
-            new_chart = InstantiatedPlotlyNativeChart(
-                fig=fig, chart_name=chart_name, default_legend=False
-            )
-            new_chart.annotation_upper_left = annotation_upper_left
-            new_chart.annotation_upper_right = annotation_upper_right
-            # new_chart.set_csv_data_from_dataframe(data_df)
-
-        return new_chart
-
-    def generate_pie_chart_with_dropdown(
-            self,
-            df: pd.DataFrame,
-            lab_column_name: str,
-            val_column_name: str,
-
-            top_to_show: list,
-            chart_name: str = '',
-            ticksuffix: str = '',
-            title_prefix: str = '',
-            title_suffix: str = '',
-    ):
-
-        fig = go.Figure()
-        vis = True
-
-        if (len(df) > 0) & (lab_column_name in df) & (val_column_name in df):
-
-            df.sort_values(by=val_column_name, axis=0, ascending=False, inplace=True)
-            # other_value = 0
-            for top in top_to_show:
-
-                lines_showed = int(top.split(' ')[-1])
-                if lines_showed > len(df):
-                    lines_showed = len(df)
-                if top == top_to_show[0]:
-                    vis = True
-                else:
-                    vis = False
-
-                df_to_show = df.head(lines_showed)
-                pie_labels = df_to_show[lab_column_name].values.tolist()
-                pie_values = df_to_show[val_column_name].values.tolist()
-                pie_text = [f'{round(val, 2)} {ticksuffix}' for val in pie_values]
-                fig.add_trace(
-                    go.Pie(
-                        labels=pie_labels,
-                        values=pie_values,
-                        text=pie_text,
-                        hovertext=pie_text,
-                        visible=vis,
-                        textinfo='label+percent',
-                        hoverinfo='label+text+percent',
-                        textposition='inside',
-                    )
-                )
-
-        # Chart Layout update
-        fig.update_layout(
-            margin=dict(t=80, l=15, r=0, b=10),
-            legend=dict(orientation='v'),
-            showlegend=False,
-            uniformtext=dict(minsize=12, mode='hide'),
-        )
-        # Add dropdowns
-        fig.update_layout(
-            updatemenus=[
-                dict(
-                    buttons=list(
-                        [
-                            dict(
-                                args=[
-                                    {
-                                        'visible': [
-                                            True if i == j else False
-                                            for j in range(int(len(fig.data)))
-                                        ]
-                                    },
-                                    {
-                                        'title': f'<b> {title_prefix} of {top_to_show[i]} components <br> {title_suffix} </b>'
-                                    },
-                                ],
-                                label=top_to_show[i],
-                                method="update",
-                            )
-                            for i in range(len(top_to_show))
-                        ]
-                    ),
-                    direction='down',
-                    type='dropdown',
-                    pad={"r": 10, "t": 0},
-                    showactive=True,
-                    active=0,
-                    x=1.0,
-                    y=1.01,
-                    yanchor='bottom',
-                    xanchor='right',
-                ),
-            ]
-        )
-
-        new_chart = None
-        if len(fig.data) > 0:
-            # Create native plotly chart
-            chart_name = f'{chart_name}'
-            new_chart = InstantiatedPlotlyNativeChart(fig=fig, chart_name=chart_name)
-            # new_chart.annotation_upper_left = annotation_upper_left
-
-            return new_chart
-
-    def generate_marker_chart_by_category_with_isoline(
-            self,
-            data_df: pd.DataFrame,
-            column_with_categories,
-            var1_name: str,
-            var2_name: str,
-            var_to_compare_ref: str,
-            mpax_ref: float,
-            x_axis_title: str = '',
-            y_axis_title: str = '',
-            layout: str = '',
-            mode: str = 'markers+text',
-            ticksuffix: str = '',
-            chart_name: str = '',
-            marker=dict(
-                size=12,
-            ),
-    ):
-
-        categories_list = data_df[column_with_categories].unique()
-        # Create figure
-        fig = go.Figure()
-
-        for category in categories_list:
-            cf_df_by_cat = data_df[data_df[column_with_categories] == category]
-            # for column in y_axis_column_list:
-            #     if column in data_df:
-
-            coc_x = []
-            cocs_y = []
-            mpax_z = []
-
-            mpax = cf_df_by_cat[var_to_compare_ref].to_list()
-            coc = cf_df_by_cat[var1_name].to_list()
-            cocs = cf_df_by_cat[var2_name].to_list()
-
-            fig.add_trace(
-                go.Scatter(
-                    x=coc,
-                    y=cocs,
-                    name=f'{category}',
-                    text=[f'{category}'],
-                    textposition='top right',
-                    visible=True,
-                    mode=mode,
-                    marker=marker,
-                )
-            )
-
-            coc_x += coc
-            cocs_y += cocs
-            mpax_z += mpax
-
-        # create isolines from min -10 to max + 10, with step 10
-        list_seat = [
-            *range(
-                math.trunc(min(mpax_z) / 10) * 10 - 10,
-                math.ceil(max(mpax_z) / 10) * 10 + 20,
-                10,
-            )
-        ]
-
-        # select plot window
-        range_x = [min(coc_x) - 10, max(coc_x) + 10]
-        range_y = [min(cocs_y) - 10, max(cocs_y) + 10]
-
-        # add text isoline
-        min_x_text = range_x[0] / 100 + 5 / 100 * (range_x[1] - range_x[0]) / 100
-        min_y_text = range_y[0] / 100 + 5 / 100 * (range_y[1] - range_y[0]) / 100
-
-        fig.add_shape(
-            type='line',
-            x0=0,
-            x1=0,
-            y0=range_y[0],
-            y1=range_y[1],
-            line=dict(color='black'),
-        )
-
-        fig.add_shape(
-            type='line',
-            x0=range_x[0],
-            x1=range_x[1],
-            y0=0,
-            y1=0,
-            line=dict(color='black'),
-        )
-
-        for i in list_seat:
-            # isoline : y = m*x + p
-            m_i = mpax_ref / i
-            p_i = (mpax_ref - i) / i
-            x0 = range_x[0] / 100
-            x1 = range_x[1] / 100
-            y0 = m_i * x0 + p_i
-            y1 = m_i * x1 + p_i
-
-            # text on isoline
-            x_text = min_x_text
-            y_text = m_i * min_x_text + p_i
-
-            if min_y_text > y_text:
-                y_text = min_y_text
-                x_text = (min_y_text - p_i) / m_i
-
-            fig.add_shape(
-                type='line',
-                opacity=0.1,
-                x0=x0 * 100,
-                x1=x1 * 100,
-                y0=y0 * 100,
-                y1=y1 * 100,
-            )
-
-            fig.add_annotation(
-                x=x_text * 100,
-                y=y_text * 100,
-                text=str(i) + ' pax',
-                textangle=-20,
-                showarrow=False,
-                opacity=0.6,
-            )
-
-        fig.update_layout(
-            autosize=True,
-            xaxis=dict(
-                range=range_x,
-                title=x_axis_title,
-                titlefont_size=12,
-                tickfont_size=10,
-                automargin=True,
-                ticksuffix=ticksuffix,
-                dtick=5,
-                tick0=0,
-            ),
-            yaxis=dict(
-                range=range_y,
-                title=y_axis_title,
-                titlefont_size=12,
-                tickfont_size=10,
-                automargin=True,
-                ticksuffix=ticksuffix,
-                dtick=5,
-                tick0=0,
-            ),
-            legend=self.default_legend,
-        )
-
-        new_chart = None
-        if len(fig.data):
-            # Create native plotly chart
-            new_chart = InstantiatedPlotlyNativeChart(
-                fig=fig, chart_name=chart_name, default_legend=False
-            )
-
-        return new_chart
-
-    def generate_waterfall_chart(
-            self, measure_dict, values_dict, text_dict, name, currency
-    ):
-        # Create figure
-        fig = go.Figure()
-        year_list = list(measure_dict.keys())
-        for y in year_list:
-            waterfall = go.Waterfall(
-                name=f'<b>{name} Year {y}</b>',
-                orientation='h',
-                measure=measure_dict[y],
-                x=list(values_dict[y].values()),
-                textposition='auto',
-                text=text_dict[y],
-                y=list(values_dict[y].keys()),
-                connector={
-                    "mode": "between",
-                    "line": {
-                        "width": 2,
-                        "color": "rgb(0, 0, 0)",
-                        "dash": "solid",
-                    },
-                },
-                visible=False,
-            )
-            fig.add_trace(waterfall)
-        if len(fig.data):
-            fig.data[-1].visible = True
-
-            # Create and add slider
-            steps = []
-            for i in range(len(fig.data)):
-                step = dict(
-                    method='update',
-                    args=[
-                        {'visible': [False] * len(fig.data)},
-                        {'title': f'{name} Year {year_list[i]}'},
-                    ],  # layout attribute
-                    label=f'{year_list[i]}',
-                )
-                # Toggle i'th trace to 'visible'
-                step['args'][0]['visible'][i] = True
-                steps.append(step)
-
-            sliders = [
-                dict(
-                    active=len(steps) - 1,
-                    currentvalue={'prefix': 'Select Year, currently: '},
-                    steps=steps,
-                )
-            ]
-
-            fig.update_layout(
-                sliders=sliders,
-                xaxis=dict(ticksuffix=currency, automargin=True),
-                yaxis=dict(automargin=True),
-                showlegend=False,
-                autosize=True,
-            )
-
-        new_chart = None
-        if len(fig.data):
-            # Create native plotly chart
-            chart_name = name
-            new_chart = InstantiatedPlotlyNativeChart(
-                fig=fig, chart_name=chart_name, default_legend=False
-            )
-
-        return new_chart
-=======
-'''
-Copyright 2022 Airbus SAS
-Modifications on 2023/02/23-2025/02/18 Copyright 2025 Capgemini
-
-Licensed under the Apache License, Version 2.0 (the "License");
-you may not use this file except in compliance with the License.
-You may obtain a copy of the License at
-
-    http://www.apache.org/licenses/LICENSE-2.0
-
-Unless required by applicable law or agreed to in writing, software
-distributed under the License is distributed on an "AS IS" BASIS,
-WITHOUT WARRANTIES OR CONDITIONS OF ANY KIND, either express or implied.
-See the License for the specific language governing permissions and
-limitations under the License.
-'''
-
-from __future__ import annotations
-
-import math
-from copy import deepcopy
-from typing import TYPE_CHECKING
-
-import matplotlib.pyplot as plt
-import pandas as pd
-import plotly.graph_objects as go
-from numpy import asarray, mean, ndarray
-from pandas import Series
-
-from sostrades_core.tools.post_processing.plotly_native_charts.instantiated_plotly_native_chart import (
-    InstantiatedPlotlyNativeChart,
-)
-from sostrades_core.tools.post_processing.post_processing_tools import align_two_y_axes, format_currency_legend
-
-if TYPE_CHECKING:
-    from plotly.graph_objects import Trace
-
-
-class CommonCharts(InstantiatedPlotlyNativeChart):
-    """Class to host standard post post processing charts templates"""
-
-    def __init__(self):
-        super().__init__(go.Figure())
-        self.default_chart = InstantiatedPlotlyNativeChart(go.Figure())
-        self.default_legend = self.default_chart.get_default_legend_layout()
-
-    def generate_bar_chart(
-        self,
-        data_df: pd.DataFrame,
-        x_axis_column: str,
-        y_axis_column_list: list,
-        x_axis_title: str = '',
-        y_axis_title: str = '',
-        chart_name: str = '',
-        ticksuffix: str = '',
-        annotation_upper_left: dict = {},
-        annotation_upper_right: dict = {},
-        labels_dict: dict = {},
-        annotations: list = [],
-        updatemenus: list = [],
-        barmode: str = 'stack',
-        text_inside_bar: bool = False,
-        add_cumulated: bool = False,
-        column_val_cum_sum: str = None,
-        showlegend: bool = True,
-        offsetgroup=None,
-    ) -> InstantiatedPlotlyNativeChart:
-        """Generate a bar chart from data in a dataframe
-
-        Args:
-            data_df (pd.DataFrame): dataframe containing data.
-            x_axis_column (str): dataframe column name for the x-axis
-            y_axis_column_list (list): dataframe columns name for the y-axis. Each column will result in a separate serie
-            x_axis_title (str, optional): Title for x-axis. Defaults to ''.
-            y_axis_title (str, optional): Title for y-axis. Defaults to ''.
-            chart_name (str, optional): Chart name. Defaults to ''.
-            ticksuffix (str, optional): Ticksuffix to display units after the values for exemple. Defaults to ''.
-            annotation_upper_left (dict, optional): annotation to put in the upper left corner of the chart. Defaults to {}.
-            annotation_upper_right (dict, optional): annotation to put in the upper right corner of the chart.. Defaults to {}.
-            labels_dict (dict, optional): _description_. Defaults to {}.
-            annotations (list, optional): _description_. Defaults to [].
-            updatemenus (list, optional): _description_. Defaults to [].
-            barmode (str, optional): stack to have stacked bar, group to have a separate bar for each serie. Defaults to 'stack'.
-            text_inside_bar (bool, optional): _description_. Defaults to False.
-            add_cumulated (bool, optional): True to add a cumulated serie for te value. Defaults to False.
-            column_val_cum_sum (str, optional): Column to use as the cumulated value. Defaults to None.
-            showlegend (bool, optional): Possibility to show or hide the legend. Defaults to True.
-
-        Returns:
-            InstantiatedPlotlyNativeChart: Plotly Instanciated chart with data
-        """
-        # Create figure
-        fig = go.Figure()
-
-        for col in y_axis_column_list:
-            if col in data_df:
-                fig.add_trace(
-                    go.Bar(
-                        x=data_df[x_axis_column].values.tolist(),
-                        y=data_df[col].values.tolist(),
-                        name=f'{labels_dict.get(col, col)}' if len(labels_dict) != 0 else col,
-                        text=col if text_inside_bar else '',
-                        textposition='inside',
-                        xaxis='x',
-                        yaxis='y',
-                        visible=True,
-                        offsetgroup=offsetgroup,
-                    )
-                )
-
-        if add_cumulated:
-            fig.add_trace(
-                go.Scatter(
-                    x=data_df[x_axis_column].values.tolist(),
-                    y=data_df[column_val_cum_sum].cumsum().values.tolist(),
-                    name=f'Cumulative {labels_dict.get(column_val_cum_sum, column_val_cum_sum)}'
-                    if len(labels_dict) != 0
-                    else f'Cumulative {column_val_cum_sum}',
-                    xaxis='x',
-                    yaxis='y2',
-                    visible=True,
-                    mode='lines',
-                )
-            )
-
-        fig.update_layout(
-            xaxis=dict(title=x_axis_title, titlefont_size=12, tickfont_size=10, automargin=True),
-            yaxis=dict(
-                title=y_axis_title,
-                titlefont_size=12,
-                tickfont_size=10,
-                ticksuffix=f'{ticksuffix}',
-                automargin=True,
-            ),
-            # legend=self.default_legend,
-            barmode=barmode,
-            autosize=True,
-            # legend=dict(yanchor="bottom", y=-0.1, orientation='h'),
-        )
-
-        if len(y_axis_column_list) > 1:
-            fig.update_layout(
-                showlegend=showlegend,
-            )
-
-        if len(annotations) != 0:
-            fig.update_layout(annotations=annotations[0])
-
-        if len(updatemenus) != 0:
-            fig.update_layout(updatemenus=updatemenus)
-
-        if add_cumulated:
-            fig.update_layout(
-                yaxis2=dict(
-                    title=f'Cumulative {column_val_cum_sum}',
-                    titlefont_size=12,
-                    tickfont_size=10,
-                    ticksuffix=f'{ticksuffix}',
-                    automargin=True,
-                    anchor="x",
-                    overlaying="y",
-                    side="right",
-                ),
-            )
-
-        new_chart = None
-        if len(fig.data):
-            if add_cumulated:
-                fig = align_two_y_axes(fig, GRIDLINES=4)
-
-            # Create native plotly chart
-            new_chart = InstantiatedPlotlyNativeChart(fig=fig, chart_name=chart_name, default_legend=False)
-            new_chart.annotation_upper_left = annotation_upper_left
-            new_chart.annotation_upper_right = annotation_upper_right
-            new_chart.set_csv_data_from_dataframe(data_df)
-        return new_chart
-
-    def generate_lines_chart(
-        self,
-        data_df: pd.DataFrame,
-        x_axis_column: str,
-        y_axis_column_list: list,
-        x_axis_title: str = '',
-        y_axis_title: str = '',
-        chart_name: str = '',
-        ticksuffix: str = '',
-        annotation_upper_left: dict = {},
-        annotation_upper_right: dict = {},
-        labels_dict: dict = {},
-        mode: str = 'lines',
-        textposition: str = "top center",
-    ) -> InstantiatedPlotlyNativeChart:
-        """Generate a line chart from data in a dataframe
-
-        Args:
-            data_df (pd.DataFrame): dataframe containing data.
-            x_axis_column (str): dataframe column name for the x-axis
-            y_axis_column_list (list): dataframe columns name for the y-axis. Each column will result in a separate serie
-            x_axis_title (str, optional): Title for x-axis. Defaults to ''.
-            y_axis_title (str, optional): Title for y-axis. Defaults to ''.
-            chart_name (str, optional): Chart name. Defaults to ''.
-            ticksuffix (str, optional): Ticksuffix to display units after the values for exemple. Defaults to ''.
-            annotation_upper_left (dict, optional): annotation to put in the upper left corner of the chart. Defaults to {}.
-            annotation_upper_right (dict, optional): annotation to put in the upper right corner of the chart.. Defaults to {}.
-            labels_dict (dict, optional): _description_. Defaults to {}.
-            mode (str, optional): _description_. Defaults to 'lines'.
-            textposition (str, optional): _description_. Defaults to "top center".
-
-        Returns:
-            InstantiatedPlotlyNativeChart: Plotly Instanciated chart with data
-        """
-        # Create figure
-        fig = go.Figure()
-
-        for column in y_axis_column_list:
-            if column in data_df:
-                fig.add_trace(
-                    go.Scatter(
-                        x=data_df[x_axis_column].values.tolist(),
-                        y=data_df[column].values.tolist(),
-                        name=f'{labels_dict.get(column, column)}' if len(labels_dict) != 0 else column,
-                        xaxis='x',
-                        yaxis='y',
-                        visible=True,
-                        mode=mode,
-                        text=data_df[column].values.tolist(),
-                        textposition=textposition,
-                    )
-                )
-
-        fig.update_layout(
-            autosize=True,
-            xaxis=dict(title=x_axis_title, titlefont_size=12, tickfont_size=10, automargin=True),
-            yaxis=dict(
-                title=y_axis_title,
-                titlefont_size=12,
-                tickfont_size=10,
-                ticksuffix=f'{ticksuffix}',
-                automargin=True,
-            ),
-        )
-
-        new_chart = None
-        if len(fig.data):
-            # Create native plotly chart
-            new_chart = InstantiatedPlotlyNativeChart(fig=fig, chart_name=chart_name, default_legend=False)
-            new_chart.annotation_upper_left = annotation_upper_left
-            new_chart.annotation_upper_right = annotation_upper_right
-            new_chart.set_csv_data_from_dataframe(data_df)
-        return new_chart
-
-    def generate_columns_infos_table(self, info_df, in_dict=dict()):
-        """
-        Function to make more understandable the variables' names
-        that appear in post-processing tables
-        """
-        info_dict = deepcopy(in_dict)
-        columns_info = {
-            'index': {'label': 'Name', 'format': None},
-            'scenario_id': {'label': 'Scenario', 'format': None},
-            'irr': {'label': 'Internal Rate of Return (IRR)', 'format': 'percent'},
-            'npv': {'label': 'Net Present Value (NPV)', 'format': 'currency'},
-            'year_break_even_cashflow': {
-                'label': 'Cashflow Breakeven Year',
-                'format': None,
-            },
-            'year_break_even_discounted_cashflow': {
-                'label': 'Discounted Cashflow Breakeven Year ',
-                'format': None,
-            },
-            'peak_exposure': {'label': 'Peak Exposure', 'format': 'currency'},
-            'total_free_cash_flow': {
-                'label': 'Total Free Cashflow',
-                'format': 'currency',
-            },
-        }
-
-        if ('last_year' in info_df) & ('year_start_escalation_nrc' in info_df):
-            last_year = int(info_df['last_year'].values[0])
-            year_start_escalation_nrc = int(info_df['year_start_escalation_nrc'].values[0])
-
-            info_dict['total_cumul_nrc'] = {
-                'label': f'Total Cumulative NRC (ec {year_start_escalation_nrc})',
-                'format': 'currency',
-            }
-            info_dict['nrc_last_year'] = {
-                'label': f'NRC in {last_year}',
-                'format': 'currency',
-            }
-            del info_df['last_year']
-            # del info_df['year_start_escalation_rc']
-            del info_df['year_start_escalation_nrc']
-
-        key_info_list = list(info_df.columns)
-        for cle in key_info_list:
-            if cle.startswith('total_cumul_sales'):
-                if cle == 'total_cumul_sales':
-                    info_dict['total_cumul_sales'] = {
-                        'label': 'Total Cumulative Sales',
-                        'format': None,
-                    }
-                else:
-                    ac = cle.split('total_cumul_sales_')[-1]
-                    info_dict[f'total_cumul_sales_{ac}'] = {
-                        'label': f'Total Cumulative Sales {ac}',
-                        'format': None,
-                    }
-
-            elif cle.startswith('year_start_escalation_rc'):
-                if cle == 'year_start_escalation_rc':
-                    year_start_escalation_rc = int(info_df[cle].values[0])
-                    info_dict['total_cumul_rc'] = {
-                        'label': f'Total Cumulative RC (ec {year_start_escalation_rc})',
-                        'format': 'currency',
-                    }
-                else:
-                    ac = cle.split('year_start_escalation_rc_')[-1]
-                    year_start_escalation_rc = int(info_df[cle].values[0])
-                    info_dict[f'total_cumul_rc_{ac}'] = {
-                        'label': f'Total Cumulative RC (ec {year_start_escalation_rc}) for {ac}',
-                        'format': 'currency',
-                    }
-
-                del info_df[cle]
-
-            elif cle.startswith('rc_last_year'):
-                if cle == 'rc_last_year':
-                    year_start_escalation_rc = int(info_df[cle].values[0])
-                    info_dict['rc_last_year'] = {
-                        'label': f'RC in {last_year}',
-                        'format': 'currency',
-                    }
-                else:
-                    ac = cle.split('rc_last_year_')[-1]
-                    year_start_escalation_rc = int(info_df[cle].values[0])
-                    info_dict[f'rc_last_year_{ac}'] = {
-                        'label': f'RC in {last_year} for {ac}',
-                        'format': 'currency',
-                    }
-
-            elif cle.startswith('sale_price_last_year'):
-                if cle == 'sale_price_last_year':
-                    year_start_escalation_rc = int(info_df[cle].values[0])
-                    info_dict['sale_price_last_year'] = {
-                        'label': f'Sale Price in {last_year}',
-                        'format': 'currency',
-                    }
-                else:
-                    ac = cle.split('sale_price_last_year_')[-1]
-                    year_start_escalation_rc = int(info_df[cle].values[0])
-                    info_dict[f'sale_price_last_year_{ac}'] = {
-                        'label': f'Sale Price in {last_year} for {ac}',
-                        'format': 'currency',
-                    }
-
-            elif cle.startswith('contribution_margin_last_year'):
-                if cle == 'contribution_margin_last_year':
-                    info_dict['contribution_margin_last_year'] = {
-                        'label': f'Contribution Margin in {last_year}',
-                        'format': 'percent',
-                    }
-                else:
-                    ac = cle.split('contribution_margin_last_year_')[-1]
-                    info_dict[f'contribution_margin_last_year_{ac}'] = {
-                        'label': f'Contribution Margin in {last_year} for {ac}',
-                        'format': 'percent',
-                    }
-
-            else:
-                pass
-
-        if 'mean_contribution_margin_last_year' in info_df:
-            info_dict['mean_contribution_margin_last_year'] = {
-                'label': f'Average Contribution Margin in {last_year}',
-                'format': 'percent',
-            }
-
-        columns_info.update(info_dict)
-        return columns_info
-
-    def generate_table_chart(
-        self,
-        data_df,
-        chart_name,
-        ticksuffix=None,
-    ):
-        """
-        data_df : dataframe with data to plot
-        """
-        # Create figure
-        fig = go.Figure()
-
-        infos = deepcopy(data_df)
-        columns_info_dict = self.generate_columns_infos_table(infos)
-        columns_names = []
-        columns_data = []
-        for key, data in infos.items():
-            if key in columns_info_dict:
-                columns_names.append(f'<b>{columns_info_dict[key].get("label", key)}</b>')
-                if columns_info_dict[key].get('format', None) == 'currency':
-                    columns_data.append(data.apply(format_currency_legend, args=(ticksuffix)).values)
-                elif columns_info_dict[key].get('format', None) == 'percent':
-                    columns_data.append(data.apply(lambda x: f"{x * 100:.2f}%" if not isinstance(x, str) else x).values)
-                else:
-                    columns_data.append(data.values)
-            else:
-                columns_names.append(f'<b>{key}</b>')
-                columns_data.append(data.values)
-
-        fig.add_trace(
-            go.Table(
-                header=dict(
-                    values=columns_names,
-                    fill_color='midnightblue',
-                    align='center',
-                    font_color='white',
-                ),
-                cells=dict(
-                    values=columns_data,
-                    fill_color='floralwhite',
-                    align='center',
-                ),
-            )
-        )
-
-        fig.update_layout(
-            title_text=chart_name,
-            showlegend=False,
-            autosize=True,
-            height=data_df.shape[0] * 30 + 250,
-            # height=data_df.shape[0] * 10,
-        )
-
-        new_chart = None
-        if len(fig.data):
-            # Create native plotly chart
-            new_chart = InstantiatedPlotlyNativeChart(fig=fig, chart_name=chart_name, default_legend=False)
-        return new_chart
-
-    def generate_sunburst_chart(
-        self,
-        sunburst_labels,
-        sunburst_parents,
-        sunburst_values,
-        sunburst_text,
-        chart_name='',
-        branchvalues="total",
-        textinfo='label+text',
-        # hoverinfo='label+text+percent parent',
-        hoverinfo=None,
-    ):
-        # Create figure
-        fig = go.Figure()
-
-        # category bar
-        fig.add_trace(
-            go.Sunburst(
-                # ids=rc_percent_BOM['RC_components'].append(rc_percent_BOM['components']),
-                labels=sunburst_labels,
-                parents=sunburst_parents,
-                values=sunburst_values,
-                text=sunburst_text,
-                hovertext=sunburst_text,
-                branchvalues=branchvalues,
-                textinfo=textinfo,
-                hoverinfo=hoverinfo,
-                # domain=dict(column=0)
-            )
-        )
-
-        # Chart Layout update
-        fig.update_layout(
-            autosize=True,
-            margin=dict(t=60, l=0, r=0, b=0),
-        )
-
-        # Create native plotly chart
-        new_chart = InstantiatedPlotlyNativeChart(fig=fig, chart_name=chart_name)
-
-        return new_chart
-
-    def generate_pie(
-        self,
-        df: pd.DataFrame,
-        lab_column_name: str,
-        val_column_name: str,
-        title: str = '',
-        annotation_upper_left: dict = {},
-        ticksuffix: str = '',
-        threshold_to_show: float = 1,
-    ):
-        fig = go.Figure()
-        threshold = threshold_to_show / 100.0
-
-        if (lab_column_name in df) & (val_column_name in df):
-            df.sort_values(by=val_column_name, axis=0, ascending=False, inplace=True)
-            df['percent'] = df[val_column_name] / df[val_column_name].sum()
-            df_to_show = df.loc[df['percent'] >= threshold]
-
-            other_value = 0
-            pie_labels = df_to_show[lab_column_name].values.tolist()
-            pie_values = df_to_show[val_column_name].values.tolist()
-
-            other_value = df.loc[df['percent'] <= threshold, val_column_name].sum()
-            if other_value > 0:
-                pie_labels.append(f'Other (< {threshold_to_show} % each)')
-                pie_values.append(other_value)
-            pie_text = [f'{round(val, 2)} {ticksuffix}' for val in pie_values]
-
-            fig.add_trace(
-                go.Pie(
-                    labels=pie_labels,
-                    values=pie_values,
-                    text=pie_text,
-                    hovertext=pie_text,
-                    textinfo='label',
-                    hoverinfo='label+text+percent',
-                    textposition='inside',
-                )
-            )
-
-        # Chart Layout update
-        fig.update_layout(
-            margin=dict(t=80, l=15, r=0, b=10),
-            legend=dict(orientation='v'),
-            showlegend=False,
-            uniformtext=dict(minsize=12, mode='hide'),
-        )
-
-        if len(fig.data) > 0:
-            # Create native plotly chart
-            chart_name = title
-            new_chart = InstantiatedPlotlyNativeChart(fig=fig, chart_name=chart_name)
-            new_chart.annotation_upper_left = annotation_upper_left
-
-            return new_chart
-
-    def generate_lines_chart_by_category(
-        self,
-        data_df,
-        column_with_categories,
-        x_axis_column,
-        y_axis_column_list,
-        x_axis_title='',
-        y_axis_title='',
-        chart_name='',
-        ticksuffix='',
-        annotation_upper_left={},
-        annotation_upper_right={},
-        mode='lines',
-        textposition="top center",
-        fill=None,
-        stackgroup=None,
-        hoveron=None,
-        legend=None,
-        name=None,
-        fillcolor=None,
-        line=None,
-        legendgroup=None,
-        add_cumulated=False,
-        marker=dict(
-            size=12,
-        ),
-        string_text=False,
-    ):
-        """
-        data_df : dataframe with data to plot but these data are repeated as many times as number of categories
-        x_axis_column : string column name of x axis
-        y_axis_column_list : list columns names for y bar to plot
-        add_cumulated : True to add the cumulative serie of the data
-        if mode = 'markers' or mode = 'markers + text'
-            marker= {'color': str, 'size': integer, }
-        """
-        categories_list = data_df[column_with_categories].unique()
-        # Create figure
-        fig = go.Figure()
-        for category in categories_list:
-            cf_df_by_cat = data_df[data_df[column_with_categories] == category]
-            for column in y_axis_column_list:
-                if column in data_df:
-                    fig.add_trace(
-                        go.Scatter(
-                            x=cf_df_by_cat[x_axis_column].values.tolist(),
-                            y=cf_df_by_cat[column].cumsum().values.tolist()
-                            if add_cumulated
-                            else cf_df_by_cat[column].values.tolist(),
-                            name=name if name is not None else f'{category}',
-                            xaxis='x',
-                            yaxis='y',
-                            visible=True,
-                            mode=mode,
-                            fill=fill,
-                            fillcolor=fillcolor,
-                            stackgroup=stackgroup,
-                            hoveron=hoveron,
-                            line=line,
-                            text=f'{category}' if string_text else cf_df_by_cat[column].values.tolist(),
-                            marker=marker,
-                            textposition=textposition,
-                            legendgroup=legendgroup,
-                        )
-                    )
-
-        fig.update_layout(
-            autosize=True,
-            xaxis=dict(title=x_axis_title, titlefont_size=12, tickfont_size=10, automargin=True),
-            yaxis=dict(
-                title=y_axis_title,
-                titlefont_size=12,
-                tickfont_size=10,
-                ticksuffix=f'{ticksuffix}',
-                automargin=True,
-            ),
-            legend=None,
-        )
-
-        new_chart = None
-        if len(fig.data):
-            # Create native plotly chart
-            new_chart = InstantiatedPlotlyNativeChart(fig=fig, chart_name=chart_name, default_legend=False)
-            new_chart.annotation_upper_left = annotation_upper_left
-            new_chart.annotation_upper_right = annotation_upper_right
-            new_chart.set_csv_data_from_dataframe(data_df)
-        return new_chart
-
-    def generate_bar_chart_by_category(
-        self,
-        data_df,
-        column_with_categories,
-        x_axis_column,
-        y_axis_column_list,
-        x_axis_title='',
-        y_axis_title='',
-        chart_name='',
-        ticksuffix='',
-        annotation_upper_left={},
-        annotation_upper_right={},
-        compute_legend_title=False,
-        compute_colors_details=False,
-        barmode='stack',
-        annotations: list = [],
-        updatemenus: list = [],
-        offsetgroup=None,
-    ):
-        """
-        data_df : dataframe with data to plot but these data are repeated as many times as number of categories
-        x_axis_column : string column name of x axis
-        y_axis_column_list : list columns names for y bar to plot
-        """
-        categories_list = data_df[column_with_categories].unique()
-        # Create figure
-        fig = go.Figure()
-
-        # compute legend if needed
-        if compute_legend_title is True:
-            categories_dict = dict.fromkeys(categories_list)
-            start = 1
-            for index, category in enumerate(categories_list):
-                if index < len(categories_list) - 1:
-                    categories_dict[category] = f'{start} to {category}'
-                    start = category + 1
-                else:
-                    categories_dict[category] = f'> {categories_list[index - 1]}'
-
-        # if compute_colors_details is True:
-        #     color_scale_ref = px.colors.qualitative.D3
-        #     color_scale = [px.colors.hex_to_rgb(
-        #         color_hex) for color_hex in color_scale_ref]
-
-        for category in categories_list:
-            name = f'{category}'
-            if compute_legend_title is True:
-                name = f'{categories_dict[category]} Aircrafts'
-
-            cf_df_by_cat = data_df[data_df[column_with_categories] == category]
-            for column in y_axis_column_list:
-                if column in data_df:
-                    fig.add_trace(
-                        go.Bar(
-                            x=cf_df_by_cat[x_axis_column].values.tolist(),
-                            y=cf_df_by_cat[column].values.tolist(),
-                            name=name,
-                            textposition='inside',
-                            xaxis='x',
-                            yaxis='y',
-                            visible=True,
-                            offsetgroup=offsetgroup,
-                        )
-                    )
-
-        fig.update_layout(
-            autosize=True,
-            xaxis=dict(title=x_axis_title, titlefont_size=12, tickfont_size=10, automargin=True),
-            yaxis=dict(
-                title=y_axis_title,
-                titlefont_size=12,
-                tickfont_size=10,
-                ticksuffix=f'{ticksuffix}',
-                automargin=True,
-            ),
-            barmode=barmode,
-        )
-
-        if len(annotations) != 0:
-            fig.update_layout(annotations=annotations[0])
-        if len(updatemenus) != 0:
-            fig.update_layout(updatemenus=updatemenus)
-
-        new_chart = None
-        if len(fig.data):
-            # Create native plotly chart
-            new_chart = InstantiatedPlotlyNativeChart(fig=fig, chart_name=chart_name, default_legend=False)
-            new_chart.annotation_upper_left = annotation_upper_left
-            new_chart.annotation_upper_right = annotation_upper_right
-            new_chart.set_csv_data_from_dataframe(data_df)
-        return new_chart
-
-    def generate_bar_line_chart_by_category(
-        self,
-        data_df_bar,
-        data_df_line,
-        column_with_categories,
-        x_axis_column,
-        y_bar_axis_column_list,
-        y_line_axis_column_list,
-        xaxis='x',
-        yaxis_bar='y',
-        yaxis_line='y2',
-        colors_dict={},
-        legends_dict={},
-        x_axis_title='',
-        y_axis_title_bar='',
-        y_axis_title_line='',
-        chart_name='',
-        ticksuffix='',
-        annotation_upper_left={},
-        annotation_upper_right={},
-        mode='lines',
-        barmode='stack',
-        line=None,
-    ):
-        categories_list = data_df_bar[column_with_categories].unique()
-        # Create figure
-        fig = go.Figure()
-        for category in categories_list:
-            cf_df_by_cat = data_df_bar[data_df_bar[column_with_categories] == category]
-            for column in y_bar_axis_column_list:
-                if column in data_df_bar:
-                    x_values = cf_df_by_cat[x_axis_column].values
-                    color = [colors_dict[column]] * len(x_values) if len(colors_dict) != 0 else None
-                    fig.add_trace(
-                        go.Bar(
-                            x=x_values.tolist(),
-                            y=cf_df_by_cat[column].values.tolist(),
-                            name=legends_dict[column] if column in legends_dict else f'{category}',
-                            xaxis=xaxis,
-                            yaxis=yaxis_bar,
-                            visible=True,
-                            marker=dict(color=color),
-                        )
-                    )
-
-        categories_list = data_df_line[column_with_categories].unique()
-        # Create figure
-        for category in categories_list:
-            cf_df_by_cat = data_df_line[data_df_line[column_with_categories] == category]
-            for column in y_line_axis_column_list:
-                if column in data_df_line:
-                    fig.add_trace(
-                        go.Scatter(
-                            x=cf_df_by_cat[x_axis_column].values.tolist(),
-                            y=cf_df_by_cat[column].values.tolist(),
-                            name=legends_dict[column] if column in legends_dict else f'{category}',
-                            xaxis=xaxis,
-                            yaxis=yaxis_line,
-                            visible=True,
-                            mode=mode,
-                            text=cf_df_by_cat[column].values.tolist(),
-                            line=line,
-                        )
-                    )
-
-        fig.update_layout(
-            autosize=True,
-            xaxis=dict(title=x_axis_title, titlefont_size=12, tickfont_size=10, automargin=True),
-            yaxis=dict(
-                title=y_axis_title_bar,
-                titlefont_size=12,
-                tickfont_size=10,
-                ticksuffix=f'{ticksuffix}',
-                automargin=True,
-            ),
-            yaxis2=dict(
-                title=y_axis_title_line,
-                titlefont_size=12,
-                tickfont_size=10,
-                ticksuffix=f'{ticksuffix}',
-                automargin=True,
-                anchor="x",
-                overlaying="y",
-                side="right",
-            ),
-            barmode=barmode,
-        )
-
-        new_chart = None
-        if len(fig.data):
-            # Create native plotly chart
-            fig = align_two_y_axes(fig, GRIDLINES=4)
-            new_chart = InstantiatedPlotlyNativeChart(fig=fig, chart_name=chart_name, default_legend=False)
-            new_chart.annotation_upper_left = annotation_upper_left
-            new_chart.annotation_upper_right = annotation_upper_right
-        return new_chart
-
-    def generate_bar_chart_slider(
-        self,
-        data_df,
-        column_with_categories,
-        x_axis_column,
-        y_axis_column,
-        x_axis_title='',
-        y_axis_title='',
-        chart_name='',
-        title_by_slider='Total Cumulated Deliveries',
-        ticksuffix='',
-        textposition='inside',
-        annotation_upper_left={},
-        annotation_upper_right={},
-    ):
-        categories_list = data_df[column_with_categories].unique()
-        x_axis_list = data_df[x_axis_column].unique()
-        scenario_list = ['Scenario']
-
-        # Create figure
-        fig = go.Figure()
-        annotations_year = []
-        for y in range(len(x_axis_list)):
-            if y == len(x_axis_list) - 1:
-                visible = True
-            else:
-                visible = False
-
-            # compute data of the year y for each category
-            df_dic = {}
-            for category in categories_list:
-                df_dic[category] = [data_df.loc[data_df[column_with_categories] == category, y_axis_column].values[y]]
-
-            dic = {}
-            for j in range(len(scenario_list)):
-                tot = sum(list(df_dic.values())[i][j] for i in range(len(df_dic)))
-                dic[scenario_list[j]] = tot
-
-            for key, fcf in df_dic.items():
-                # category bar
-                fig.add_trace(
-                    go.Bar(
-                        x=['  '],
-                        y=fcf,
-                        name=f'{key}',
-                        text=f'{key}',
-                        textposition=textposition,
-                        xaxis='x',
-                        yaxis='y',
-                        visible=visible,
-                    )
-                )
-
-            annotations = []
-            if len(df_dic) > 0:
-                # Create annotations
-                count = 0
-                for total in dic.values():
-                    annotation = dict(
-                        x=count,
-                        yref="y",
-                        y=total,
-                        text=format_currency_legend(total, ' '),
-                        xanchor='auto',
-                        yanchor='bottom',
-                        showarrow=False,
-                        font=dict(
-                            family="Arial",
-                            size=max(min(16, 100 / len(scenario_list)), 6),
-                            color="#000000",
-                        ),
-                        visible=True,
-                    )
-                    annotations.append(annotation)
-                    count += 1
-
-            annotations_year.append(annotations)
-
-        # Create and add slider
-        steps = []
-        for i in range(int(len(fig.data) / len(categories_list))):
-            step = dict(
-                method='update',
-                args=[
-                    {'visible': [False] * len(fig.data)},
-                    {
-                        'title': f'<b>{title_by_slider} in {x_axis_list[i]}</b>',
-                        'annotations[0].text': annotations_year[i][0]['text'],
-                    },
-                ],  # layout attribute
-                label=f'{x_axis_list[i]}',
-            )
-            # Toggle i'th trace to 'visible'
-            for k in range(len(categories_list)):
-                step['args'][0]['visible'][i * len(categories_list) + k] = True
-            steps.append(step)
-
-        sliders = [
-            dict(
-                active=len(steps) - 1,
-                currentvalue={'prefix': 'Select Year, currently: '},
-                steps=steps,
-            )
-        ]
-
-        # Chart Layout update
-        fig.update_layout(
-            sliders=sliders,
-            xaxis=dict(
-                automargin=True,
-                visible=True,
-                # type='multicategory'
-            ),
-            yaxis=dict(
-                title=y_axis_title,
-                ticksuffix=ticksuffix,
-                titlefont=dict(color="#1f77b4"),
-                tickfont=dict(color="#1f77b4"),
-                automargin=True,
-            ),
-            updatemenus=[
-                dict(
-                    buttons=list([
-                        dict(
-                            args=[{'annotations[0].visible': True, 'barmode': 'stack'}],
-                            label="Sum",
-                            method="relayout",
-                        ),
-                        dict(
-                            args=[
-                                {
-                                    'annotations[0].visible': False,
-                                    'barmode': 'group',
-                                }
-                            ],
-                            label="Compare",
-                            method="relayout",
-                        ),
-                    ]),
-                    direction='down',
-                    type='dropdown',
-                    pad={"r": 0, "t": 0},
-                    showactive=True,
-                    active=0,
-                    x=1.0,
-                    y=1.01,
-                    yanchor='bottom',
-                    xanchor='right',
-                ),
-            ],
-            showlegend=False,
-            barmode='stack',
-            # barmode='relative',
-            # autosize=True,
-            annotations=annotations_year[-1],
-            # margin=dict(l=0.25, b=100)
-        )
-
-        new_chart = None
-        last_year = int(data_df.loc[data_df[column_with_categories] == categories_list[0], x_axis_column].values[-1])
-        if len(fig.data):
-            # Create native plotly chart
-            chart_name = f'<b>{chart_name} in {last_year}</b>'
-            new_chart = InstantiatedPlotlyNativeChart(fig=fig, chart_name=chart_name, default_legend=False)
-
-        export_data = pd.DataFrame(df_dic)
-        export_data['scenario_id'] = scenario_list
-        new_chart.set_csv_data_from_dataframe(export_data)
-
-        return new_chart
-
-    def generate_lines_chart_with_dropdown(
-        self,
-        data_df: pd.DataFrame,
-        column_with_categories,
-        col_pretty_list: list,
-        x_axis_column: str,
-        y_axis_column_list: list,
-        x_axis_title: str = '',
-        y_axis_title: str = '',
-        layout: str = '',
-        mode: str = 'markers+lines',
-        ticksuffix: str = '',
-        chart_name: str = '',
-        name=None,
-        textposition="top center",
-        fill=None,
-        stackgroup=None,
-        hoveron=None,
-        legend=None,
-        fillcolor=None,
-        line=None,
-        legendgroup=None,
-        add_cumulated: bool = False,
-        marker=dict(
-            size=12,
-        ),
-        string_text: bool = False,
-        annotation_upper_left: dict = {},
-        annotation_upper_right: dict = {},
-    ):
-        """Generate a bar chart from data in a dataframe
-
-        Args:
-            data_df (pd.DataFrame): dataframe containing data.
-            x_axis_column (str): dataframe column name for the x-axis
-            y_axis_column_list (list): dataframe columns name for the y-axis. Each column will result in a separate serie
-            x_axis_title (str, optional): Title for x-axis. Defaults to ''.
-            y_axis_title (str, optional): Title for y-axis. Defaults to ''.
-            chart_name (str, optional): Chart name. Defaults to ''.
-            ticksuffix (str, optional): Ticksuffix to display units after the values for exemple. Defaults to ''.
-            annotation_upper_left (dict, optional): annotation to put in the upper left corner of the chart. Defaults to {}.
-            annotation_upper_right (dict, optional): annotation to put in the upper right corner of the chart.. Defaults to {}.
-            labels_dict (dict, optional): _description_. Defaults to {}.
-            annotations (list, optional): _description_. Defaults to [].
-            updatemenus (list, optional): _description_. Defaults to [].
-            barmode (str, optional): stack to have stacked bar, group to have a separate bar for each serie. Defaults to 'stack'.
-            text_inside_bar (bool, optional): _description_. Defaults to False.
-            add_cumulated (bool, optional): True to add a cumulated serie for te value. Defaults to False.
-            column_val_cum_sum (str, optional): Column to use as the cumulated value. Defaults to None.
-            showlegend (bool, optional): Possibility to show or hide the legend. Defaults to True.
-
-        Returns:
-        InstantiatedPlotlyNativeChart: Plotly Instanciated chart with data
-        """
-        categories_list = data_df[column_with_categories].unique()
-        # Create figure
-        fig = go.Figure()
-        vis = True
-        for category in categories_list:
-            cf_df_by_cat = data_df[data_df[column_with_categories] == category]
-            for column in y_axis_column_list:
-                if column in data_df:
-                    if column == y_axis_column_list[0]:
-                        vis = True
-                    else:
-                        vis = False
-                    fig.add_trace(
-                        go.Scatter(
-                            x=cf_df_by_cat[x_axis_column].values.tolist(),
-                            y=(
-                                cf_df_by_cat[column].cumsum().values.tolist()
-                                if add_cumulated
-                                else cf_df_by_cat[column].values.tolist()
-                            ),
-                            name=(name if name is not None else f'{category}'),
-                            xaxis='x',
-                            yaxis='y',
-                            visible=vis,
-                            mode=mode,
-                            fill=fill,
-                            fillcolor=fillcolor,
-                            stackgroup=stackgroup,
-                            hoveron=hoveron,
-                            line=line,
-                            text=f'{category}' if string_text else cf_df_by_cat[column].values.tolist(),
-                            marker=marker,
-                            textposition=textposition,
-                            legendgroup=legendgroup,
-                        )
-                    )
-
-        fig.update_layout(
-            autosize=True,
-            xaxis=dict(title=x_axis_title, titlefont_size=12, tickfont_size=10, automargin=True),
-            yaxis=dict(
-                title=y_axis_title,
-                titlefont_size=12,
-                tickfont_size=10,
-                ticksuffix=f'{ticksuffix}',
-                automargin=True,
-            ),
-            legend=None,
-        )
-
-        # Add dropdowns
-        fig.update_layout(
-            updatemenus=[
-                dict(
-                    buttons=list([
-                        dict(
-                            args=[
-                                {
-                                    'visible': [
-                                        True if i == j else False
-                                        for j in range(int(len(fig.data) / len(categories_list)))
-                                    ]
-                                    * len(categories_list)
-                                },
-                                {'title': f'<b>{col_pretty_list[i]} for {layout} layout</b>'},
-                            ],
-                            label=col_pretty_list[i],
-                            method="update",
-                        )
-                        for i in range(len(col_pretty_list))
-                    ]),
-                    direction='down',
-                    type='dropdown',
-                    pad={"r": 0, "t": 0},
-                    showactive=True,
-                    active=0,
-                    x=1.0,
-                    y=1.01,
-                    yanchor='bottom',
-                    xanchor='right',
-                ),
-            ]
-        )
-
-        new_chart = None
-        if len(fig.data):
-            # Create native plotly chart
-            chart_name = f'{chart_name}'
-            new_chart = InstantiatedPlotlyNativeChart(fig=fig, chart_name=chart_name, default_legend=False)
-            new_chart.annotation_upper_left = annotation_upper_left
-            new_chart.annotation_upper_right = annotation_upper_right
-            # new_chart.set_csv_data_from_dataframe(data_df)
-
-        return new_chart
-
-    def generate_pie_chart_with_dropdown(
-        self,
-        df: pd.DataFrame,
-        lab_column_name: str,
-        val_column_name: str,
-        top_to_show: list,
-        chart_name: str = '',
-        ticksuffix: str = '',
-        title_prefix: str = '',
-        title_suffix: str = '',
-    ):
-        fig = go.Figure()
-        vis = True
-
-        if (len(df) > 0) & (lab_column_name in df) & (val_column_name in df):
-            df.sort_values(by=val_column_name, axis=0, ascending=False, inplace=True)
-            # other_value = 0
-            for top in top_to_show:
-                lines_showed = int(top.split(' ')[-1])
-                if lines_showed > len(df):
-                    lines_showed = len(df)
-                if top == top_to_show[0]:
-                    vis = True
-                else:
-                    vis = False
-
-                df_to_show = df.head(lines_showed)
-                pie_labels = df_to_show[lab_column_name].values.tolist()
-                pie_values = df_to_show[val_column_name].values.tolist()
-                pie_text = [f'{round(val, 2)} {ticksuffix}' for val in pie_values]
-                fig.add_trace(
-                    go.Pie(
-                        labels=pie_labels,
-                        values=pie_values,
-                        text=pie_text,
-                        hovertext=pie_text,
-                        visible=vis,
-                        textinfo='label+percent',
-                        hoverinfo='label+text+percent',
-                        textposition='inside',
-                    )
-                )
-
-        # Chart Layout update
-        fig.update_layout(
-            margin=dict(t=80, l=15, r=0, b=10),
-            legend=dict(orientation='v'),
-            showlegend=False,
-            uniformtext=dict(minsize=12, mode='hide'),
-        )
-        # Add dropdowns
-        fig.update_layout(
-            updatemenus=[
-                dict(
-                    buttons=list([
-                        dict(
-                            args=[
-                                {'visible': [True if i == j else False for j in range(int(len(fig.data)))]},
-                                {
-                                    'title': f'<b> {title_prefix} of {top_to_show[i]} components <br> {title_suffix} </b>'
-                                },
-                            ],
-                            label=top_to_show[i],
-                            method="update",
-                        )
-                        for i in range(len(top_to_show))
-                    ]),
-                    direction='down',
-                    type='dropdown',
-                    pad={"r": 10, "t": 0},
-                    showactive=True,
-                    active=0,
-                    x=1.0,
-                    y=1.01,
-                    yanchor='bottom',
-                    xanchor='right',
-                ),
-            ]
-        )
-
-        new_chart = None
-        if len(fig.data) > 0:
-            # Create native plotly chart
-            chart_name = f'{chart_name}'
-            new_chart = InstantiatedPlotlyNativeChart(fig=fig, chart_name=chart_name)
-            # new_chart.annotation_upper_left = annotation_upper_left
-
-            return new_chart
-
-    def generate_marker_chart_by_category_with_isoline(
-        self,
-        data_df: pd.DataFrame,
-        column_with_categories,
-        var1_name: str,
-        var2_name: str,
-        var_to_compare_ref: str,
-        mpax_ref: float,
-        x_axis_title: str = '',
-        y_axis_title: str = '',
-        layout: str = '',
-        mode: str = 'markers+text',
-        ticksuffix: str = '',
-        chart_name: str = '',
-        marker=dict(
-            size=12,
-        ),
-    ):
-        categories_list = data_df[column_with_categories].unique()
-        # Create figure
-        fig = go.Figure()
-
-        for category in categories_list:
-            cf_df_by_cat = data_df[data_df[column_with_categories] == category]
-            # for column in y_axis_column_list:
-            #     if column in data_df:
-
-            coc_x = []
-            cocs_y = []
-            mpax_z = []
-
-            mpax = cf_df_by_cat[var_to_compare_ref].to_list()
-            coc = cf_df_by_cat[var1_name].to_list()
-            cocs = cf_df_by_cat[var2_name].to_list()
-
-            fig.add_trace(
-                go.Scatter(
-                    x=coc,
-                    y=cocs,
-                    name=f'{category}',
-                    text=[f'{category}'],
-                    textposition='top right',
-                    visible=True,
-                    mode=mode,
-                    marker=marker,
-                )
-            )
-
-            coc_x += coc
-            cocs_y += cocs
-            mpax_z += mpax
-
-        # create isolines from min -10 to max + 10, with step 10
-        list_seat = [
-            *range(
-                math.trunc(min(mpax_z) / 10) * 10 - 10,
-                math.ceil(max(mpax_z) / 10) * 10 + 20,
-                10,
-            )
-        ]
-
-        # select plot window
-        range_x = [min(coc_x) - 10, max(coc_x) + 10]
-        range_y = [min(cocs_y) - 10, max(cocs_y) + 10]
-
-        # add text isoline
-        min_x_text = range_x[0] / 100 + 5 / 100 * (range_x[1] - range_x[0]) / 100
-        min_y_text = range_y[0] / 100 + 5 / 100 * (range_y[1] - range_y[0]) / 100
-
-        fig.add_shape(
-            type='line',
-            x0=0,
-            x1=0,
-            y0=range_y[0],
-            y1=range_y[1],
-            line=dict(color='black'),
-        )
-
-        fig.add_shape(
-            type='line',
-            x0=range_x[0],
-            x1=range_x[1],
-            y0=0,
-            y1=0,
-            line=dict(color='black'),
-        )
-
-        for i in list_seat:
-            # isoline : y = m*x + p
-            m_i = mpax_ref / i
-            p_i = (mpax_ref - i) / i
-            x0 = range_x[0] / 100
-            x1 = range_x[1] / 100
-            y0 = m_i * x0 + p_i
-            y1 = m_i * x1 + p_i
-
-            # text on isoline
-            x_text = min_x_text
-            y_text = m_i * min_x_text + p_i
-
-            if min_y_text > y_text:
-                y_text = min_y_text
-                x_text = (min_y_text - p_i) / m_i
-
-            fig.add_shape(
-                type='line',
-                opacity=0.1,
-                x0=x0 * 100,
-                x1=x1 * 100,
-                y0=y0 * 100,
-                y1=y1 * 100,
-            )
-
-            fig.add_annotation(
-                x=x_text * 100,
-                y=y_text * 100,
-                text=str(i) + ' pax',
-                textangle=-20,
-                showarrow=False,
-                opacity=0.6,
-            )
-
-        fig.update_layout(
-            autosize=True,
-            xaxis=dict(
-                range=range_x,
-                title=x_axis_title,
-                titlefont_size=12,
-                tickfont_size=10,
-                automargin=True,
-                ticksuffix=ticksuffix,
-                dtick=5,
-                tick0=0,
-            ),
-            yaxis=dict(
-                range=range_y,
-                title=y_axis_title,
-                titlefont_size=12,
-                tickfont_size=10,
-                automargin=True,
-                ticksuffix=ticksuffix,
-                dtick=5,
-                tick0=0,
-            ),
-            legend=self.default_legend,
-        )
-
-        new_chart = None
-        if len(fig.data):
-            # Create native plotly chart
-            new_chart = InstantiatedPlotlyNativeChart(fig=fig, chart_name=chart_name, default_legend=False)
-
-        return new_chart
-
-    def generate_waterfall_chart(self, measure_dict, values_dict, text_dict, name, currency):
-        # Create figure
-        fig = go.Figure()
-        year_list = list(measure_dict.keys())
-        for y in year_list:
-            waterfall = go.Waterfall(
-                name=f'<b>{name} Year {y}</b>',
-                orientation='h',
-                measure=measure_dict[y],
-                x=list(values_dict[y].values()),
-                textposition='auto',
-                text=text_dict[y],
-                y=list(values_dict[y].keys()),
-                connector={
-                    "mode": "between",
-                    "line": {
-                        "width": 2,
-                        "color": "rgb(0, 0, 0)",
-                        "dash": "solid",
-                    },
-                },
-                visible=False,
-            )
-            fig.add_trace(waterfall)
-        if len(fig.data):
-            fig.data[-1].visible = True
-
-            # Create and add slider
-            steps = []
-            for i in range(len(fig.data)):
-                step = dict(
-                    method='update',
-                    args=[
-                        {'visible': [False] * len(fig.data)},
-                        {'title': f'{name} Year {year_list[i]}'},
-                    ],  # layout attribute
-                    label=f'{year_list[i]}',
-                )
-                # Toggle i'th trace to 'visible'
-                step['args'][0]['visible'][i] = True
-                steps.append(step)
-
-            sliders = [
-                dict(
-                    active=len(steps) - 1,
-                    currentvalue={'prefix': 'Select Year, currently: '},
-                    steps=steps,
-                )
-            ]
-
-            fig.update_layout(
-                sliders=sliders,
-                xaxis=dict(ticksuffix=currency, automargin=True),
-                yaxis=dict(automargin=True),
-                showlegend=False,
-                autosize=True,
-            )
-
-        new_chart = None
-        if len(fig.data):
-            # Create native plotly chart
-            chart_name = name
-            new_chart = InstantiatedPlotlyNativeChart(fig=fig, chart_name=chart_name, default_legend=False)
-
-        return new_chart
-
-    @staticmethod
-    def generate_hexbin_chart(
-        x_data: ndarray | Series, y_data: ndarray | Series, gridsize: int = 25, min_count: int = 1
-    ) -> Trace:
-        """Generate a 2D hexbin chart.
-
-        The figure is created with matplolib and converted manually to plotly.
-        The matplotlib figure only needs to be instanciated, its size does not matter.
-
-        Args:
-            x_data: The x-axis data.
-            y_data: The y-axis data.
-            gridsize: The grid resolution, in number of hexagons.
-            min_count: The minimum number of samples that must be in an hexagon for it to be displayed.
-
-        Returns:
-            The plotly trace.
-        """
-        plt.figure(figsize=(0.05, 0.05))
-        plt.axis("off")
-        hb = plt.hexbin(x_data, y_data, gridsize=gridsize, mincnt=min_count)
-
-        # Extract the data from the matplotlib figure
-        paths = hb.get_paths()
-        points_codes = list(paths[0].iter_segments())  # path[0].iter_segments() is a generator
-        hexagon_vertices = [item[0] for item in points_codes]
-        offsets = hb.get_offsets()
-        mpl_facecolors = hb.get_facecolors()
-        counts = hb.get_array()
-
-        # Create the hexagons
-        def make_hexagon(prototypical_hex, offset, fillcolor, linecolor=None):
-            new_hex_vertices = [vertex + offset for vertex in prototypical_hex]
-            vertices = asarray(new_hex_vertices[:-1])
-            # hexagon center
-            center = mean(vertices, axis=0)
-            if linecolor is None:
-                linecolor = fillcolor
-            # define the SVG-type path:
-            path = "M "
-            for vert in new_hex_vertices:
-                path += f"{vert[0]}, {vert[1]} L"
-            return {
-                "type": "path",
-                "line": {"color": linecolor, "width": 0.5},
-                "path": path[:-2],
-                "fillcolor": fillcolor,
-            }, center
-
-        cell_color = [f"rgb({int(R * 255)}, {int(G * 255)}, {int(B * 255)})" for (R, G, B, A) in mpl_facecolors]
-
-        shapes = []
-        centers = []
-        for k in range(len(offsets)):
-            shape, center = make_hexagon(hexagon_vertices, offsets[k], cell_color[k])
-            shapes.append(shape)
-            centers.append(center)
-
-        # Create the plotly figure
-        x_centers, y_centers = zip(*centers)
-        text = [
-            f"x: {round(x_centers[k], 2)}<br>y: {round(y_centers[k], 2)}<br>counts: {int(counts[k])}"
-            for k in range(len(x_centers))
-        ]
-
-        trace = go.Scatter(
-            x=list(x_centers),
-            y=list(y_centers),
-            mode="markers",
-            marker={"size": 0.5, "color": counts, "showscale": True, "colorbar": {"thickness": 20, "ticklen": 4}},
-            text=text,
-            hoverinfo="text",
-        )
-        axis = {"showgrid": True, "showline": True, "zeroline": False, "ticklen": 4}
-
-        layout = go.Layout(
-            title="",
-            width=530,
-            height=550,
-            xaxis=axis,
-            yaxis=axis,
-            hovermode="closest",
-            shapes=shapes,
-        )
-        return go.Figure(data=[trace], layout=layout)
->>>>>>> b07fa522
+'''
+Copyright 2022 Airbus SAS
+Modifications on 2023/02/23-2025/02/18 Copyright 2025 Capgemini
+
+Licensed under the Apache License, Version 2.0 (the "License");
+you may not use this file except in compliance with the License.
+You may obtain a copy of the License at
+
+    http://www.apache.org/licenses/LICENSE-2.0
+
+Unless required by applicable law or agreed to in writing, software
+distributed under the License is distributed on an "AS IS" BASIS,
+WITHOUT WARRANTIES OR CONDITIONS OF ANY KIND, either express or implied.
+See the License for the specific language governing permissions and
+limitations under the License.
+'''
+
+from __future__ import annotations
+
+import math
+from copy import deepcopy
+from typing import TYPE_CHECKING
+
+import matplotlib.pyplot as plt
+import pandas as pd
+import plotly.graph_objects as go
+from numpy import asarray, mean, ndarray
+from pandas import Series
+
+from sostrades_core.tools.post_processing.plotly_native_charts.instantiated_plotly_native_chart import (
+    InstantiatedPlotlyNativeChart,
+)
+from sostrades_core.tools.post_processing.post_processing_tools import align_two_y_axes, format_currency_legend
+
+if TYPE_CHECKING:
+    from plotly.graph_objects import Trace
+
+
+class CommonCharts(InstantiatedPlotlyNativeChart):
+    """Class to host standard post post processing charts templates"""
+
+    def __init__(self):
+        super().__init__(go.Figure())
+        self.default_chart = InstantiatedPlotlyNativeChart(go.Figure())
+        self.default_legend = self.default_chart.get_default_legend_layout()
+
+    def generate_bar_chart(
+        self,
+        data_df: pd.DataFrame,
+        x_axis_column: str,
+        y_axis_column_list: list,
+        x_axis_title: str = '',
+        y_axis_title: str = '',
+        chart_name: str = '',
+        ticksuffix: str = '',
+        annotation_upper_left: dict = {},
+        annotation_upper_right: dict = {},
+        labels_dict: dict = {},
+        annotations: list = [],
+        updatemenus: list = [],
+        barmode: str = 'stack',
+        text_inside_bar: bool = False,
+        add_cumulated: bool = False,
+        column_val_cum_sum: str = None,
+        showlegend: bool = True,
+        offsetgroup=None,
+    ) -> InstantiatedPlotlyNativeChart:
+        """
+        Generate a bar chart from data in a dataframe
+
+        Args:
+            data_df (pd.DataFrame): dataframe containing data.
+            x_axis_column (str): dataframe column name for the x-axis
+            y_axis_column_list (list): dataframe columns name for the y-axis. Each column will result in a separate serie
+            x_axis_title (str, optional): Title for x-axis. Defaults to ''.
+            y_axis_title (str, optional): Title for y-axis. Defaults to ''.
+            chart_name (str, optional): Chart name. Defaults to ''.
+            ticksuffix (str, optional): Ticksuffix to display units after the values for exemple. Defaults to ''.
+            annotation_upper_left (dict, optional): annotation to put in the upper left corner of the chart. Defaults to {}.
+            annotation_upper_right (dict, optional): annotation to put in the upper right corner of the chart.. Defaults to {}.
+            labels_dict (dict, optional): _description_. Defaults to {}.
+            annotations (list, optional): _description_. Defaults to [].
+            updatemenus (list, optional): _description_. Defaults to [].
+            barmode (str, optional): stack to have stacked bar, group to have a separate bar for each serie. Defaults to 'stack'.
+            text_inside_bar (bool, optional): _description_. Defaults to False.
+            add_cumulated (bool, optional): True to add a cumulated serie for te value. Defaults to False.
+            column_val_cum_sum (str, optional): Column to use as the cumulated value. Defaults to None.
+            showlegend (bool, optional): Possibility to show or hide the legend. Defaults to True.
+            offsetgroup (Any): Set several traces linked to the same position axis or matching axes to the same offsetgroup where bars of the same position coordinate will line up.
+
+        Returns:
+            InstantiatedPlotlyNativeChart: Plotly Instanciated chart with data
+
+        """
+        # Create figure
+        fig = go.Figure()
+
+        for col in y_axis_column_list:
+            if col in data_df:
+                fig.add_trace(
+                    go.Bar(
+                        x=data_df[x_axis_column].values.tolist(),
+                        y=data_df[col].values.tolist(),
+                        name=f'{labels_dict.get(col, col)}' if len(labels_dict) != 0 else col,
+                        text=col if text_inside_bar else '',
+                        textposition='inside',
+                        xaxis='x',
+                        yaxis='y',
+                        visible=True,
+                        offsetgroup=offsetgroup,
+                    )
+                )
+
+        if add_cumulated:
+            fig.add_trace(
+                go.Scatter(
+                    x=data_df[x_axis_column].values.tolist(),
+                    y=data_df[column_val_cum_sum].cumsum().values.tolist(),
+                    name=f'Cumulative {labels_dict.get(column_val_cum_sum, column_val_cum_sum)}'
+                    if len(labels_dict) != 0
+                    else f'Cumulative {column_val_cum_sum}',
+                    xaxis='x',
+                    yaxis='y2',
+                    visible=True,
+                    mode='lines',
+                )
+            )
+
+        fig.update_layout(
+            xaxis=dict(title=x_axis_title, titlefont_size=12, tickfont_size=10, automargin=True),
+            yaxis=dict(
+                title=y_axis_title,
+                titlefont_size=12,
+                tickfont_size=10,
+                ticksuffix=f'{ticksuffix}',
+                automargin=True,
+            ),
+            # legend=self.default_legend,
+            barmode=barmode,
+            autosize=True,
+            # legend=dict(yanchor="bottom", y=-0.1, orientation='h'),
+        )
+
+        if len(y_axis_column_list) > 1:
+            fig.update_layout(
+                showlegend=showlegend,
+            )
+
+        if len(annotations) != 0:
+            fig.update_layout(annotations=annotations[0])
+
+        if len(updatemenus) != 0:
+            fig.update_layout(updatemenus=updatemenus)
+
+        if add_cumulated:
+            fig.update_layout(
+                yaxis2=dict(
+                    title=f'Cumulative {column_val_cum_sum}',
+                    titlefont_size=12,
+                    tickfont_size=10,
+                    ticksuffix=f'{ticksuffix}',
+                    automargin=True,
+                    anchor="x",
+                    overlaying="y",
+                    side="right",
+                ),
+            )
+
+        new_chart = None
+        if len(fig.data):
+            if add_cumulated:
+                fig = align_two_y_axes(fig, GRIDLINES=4)
+
+            # Create native plotly chart
+            new_chart = InstantiatedPlotlyNativeChart(fig=fig, chart_name=chart_name, default_legend=False)
+            new_chart.annotation_upper_left = annotation_upper_left
+            new_chart.annotation_upper_right = annotation_upper_right
+            new_chart.set_csv_data_from_dataframe(data_df)
+        return new_chart
+
+    def generate_lines_chart(
+        self,
+        data_df: pd.DataFrame,
+        x_axis_column: str,
+        y_axis_column_list: list,
+        x_axis_title: str = '',
+        y_axis_title: str = '',
+        chart_name: str = '',
+        ticksuffix: str = '',
+        annotation_upper_left: dict = {},
+        annotation_upper_right: dict = {},
+        labels_dict: dict = {},
+        mode: str = 'lines',
+        textposition: str = "top center",
+    ) -> InstantiatedPlotlyNativeChart:
+        """
+        Generate a line chart from data in a dataframe
+
+        Args:
+            data_df (pd.DataFrame): dataframe containing data.
+            x_axis_column (str): dataframe column name for the x-axis
+            y_axis_column_list (list): dataframe columns name for the y-axis. Each column will result in a separate serie
+            x_axis_title (str, optional): Title for x-axis. Defaults to ''.
+            y_axis_title (str, optional): Title for y-axis. Defaults to ''.
+            chart_name (str, optional): Chart name. Defaults to ''.
+            ticksuffix (str, optional): Ticksuffix to display units after the values for exemple. Defaults to ''.
+            annotation_upper_left (dict, optional): annotation to put in the upper left corner of the chart. Defaults to {}.
+            annotation_upper_right (dict, optional): annotation to put in the upper right corner of the chart.. Defaults to {}.
+            labels_dict (dict, optional): _description_. Defaults to {}.
+            mode (str, optional): _description_. Defaults to 'lines'.
+            textposition (str, optional): _description_. Defaults to "top center".
+
+        Returns:
+            InstantiatedPlotlyNativeChart: Plotly Instanciated chart with data
+
+        """
+        # Create figure
+        fig = go.Figure()
+
+        for column in y_axis_column_list:
+            if column in data_df:
+                fig.add_trace(
+                    go.Scatter(
+                        x=data_df[x_axis_column].values.tolist(),
+                        y=data_df[column].values.tolist(),
+                        name=f'{labels_dict.get(column, column)}' if len(labels_dict) != 0 else column,
+                        xaxis='x',
+                        yaxis='y',
+                        visible=True,
+                        mode=mode,
+                        text=data_df[column].values.tolist(),
+                        textposition=textposition,
+                    )
+                )
+
+        fig.update_layout(
+            autosize=True,
+            xaxis=dict(title=x_axis_title, titlefont_size=12, tickfont_size=10, automargin=True),
+            yaxis=dict(
+                title=y_axis_title,
+                titlefont_size=12,
+                tickfont_size=10,
+                ticksuffix=f'{ticksuffix}',
+                automargin=True,
+            ),
+        )
+
+        new_chart = None
+        if len(fig.data):
+            # Create native plotly chart
+            new_chart = InstantiatedPlotlyNativeChart(fig=fig, chart_name=chart_name, default_legend=False)
+            new_chart.annotation_upper_left = annotation_upper_left
+            new_chart.annotation_upper_right = annotation_upper_right
+            new_chart.set_csv_data_from_dataframe(data_df)
+        return new_chart
+
+    def generate_columns_infos_table(self, info_df, in_dict=dict()):
+        """
+        Function to make more understandable the variables' names
+        that appear in post-processing tables
+        """
+        info_dict = deepcopy(in_dict)
+        columns_info = {
+            'index': {'label': 'Name', 'format': None},
+            'scenario_id': {'label': 'Scenario', 'format': None},
+            'irr': {'label': 'Internal Rate of Return (IRR)', 'format': 'percent'},
+            'npv': {'label': 'Net Present Value (NPV)', 'format': 'currency'},
+            'year_break_even_cashflow': {
+                'label': 'Cashflow Breakeven Year',
+                'format': None,
+            },
+            'year_break_even_discounted_cashflow': {
+                'label': 'Discounted Cashflow Breakeven Year ',
+                'format': None,
+            },
+            'peak_exposure': {'label': 'Peak Exposure', 'format': 'currency'},
+            'total_free_cash_flow': {
+                'label': 'Total Free Cashflow',
+                'format': 'currency',
+            },
+        }
+
+        if ('last_year' in info_df) & ('year_start_escalation_nrc' in info_df):
+            last_year = int(info_df['last_year'].values[0])
+            year_start_escalation_nrc = int(info_df['year_start_escalation_nrc'].values[0])
+
+            info_dict['total_cumul_nrc'] = {
+                'label': f'Total Cumulative NRC (ec {year_start_escalation_nrc})',
+                'format': 'currency',
+            }
+            info_dict['nrc_last_year'] = {
+                'label': f'NRC in {last_year}',
+                'format': 'currency',
+            }
+            del info_df['last_year']
+            # del info_df['year_start_escalation_rc']
+            del info_df['year_start_escalation_nrc']
+
+        key_info_list = list(info_df.columns)
+        for cle in key_info_list:
+            if cle.startswith('total_cumul_sales'):
+                if cle == 'total_cumul_sales':
+                    info_dict['total_cumul_sales'] = {
+                        'label': 'Total Cumulative Sales',
+                        'format': None,
+                    }
+                else:
+                    ac = cle.split('total_cumul_sales_')[-1]
+                    info_dict[f'total_cumul_sales_{ac}'] = {
+                        'label': f'Total Cumulative Sales {ac}',
+                        'format': None,
+                    }
+
+            elif cle.startswith('year_start_escalation_rc'):
+                if cle == 'year_start_escalation_rc':
+                    year_start_escalation_rc = int(info_df[cle].values[0])
+                    info_dict['total_cumul_rc'] = {
+                        'label': f'Total Cumulative RC (ec {year_start_escalation_rc})',
+                        'format': 'currency',
+                    }
+                else:
+                    ac = cle.split('year_start_escalation_rc_')[-1]
+                    year_start_escalation_rc = int(info_df[cle].values[0])
+                    info_dict[f'total_cumul_rc_{ac}'] = {
+                        'label': f'Total Cumulative RC (ec {year_start_escalation_rc}) for {ac}',
+                        'format': 'currency',
+                    }
+
+                del info_df[cle]
+
+            elif cle.startswith('rc_last_year'):
+                if cle == 'rc_last_year':
+                    year_start_escalation_rc = int(info_df[cle].values[0])
+                    info_dict['rc_last_year'] = {
+                        'label': f'RC in {last_year}',
+                        'format': 'currency',
+                    }
+                else:
+                    ac = cle.split('rc_last_year_')[-1]
+                    year_start_escalation_rc = int(info_df[cle].values[0])
+                    info_dict[f'rc_last_year_{ac}'] = {
+                        'label': f'RC in {last_year} for {ac}',
+                        'format': 'currency',
+                    }
+
+            elif cle.startswith('sale_price_last_year'):
+                if cle == 'sale_price_last_year':
+                    year_start_escalation_rc = int(info_df[cle].values[0])
+                    info_dict['sale_price_last_year'] = {
+                        'label': f'Sale Price in {last_year}',
+                        'format': 'currency',
+                    }
+                else:
+                    ac = cle.split('sale_price_last_year_')[-1]
+                    year_start_escalation_rc = int(info_df[cle].values[0])
+                    info_dict[f'sale_price_last_year_{ac}'] = {
+                        'label': f'Sale Price in {last_year} for {ac}',
+                        'format': 'currency',
+                    }
+
+            elif cle.startswith('contribution_margin_last_year'):
+                if cle == 'contribution_margin_last_year':
+                    info_dict['contribution_margin_last_year'] = {
+                        'label': f'Contribution Margin in {last_year}',
+                        'format': 'percent',
+                    }
+                else:
+                    ac = cle.split('contribution_margin_last_year_')[-1]
+                    info_dict[f'contribution_margin_last_year_{ac}'] = {
+                        'label': f'Contribution Margin in {last_year} for {ac}',
+                        'format': 'percent',
+                    }
+
+            else:
+                pass
+
+        if 'mean_contribution_margin_last_year' in info_df:
+            info_dict['mean_contribution_margin_last_year'] = {
+                'label': f'Average Contribution Margin in {last_year}',
+                'format': 'percent',
+            }
+
+        columns_info.update(info_dict)
+        return columns_info
+
+    def generate_table_chart(
+        self,
+        data_df,
+        chart_name,
+        ticksuffix=None,
+    ):
+        """data_df : dataframe with data to plot"""
+        # Create figure
+        fig = go.Figure()
+
+        infos = deepcopy(data_df)
+        columns_info_dict = self.generate_columns_infos_table(infos)
+        columns_names = []
+        columns_data = []
+        for key, data in infos.items():
+            if key in columns_info_dict:
+                columns_names.append(f'<b>{columns_info_dict[key].get("label", key)}</b>')
+                if columns_info_dict[key].get('format', None) == 'currency':
+                    columns_data.append(data.apply(format_currency_legend, args=(ticksuffix)).values)
+                elif columns_info_dict[key].get('format', None) == 'percent':
+                    columns_data.append(data.apply(lambda x: f"{x * 100:.2f}%" if not isinstance(x, str) else x).values)
+                else:
+                    columns_data.append(data.values)
+            else:
+                columns_names.append(f'<b>{key}</b>')
+                columns_data.append(data.values)
+
+        fig.add_trace(
+            go.Table(
+                header=dict(
+                    values=columns_names,
+                    fill_color='midnightblue',
+                    align='center',
+                    font_color='white',
+                ),
+                cells=dict(
+                    values=columns_data,
+                    fill_color='floralwhite',
+                    align='center',
+                ),
+            )
+        )
+
+        fig.update_layout(
+            title_text=chart_name,
+            showlegend=False,
+            autosize=True,
+            height=data_df.shape[0] * 30 + 250,
+            # height=data_df.shape[0] * 10,
+        )
+
+        new_chart = None
+        if len(fig.data):
+            # Create native plotly chart
+            new_chart = InstantiatedPlotlyNativeChart(fig=fig, chart_name=chart_name, default_legend=False)
+        return new_chart
+
+    def generate_sunburst_chart(
+        self,
+        sunburst_labels,
+        sunburst_parents,
+        sunburst_values,
+        sunburst_text,
+        chart_name='',
+        branchvalues="total",
+        textinfo='label+text',
+        # hoverinfo='label+text+percent parent',
+        hoverinfo=None,
+    ):
+        # Create figure
+        fig = go.Figure()
+
+        # category bar
+        fig.add_trace(
+            go.Sunburst(
+                # ids=rc_percent_BOM['RC_components'].append(rc_percent_BOM['components']),
+                labels=sunburst_labels,
+                parents=sunburst_parents,
+                values=sunburst_values,
+                text=sunburst_text,
+                hovertext=sunburst_text,
+                branchvalues=branchvalues,
+                textinfo=textinfo,
+                hoverinfo=hoverinfo,
+                # domain=dict(column=0)
+            )
+        )
+
+        # Chart Layout update
+        fig.update_layout(
+            autosize=True,
+            margin=dict(t=60, l=0, r=0, b=0),
+        )
+
+        # Create native plotly chart
+        new_chart = InstantiatedPlotlyNativeChart(fig=fig, chart_name=chart_name)
+
+        return new_chart
+
+    def generate_pie(
+        self,
+        df: pd.DataFrame,
+        lab_column_name: str,
+        val_column_name: str,
+        title: str = '',
+        annotation_upper_left: dict = {},
+        ticksuffix: str = '',
+        threshold_to_show: float = 1,
+    ):
+        fig = go.Figure()
+        threshold = threshold_to_show / 100.0
+
+        if (lab_column_name in df) & (val_column_name in df):
+            df.sort_values(by=val_column_name, axis=0, ascending=False, inplace=True)
+            df['percent'] = df[val_column_name] / df[val_column_name].sum()
+            df_to_show = df.loc[df['percent'] >= threshold]
+
+            other_value = 0
+            pie_labels = df_to_show[lab_column_name].values.tolist()
+            pie_values = df_to_show[val_column_name].values.tolist()
+
+            other_value = df.loc[df['percent'] <= threshold, val_column_name].sum()
+            if other_value > 0:
+                pie_labels.append(f'Other (< {threshold_to_show} % each)')
+                pie_values.append(other_value)
+            pie_text = [f'{round(val, 2)} {ticksuffix}' for val in pie_values]
+
+            fig.add_trace(
+                go.Pie(
+                    labels=pie_labels,
+                    values=pie_values,
+                    text=pie_text,
+                    hovertext=pie_text,
+                    textinfo='label',
+                    hoverinfo='label+text+percent',
+                    textposition='inside',
+                )
+            )
+
+        # Chart Layout update
+        fig.update_layout(
+            margin=dict(t=80, l=15, r=0, b=10),
+            legend=dict(orientation='v'),
+            showlegend=False,
+            uniformtext=dict(minsize=12, mode='hide'),
+        )
+
+        if len(fig.data) > 0:
+            # Create native plotly chart
+            chart_name = title
+            new_chart = InstantiatedPlotlyNativeChart(fig=fig, chart_name=chart_name)
+            new_chart.annotation_upper_left = annotation_upper_left
+
+            return new_chart
+
+    def generate_lines_chart_by_category(
+        self,
+        data_df,
+        column_with_categories,
+        x_axis_column,
+        y_axis_column_list,
+        x_axis_title='',
+        y_axis_title='',
+        chart_name='',
+        ticksuffix='',
+        annotation_upper_left={},
+        annotation_upper_right={},
+        mode='lines',
+        textposition="top center",
+        fill=None,
+        stackgroup=None,
+        hoveron=None,
+        legend=None,
+        name=None,
+        fillcolor=None,
+        line=None,
+        legendgroup=None,
+        add_cumulated=False,
+        marker=dict(
+            size=12,
+        ),
+        string_text=False,
+    ):
+        """
+        data_df : dataframe with data to plot but these data are repeated as many times as number of categories
+        x_axis_column : string column name of x axis
+        y_axis_column_list : list columns names for y bar to plot
+        add_cumulated : True to add the cumulative serie of the data
+        if mode = 'markers' or mode = 'markers + text'
+            marker= {'color': str, 'size': integer, }
+        """
+        categories_list = data_df[column_with_categories].unique()
+        # Create figure
+        fig = go.Figure()
+        for category in categories_list:
+            cf_df_by_cat = data_df[data_df[column_with_categories] == category]
+            for column in y_axis_column_list:
+                if column in data_df:
+                    fig.add_trace(
+                        go.Scatter(
+                            x=cf_df_by_cat[x_axis_column].values.tolist(),
+                            y=cf_df_by_cat[column].cumsum().values.tolist()
+                            if add_cumulated
+                            else cf_df_by_cat[column].values.tolist(),
+                            name=name if name is not None else f'{category}',
+                            xaxis='x',
+                            yaxis='y',
+                            visible=True,
+                            mode=mode,
+                            fill=fill,
+                            fillcolor=fillcolor,
+                            stackgroup=stackgroup,
+                            hoveron=hoveron,
+                            line=line,
+                            text=f'{category}' if string_text else cf_df_by_cat[column].values.tolist(),
+                            marker=marker,
+                            textposition=textposition,
+                            legendgroup=legendgroup,
+                        )
+                    )
+
+        fig.update_layout(
+            autosize=True,
+            xaxis=dict(title=x_axis_title, titlefont_size=12, tickfont_size=10, automargin=True),
+            yaxis=dict(
+                title=y_axis_title,
+                titlefont_size=12,
+                tickfont_size=10,
+                ticksuffix=f'{ticksuffix}',
+                automargin=True,
+            ),
+            legend=None,
+        )
+
+        new_chart = None
+        if len(fig.data):
+            # Create native plotly chart
+            new_chart = InstantiatedPlotlyNativeChart(fig=fig, chart_name=chart_name, default_legend=False)
+            new_chart.annotation_upper_left = annotation_upper_left
+            new_chart.annotation_upper_right = annotation_upper_right
+            new_chart.set_csv_data_from_dataframe(data_df)
+        return new_chart
+
+    def generate_bar_chart_by_category(
+        self,
+        data_df,
+        column_with_categories,
+        x_axis_column,
+        y_axis_column_list,
+        x_axis_title='',
+        y_axis_title='',
+        chart_name='',
+        ticksuffix='',
+        annotation_upper_left={},
+        annotation_upper_right={},
+        compute_legend_title=False,
+        compute_colors_details=False,
+        barmode='stack',
+        annotations: list = [],
+        updatemenus: list = [],
+        offsetgroup=None,
+    ):
+        """
+        data_df : dataframe with data to plot but these data are repeated as many times as number of categories
+        x_axis_column : string column name of x axis
+        y_axis_column_list : list columns names for y bar to plot
+        """
+        categories_list = data_df[column_with_categories].unique()
+        # Create figure
+        fig = go.Figure()
+
+        # compute legend if needed
+        if compute_legend_title is True:
+            categories_dict = dict.fromkeys(categories_list)
+            start = 1
+            for index, category in enumerate(categories_list):
+                if index < len(categories_list) - 1:
+                    categories_dict[category] = f'{start} to {category}'
+                    start = category + 1
+                else:
+                    categories_dict[category] = f'> {categories_list[index - 1]}'
+
+        # if compute_colors_details is True:
+        #     color_scale_ref = px.colors.qualitative.D3
+        #     color_scale = [px.colors.hex_to_rgb(
+        #         color_hex) for color_hex in color_scale_ref]
+
+        for category in categories_list:
+            name = f'{category}'
+            if compute_legend_title is True:
+                name = f'{categories_dict[category]} Aircrafts'
+
+            cf_df_by_cat = data_df[data_df[column_with_categories] == category]
+            for column in y_axis_column_list:
+                if column in data_df:
+                    fig.add_trace(
+                        go.Bar(
+                            x=cf_df_by_cat[x_axis_column].values.tolist(),
+                            y=cf_df_by_cat[column].values.tolist(),
+                            name=name,
+                            textposition='inside',
+                            xaxis='x',
+                            yaxis='y',
+                            visible=True,
+                            offsetgroup=offsetgroup,
+                        )
+                    )
+
+        fig.update_layout(
+            autosize=True,
+            xaxis=dict(title=x_axis_title, titlefont_size=12, tickfont_size=10, automargin=True),
+            yaxis=dict(
+                title=y_axis_title,
+                titlefont_size=12,
+                tickfont_size=10,
+                ticksuffix=f'{ticksuffix}',
+                automargin=True,
+            ),
+            barmode=barmode,
+        )
+
+        if len(annotations) != 0:
+            fig.update_layout(annotations=annotations[0])
+        if len(updatemenus) != 0:
+            fig.update_layout(updatemenus=updatemenus)
+
+        new_chart = None
+        if len(fig.data):
+            # Create native plotly chart
+            new_chart = InstantiatedPlotlyNativeChart(fig=fig, chart_name=chart_name, default_legend=False)
+            new_chart.annotation_upper_left = annotation_upper_left
+            new_chart.annotation_upper_right = annotation_upper_right
+            new_chart.set_csv_data_from_dataframe(data_df)
+        return new_chart
+
+    def generate_bar_line_chart_by_category(
+        self,
+        data_df_bar,
+        data_df_line,
+        column_with_categories,
+        x_axis_column,
+        y_bar_axis_column_list,
+        y_line_axis_column_list,
+        xaxis='x',
+        yaxis_bar='y',
+        yaxis_line='y2',
+        colors_dict={},
+        legends_dict={},
+        x_axis_title='',
+        y_axis_title_bar='',
+        y_axis_title_line='',
+        chart_name='',
+        ticksuffix='',
+        annotation_upper_left={},
+        annotation_upper_right={},
+        mode='lines',
+        barmode='stack',
+        line=None,
+    ):
+        categories_list = data_df_bar[column_with_categories].unique()
+        # Create figure
+        fig = go.Figure()
+        for category in categories_list:
+            cf_df_by_cat = data_df_bar[data_df_bar[column_with_categories] == category]
+            for column in y_bar_axis_column_list:
+                if column in data_df_bar:
+                    x_values = cf_df_by_cat[x_axis_column].values
+                    color = [colors_dict[column]] * len(x_values) if len(colors_dict) != 0 else None
+                    fig.add_trace(
+                        go.Bar(
+                            x=x_values.tolist(),
+                            y=cf_df_by_cat[column].values.tolist(),
+                            name=legends_dict[column] if column in legends_dict else f'{category}',
+                            xaxis=xaxis,
+                            yaxis=yaxis_bar,
+                            visible=True,
+                            marker=dict(color=color),
+                        )
+                    )
+
+        categories_list = data_df_line[column_with_categories].unique()
+        # Create figure
+        for category in categories_list:
+            cf_df_by_cat = data_df_line[data_df_line[column_with_categories] == category]
+            for column in y_line_axis_column_list:
+                if column in data_df_line:
+                    fig.add_trace(
+                        go.Scatter(
+                            x=cf_df_by_cat[x_axis_column].values.tolist(),
+                            y=cf_df_by_cat[column].values.tolist(),
+                            name=legends_dict[column] if column in legends_dict else f'{category}',
+                            xaxis=xaxis,
+                            yaxis=yaxis_line,
+                            visible=True,
+                            mode=mode,
+                            text=cf_df_by_cat[column].values.tolist(),
+                            line=line,
+                        )
+                    )
+
+        fig.update_layout(
+            autosize=True,
+            xaxis=dict(title=x_axis_title, titlefont_size=12, tickfont_size=10, automargin=True),
+            yaxis=dict(
+                title=y_axis_title_bar,
+                titlefont_size=12,
+                tickfont_size=10,
+                ticksuffix=f'{ticksuffix}',
+                automargin=True,
+            ),
+            yaxis2=dict(
+                title=y_axis_title_line,
+                titlefont_size=12,
+                tickfont_size=10,
+                ticksuffix=f'{ticksuffix}',
+                automargin=True,
+                anchor="x",
+                overlaying="y",
+                side="right",
+            ),
+            barmode=barmode,
+        )
+
+        new_chart = None
+        if len(fig.data):
+            # Create native plotly chart
+            fig = align_two_y_axes(fig, GRIDLINES=4)
+            new_chart = InstantiatedPlotlyNativeChart(fig=fig, chart_name=chart_name, default_legend=False)
+            new_chart.annotation_upper_left = annotation_upper_left
+            new_chart.annotation_upper_right = annotation_upper_right
+        return new_chart
+
+    def generate_bar_chart_slider(
+        self,
+        data_df,
+        column_with_categories,
+        x_axis_column,
+        y_axis_column,
+        x_axis_title='',
+        y_axis_title='',
+        chart_name='',
+        title_by_slider='Total Cumulated Deliveries',
+        ticksuffix='',
+        textposition='inside',
+        annotation_upper_left={},
+        annotation_upper_right={},
+    ):
+        categories_list = data_df[column_with_categories].unique()
+        x_axis_list = data_df[x_axis_column].unique()
+        scenario_list = ['Scenario']
+
+        # Create figure
+        fig = go.Figure()
+        annotations_year = []
+        for y in range(len(x_axis_list)):
+            if y == len(x_axis_list) - 1:
+                visible = True
+            else:
+                visible = False
+
+            # compute data of the year y for each category
+            df_dic = {}
+            for category in categories_list:
+                df_dic[category] = [data_df.loc[data_df[column_with_categories] == category, y_axis_column].values[y]]
+
+            dic = {}
+            for j in range(len(scenario_list)):
+                tot = sum(list(df_dic.values())[i][j] for i in range(len(df_dic)))
+                dic[scenario_list[j]] = tot
+
+            for key, fcf in df_dic.items():
+                # category bar
+                fig.add_trace(
+                    go.Bar(
+                        x=['  '],
+                        y=fcf,
+                        name=f'{key}',
+                        text=f'{key}',
+                        textposition=textposition,
+                        xaxis='x',
+                        yaxis='y',
+                        visible=visible,
+                    )
+                )
+
+            annotations = []
+            if len(df_dic) > 0:
+                # Create annotations
+                count = 0
+                for total in dic.values():
+                    annotation = dict(
+                        x=count,
+                        yref="y",
+                        y=total,
+                        text=format_currency_legend(total, ' '),
+                        xanchor='auto',
+                        yanchor='bottom',
+                        showarrow=False,
+                        font=dict(
+                            family="Arial",
+                            size=max(min(16, 100 / len(scenario_list)), 6),
+                            color="#000000",
+                        ),
+                        visible=True,
+                    )
+                    annotations.append(annotation)
+                    count += 1
+
+            annotations_year.append(annotations)
+
+        # Create and add slider
+        steps = []
+        for i in range(int(len(fig.data) / len(categories_list))):
+            step = dict(
+                method='update',
+                args=[
+                    {'visible': [False] * len(fig.data)},
+                    {
+                        'title': f'<b>{title_by_slider} in {x_axis_list[i]}</b>',
+                        'annotations[0].text': annotations_year[i][0]['text'],
+                    },
+                ],  # layout attribute
+                label=f'{x_axis_list[i]}',
+            )
+            # Toggle i'th trace to 'visible'
+            for k in range(len(categories_list)):
+                step['args'][0]['visible'][i * len(categories_list) + k] = True
+            steps.append(step)
+
+        sliders = [
+            dict(
+                active=len(steps) - 1,
+                currentvalue={'prefix': 'Select Year, currently: '},
+                steps=steps,
+            )
+        ]
+
+        # Chart Layout update
+        fig.update_layout(
+            sliders=sliders,
+            xaxis=dict(
+                automargin=True,
+                visible=True,
+                # type='multicategory'
+            ),
+            yaxis=dict(
+                title=y_axis_title,
+                ticksuffix=ticksuffix,
+                titlefont=dict(color="#1f77b4"),
+                tickfont=dict(color="#1f77b4"),
+                automargin=True,
+            ),
+            updatemenus=[
+                dict(
+                    buttons=list([
+                        dict(
+                            args=[{'annotations[0].visible': True, 'barmode': 'stack'}],
+                            label="Sum",
+                            method="relayout",
+                        ),
+                        dict(
+                            args=[
+                                {
+                                    'annotations[0].visible': False,
+                                    'barmode': 'group',
+                                }
+                            ],
+                            label="Compare",
+                            method="relayout",
+                        ),
+                    ]),
+                    direction='down',
+                    type='dropdown',
+                    pad={"r": 0, "t": 0},
+                    showactive=True,
+                    active=0,
+                    x=1.0,
+                    y=1.01,
+                    yanchor='bottom',
+                    xanchor='right',
+                ),
+            ],
+            showlegend=False,
+            barmode='stack',
+            # barmode='relative',
+            # autosize=True,
+            annotations=annotations_year[-1],
+            # margin=dict(l=0.25, b=100)
+        )
+
+        new_chart = None
+        last_year = int(data_df.loc[data_df[column_with_categories] == categories_list[0], x_axis_column].values[-1])
+        if len(fig.data):
+            # Create native plotly chart
+            chart_name = f'<b>{chart_name} in {last_year}</b>'
+            new_chart = InstantiatedPlotlyNativeChart(fig=fig, chart_name=chart_name, default_legend=False)
+
+        export_data = pd.DataFrame(df_dic)
+        export_data['scenario_id'] = scenario_list
+        new_chart.set_csv_data_from_dataframe(export_data)
+
+        return new_chart
+
+    def generate_lines_chart_with_dropdown(
+        self,
+        data_df: pd.DataFrame,
+        column_with_categories,
+        col_pretty_list: list,
+        x_axis_column: str,
+        y_axis_column_list: list,
+        x_axis_title: str = '',
+        y_axis_title: str = '',
+        layout: str = '',
+        mode: str = 'markers+lines',
+        ticksuffix: str = '',
+        chart_name: str = '',
+        name=None,
+        textposition="top center",
+        fill=None,
+        stackgroup=None,
+        hoveron=None,
+        legend=None,
+        fillcolor=None,
+        line=None,
+        legendgroup=None,
+        add_cumulated: bool = False,
+        marker=dict(
+            size=12,
+        ),
+        string_text: bool = False,
+        annotation_upper_left: dict = {},
+        annotation_upper_right: dict = {},
+    ):
+        """
+        Generate a bar chart from data in a dataframe
+
+        Args:
+            data_df (pd.DataFrame): DataFrame containing the chart data.
+            column_with_categories (str): Column name in `data_df` that defines the different categories or groups.
+            col_pretty_list (list): List of user-friendly names for each y-axis data column. These names populate the dropdown menu.
+            x_axis_column (str): Column name in `data_df` used for x-axis values.
+            y_axis_column_list (list): List of column names in `data_df` to be plotted on the y-axis. Each column generates a separate series.
+            x_axis_title (str, optional): Title label for the x-axis. Defaults to ''.
+            y_axis_title (str, optional): Title label for the y-axis. Defaults to ''.
+            layout (str, optional): A descriptor used in the chart title to denote the layout type. Defaults to ''.
+            mode (str, optional): Display mode for the traces (e.g., 'markers+lines'). Defaults to 'markers+lines'.
+            ticksuffix (str, optional): Suffix to append to the tick labels on the y-axis (e.g., units like '%'). Defaults to ''.
+            chart_name (str, optional): Name assigned to the chart. Defaults to ''.
+            name (str, optional): Custom name for each trace. If None, the category name is used. Defaults to None.
+            textposition (str, optional): Positioning for text labels relative to markers (e.g., "top center"). Defaults to "top center".
+            fill (str, optional): Specifies the fill option for the trace (e.g., "none", "tozeroy", "tonexty"). See Plotly documentation for details. Defaults to None.
+            stackgroup (str, optional): Identifier for grouping traces to enable stacking. Defaults to None.
+            hoveron (str, optional): Determines whether hover effects apply to individual points or to filled regions. Defaults to None.
+            legend (bool or dict, optional): Configuration for displaying and styling the legend. Defaults to None.
+            fillcolor (str, optional): Color used for filling the area under the trace. Defaults to None.
+            line (dict, optional): Dictionary of line properties (e.g., color, width) for the trace. Defaults to None.
+            legendgroup (str, optional): Identifier for grouping legend entries, allowing for combined legend behavior. Defaults to None.
+            add_cumulated (bool, optional): If True, the function plots the cumulative sum of y-axis values. Defaults to False.
+            marker (dict, optional): Dictionary defining marker properties (e.g., size, color). Defaults to dict(size=12).
+            string_text (bool, optional): If True, uses the category name as the trace text; otherwise, uses y-axis values. Defaults to False.
+            annotation_upper_left (dict, optional): Dictionary of annotation properties for text displayed in the upper left corner of the chart. Defaults to {}.
+            annotation_upper_right (dict, optional): Dictionary of annotation properties for text displayed in the upper right corner of the chart. Defaults to {}.
+
+
+        Returns:
+        InstantiatedPlotlyNativeChart: Plotly Instanciated chart with data
+
+        """
+        categories_list = data_df[column_with_categories].unique()
+        # Create figure
+        fig = go.Figure()
+        vis = True
+        for category in categories_list:
+            cf_df_by_cat = data_df[data_df[column_with_categories] == category]
+            for column in y_axis_column_list:
+                if column in data_df:
+                    if column == y_axis_column_list[0]:
+                        vis = True
+                    else:
+                        vis = False
+                    fig.add_trace(
+                        go.Scatter(
+                            x=cf_df_by_cat[x_axis_column].values.tolist(),
+                            y=(
+                                cf_df_by_cat[column].cumsum().values.tolist()
+                                if add_cumulated
+                                else cf_df_by_cat[column].values.tolist()
+                            ),
+                            name=(name if name is not None else f'{category}'),
+                            xaxis='x',
+                            yaxis='y',
+                            visible=vis,
+                            mode=mode,
+                            fill=fill,
+                            fillcolor=fillcolor,
+                            stackgroup=stackgroup,
+                            hoveron=hoveron,
+                            line=line,
+                            text=f'{category}' if string_text else cf_df_by_cat[column].values.tolist(),
+                            marker=marker,
+                            textposition=textposition,
+                            legendgroup=legendgroup,
+                        )
+                    )
+
+        fig.update_layout(
+            autosize=True,
+            xaxis=dict(title=x_axis_title, titlefont_size=12, tickfont_size=10, automargin=True),
+            yaxis=dict(
+                title=y_axis_title,
+                titlefont_size=12,
+                tickfont_size=10,
+                ticksuffix=f'{ticksuffix}',
+                automargin=True,
+            ),
+            legend=None,
+        )
+
+        # Add dropdowns
+        fig.update_layout(
+            updatemenus=[
+                dict(
+                    buttons=list([
+                        dict(
+                            args=[
+                                {
+                                    'visible': [
+                                        True if i == j else False
+                                        for j in range(int(len(fig.data) / len(categories_list)))
+                                    ]
+                                    * len(categories_list)
+                                },
+                                {'title': f'<b>{col_pretty_list[i]} for {layout} layout</b>'},
+                            ],
+                            label=col_pretty_list[i],
+                            method="update",
+                        )
+                        for i in range(len(col_pretty_list))
+                    ]),
+                    direction='down',
+                    type='dropdown',
+                    pad={"r": 0, "t": 0},
+                    showactive=True,
+                    active=0,
+                    x=1.0,
+                    y=1.01,
+                    yanchor='bottom',
+                    xanchor='right',
+                ),
+            ]
+        )
+
+        new_chart = None
+        if len(fig.data):
+            # Create native plotly chart
+            chart_name = f'{chart_name}'
+            new_chart = InstantiatedPlotlyNativeChart(fig=fig, chart_name=chart_name, default_legend=False)
+            new_chart.annotation_upper_left = annotation_upper_left
+            new_chart.annotation_upper_right = annotation_upper_right
+            # new_chart.set_csv_data_from_dataframe(data_df)
+
+        return new_chart
+
+    def generate_pie_chart_with_dropdown(
+        self,
+        df: pd.DataFrame,
+        lab_column_name: str,
+        val_column_name: str,
+        top_to_show: list,
+        chart_name: str = '',
+        ticksuffix: str = '',
+        title_prefix: str = '',
+        title_suffix: str = '',
+    ):
+        fig = go.Figure()
+        vis = True
+
+        if (len(df) > 0) & (lab_column_name in df) & (val_column_name in df):
+            df.sort_values(by=val_column_name, axis=0, ascending=False, inplace=True)
+            # other_value = 0
+            for top in top_to_show:
+                lines_showed = int(top.split(' ')[-1])
+                if lines_showed > len(df):
+                    lines_showed = len(df)
+                if top == top_to_show[0]:
+                    vis = True
+                else:
+                    vis = False
+
+                df_to_show = df.head(lines_showed)
+                pie_labels = df_to_show[lab_column_name].values.tolist()
+                pie_values = df_to_show[val_column_name].values.tolist()
+                pie_text = [f'{round(val, 2)} {ticksuffix}' for val in pie_values]
+                fig.add_trace(
+                    go.Pie(
+                        labels=pie_labels,
+                        values=pie_values,
+                        text=pie_text,
+                        hovertext=pie_text,
+                        visible=vis,
+                        textinfo='label+percent',
+                        hoverinfo='label+text+percent',
+                        textposition='inside',
+                    )
+                )
+
+        # Chart Layout update
+        fig.update_layout(
+            margin=dict(t=80, l=15, r=0, b=10),
+            legend=dict(orientation='v'),
+            showlegend=False,
+            uniformtext=dict(minsize=12, mode='hide'),
+        )
+        # Add dropdowns
+        fig.update_layout(
+            updatemenus=[
+                dict(
+                    buttons=list([
+                        dict(
+                            args=[
+                                {'visible': [True if i == j else False for j in range(int(len(fig.data)))]},
+                                {
+                                    'title': f'<b> {title_prefix} of {top_to_show[i]} components <br> {title_suffix} </b>'
+                                },
+                            ],
+                            label=top_to_show[i],
+                            method="update",
+                        )
+                        for i in range(len(top_to_show))
+                    ]),
+                    direction='down',
+                    type='dropdown',
+                    pad={"r": 10, "t": 0},
+                    showactive=True,
+                    active=0,
+                    x=1.0,
+                    y=1.01,
+                    yanchor='bottom',
+                    xanchor='right',
+                ),
+            ]
+        )
+
+        new_chart = None
+        if len(fig.data) > 0:
+            # Create native plotly chart
+            chart_name = f'{chart_name}'
+            new_chart = InstantiatedPlotlyNativeChart(fig=fig, chart_name=chart_name)
+            # new_chart.annotation_upper_left = annotation_upper_left
+
+            return new_chart
+
+    def generate_marker_chart_by_category_with_isoline(
+        self,
+        data_df: pd.DataFrame,
+        column_with_categories,
+        var1_name: str,
+        var2_name: str,
+        var_to_compare_ref: str,
+        mpax_ref: float,
+        x_axis_title: str = '',
+        y_axis_title: str = '',
+        layout: str = '',
+        mode: str = 'markers+text',
+        ticksuffix: str = '',
+        chart_name: str = '',
+        marker=dict(
+            size=12,
+        ),
+    ):
+        categories_list = data_df[column_with_categories].unique()
+        # Create figure
+        fig = go.Figure()
+
+        for category in categories_list:
+            cf_df_by_cat = data_df[data_df[column_with_categories] == category]
+            # for column in y_axis_column_list:
+            #     if column in data_df:
+
+            coc_x = []
+            cocs_y = []
+            mpax_z = []
+
+            mpax = cf_df_by_cat[var_to_compare_ref].to_list()
+            coc = cf_df_by_cat[var1_name].to_list()
+            cocs = cf_df_by_cat[var2_name].to_list()
+
+            fig.add_trace(
+                go.Scatter(
+                    x=coc,
+                    y=cocs,
+                    name=f'{category}',
+                    text=[f'{category}'],
+                    textposition='top right',
+                    visible=True,
+                    mode=mode,
+                    marker=marker,
+                )
+            )
+
+            coc_x += coc
+            cocs_y += cocs
+            mpax_z += mpax
+
+        # create isolines from min -10 to max + 10, with step 10
+        list_seat = [
+            *range(
+                math.trunc(min(mpax_z) / 10) * 10 - 10,
+                math.ceil(max(mpax_z) / 10) * 10 + 20,
+                10,
+            )
+        ]
+
+        # select plot window
+        range_x = [min(coc_x) - 10, max(coc_x) + 10]
+        range_y = [min(cocs_y) - 10, max(cocs_y) + 10]
+
+        # add text isoline
+        min_x_text = range_x[0] / 100 + 5 / 100 * (range_x[1] - range_x[0]) / 100
+        min_y_text = range_y[0] / 100 + 5 / 100 * (range_y[1] - range_y[0]) / 100
+
+        fig.add_shape(
+            type='line',
+            x0=0,
+            x1=0,
+            y0=range_y[0],
+            y1=range_y[1],
+            line=dict(color='black'),
+        )
+
+        fig.add_shape(
+            type='line',
+            x0=range_x[0],
+            x1=range_x[1],
+            y0=0,
+            y1=0,
+            line=dict(color='black'),
+        )
+
+        for i in list_seat:
+            # isoline : y = m*x + p
+            m_i = mpax_ref / i
+            p_i = (mpax_ref - i) / i
+            x0 = range_x[0] / 100
+            x1 = range_x[1] / 100
+            y0 = m_i * x0 + p_i
+            y1 = m_i * x1 + p_i
+
+            # text on isoline
+            x_text = min_x_text
+            y_text = m_i * min_x_text + p_i
+
+            if min_y_text > y_text:
+                y_text = min_y_text
+                x_text = (min_y_text - p_i) / m_i
+
+            fig.add_shape(
+                type='line',
+                opacity=0.1,
+                x0=x0 * 100,
+                x1=x1 * 100,
+                y0=y0 * 100,
+                y1=y1 * 100,
+            )
+
+            fig.add_annotation(
+                x=x_text * 100,
+                y=y_text * 100,
+                text=str(i) + ' pax',
+                textangle=-20,
+                showarrow=False,
+                opacity=0.6,
+            )
+
+        fig.update_layout(
+            autosize=True,
+            xaxis=dict(
+                range=range_x,
+                title=x_axis_title,
+                titlefont_size=12,
+                tickfont_size=10,
+                automargin=True,
+                ticksuffix=ticksuffix,
+                dtick=5,
+                tick0=0,
+            ),
+            yaxis=dict(
+                range=range_y,
+                title=y_axis_title,
+                titlefont_size=12,
+                tickfont_size=10,
+                automargin=True,
+                ticksuffix=ticksuffix,
+                dtick=5,
+                tick0=0,
+            ),
+            legend=self.default_legend,
+        )
+
+        new_chart = None
+        if len(fig.data):
+            # Create native plotly chart
+            new_chart = InstantiatedPlotlyNativeChart(fig=fig, chart_name=chart_name, default_legend=False)
+
+        return new_chart
+
+    def generate_waterfall_chart(self, measure_dict, values_dict, text_dict, name, currency):
+        # Create figure
+        fig = go.Figure()
+        year_list = list(measure_dict.keys())
+        for y in year_list:
+            waterfall = go.Waterfall(
+                name=f'<b>{name} Year {y}</b>',
+                orientation='h',
+                measure=measure_dict[y],
+                x=list(values_dict[y].values()),
+                textposition='auto',
+                text=text_dict[y],
+                y=list(values_dict[y].keys()),
+                connector={
+                    "mode": "between",
+                    "line": {
+                        "width": 2,
+                        "color": "rgb(0, 0, 0)",
+                        "dash": "solid",
+                    },
+                },
+                visible=False,
+            )
+            fig.add_trace(waterfall)
+        if len(fig.data):
+            fig.data[-1].visible = True
+
+            # Create and add slider
+            steps = []
+            for i in range(len(fig.data)):
+                step = dict(
+                    method='update',
+                    args=[
+                        {'visible': [False] * len(fig.data)},
+                        {'title': f'{name} Year {year_list[i]}'},
+                    ],  # layout attribute
+                    label=f'{year_list[i]}',
+                )
+                # Toggle i'th trace to 'visible'
+                step['args'][0]['visible'][i] = True
+                steps.append(step)
+
+            sliders = [
+                dict(
+                    active=len(steps) - 1,
+                    currentvalue={'prefix': 'Select Year, currently: '},
+                    steps=steps,
+                )
+            ]
+
+            fig.update_layout(
+                sliders=sliders,
+                xaxis=dict(ticksuffix=currency, automargin=True),
+                yaxis=dict(automargin=True),
+                showlegend=False,
+                autosize=True,
+            )
+
+        new_chart = None
+        if len(fig.data):
+            # Create native plotly chart
+            chart_name = name
+            new_chart = InstantiatedPlotlyNativeChart(fig=fig, chart_name=chart_name, default_legend=False)
+
+        return new_chart
+
+    @staticmethod
+    def generate_hexbin_chart(
+        x_data: ndarray | Series, y_data: ndarray | Series, gridsize: int = 25, min_count: int = 1
+    ) -> Trace:
+        """
+        Generate a 2D hexbin chart.
+
+        The figure is created with matplolib and converted manually to plotly.
+        The matplotlib figure only needs to be instanciated, its size does not matter.
+
+        Args:
+            x_data: The x-axis data.
+            y_data: The y-axis data.
+            gridsize: The grid resolution, in number of hexagons.
+            min_count: The minimum number of samples that must be in an hexagon for it to be displayed.
+
+        Returns:
+            The plotly trace.
+
+        """
+        plt.figure(figsize=(0.05, 0.05))
+        plt.axis("off")
+        hb = plt.hexbin(x_data, y_data, gridsize=gridsize, mincnt=min_count)
+
+        # Extract the data from the matplotlib figure
+        paths = hb.get_paths()
+        points_codes = list(paths[0].iter_segments())  # path[0].iter_segments() is a generator
+        hexagon_vertices = [item[0] for item in points_codes]
+        offsets = hb.get_offsets()
+        mpl_facecolors = hb.get_facecolors()
+        counts = hb.get_array()
+
+        # Create the hexagons
+        def make_hexagon(prototypical_hex, offset, fillcolor, linecolor=None):
+            new_hex_vertices = [vertex + offset for vertex in prototypical_hex]
+            vertices = asarray(new_hex_vertices[:-1])
+            # hexagon center
+            center = mean(vertices, axis=0)
+            if linecolor is None:
+                linecolor = fillcolor
+            # define the SVG-type path:
+            path = "M "
+            for vert in new_hex_vertices:
+                path += f"{vert[0]}, {vert[1]} L"
+            return {
+                "type": "path",
+                "line": {"color": linecolor, "width": 0.5},
+                "path": path[:-2],
+                "fillcolor": fillcolor,
+            }, center
+
+        cell_color = [f"rgb({int(R * 255)}, {int(G * 255)}, {int(B * 255)})" for (R, G, B, A) in mpl_facecolors]
+
+        shapes = []
+        centers = []
+        for k in range(len(offsets)):
+            shape, center = make_hexagon(hexagon_vertices, offsets[k], cell_color[k])
+            shapes.append(shape)
+            centers.append(center)
+
+        # Create the plotly figure
+        x_centers, y_centers = zip(*centers)
+        text = [
+            f"x: {round(x_centers[k], 2)}<br>y: {round(y_centers[k], 2)}<br>counts: {int(counts[k])}"
+            for k in range(len(x_centers))
+        ]
+
+        trace = go.Scatter(
+            x=list(x_centers),
+            y=list(y_centers),
+            mode="markers",
+            marker={"size": 0.5, "color": counts, "showscale": True, "colorbar": {"thickness": 20, "ticklen": 4}},
+            text=text,
+            hoverinfo="text",
+        )
+        axis = {"showgrid": True, "showline": True, "zeroline": False, "ticklen": 4}
+
+        layout = go.Layout(
+            title="",
+            width=530,
+            height=550,
+            xaxis=axis,
+            yaxis=axis,
+            hovermode="closest",
+            shapes=shapes,
+        )
+        return go.Figure(data=[trace], layout=layout)