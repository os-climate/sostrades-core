--- conflicted
+++ resolved
@@ -154,29 +154,19 @@
             if len(c.outvars) > 1:
                 raise ValueError("Several outputs in MDOFunction is not allowed")
 
-<<<<<<< HEAD
-=======
-
->>>>>>> a4696ed9
+
     def _get_integer_variables_indices(self, dspace):
         ''' returns integer variables indices in xvect defined by the design space
         '''
         return self._get_x_indices_by_type(dspace,
-<<<<<<< HEAD
                                            DesignSpace.INTEGER.value)  # pylint: disable=E0602,E1101
-=======
-                                           DesignSpace.INTEGER.value) # pylint: disable=E0602,E1101
->>>>>>> a4696ed9
+
 
     def _get_float_variables_indices(self, dspace):
         ''' returns float variables indices in xvect defined by the design space
         '''
         return self._get_x_indices_by_type(dspace,
-<<<<<<< HEAD
                                            DesignSpace.FLOAT.value)  # pylint: disable=E0602,E1101
-=======
-                                           DesignSpace.FLOAT.value) # pylint: disable=E0602,E1101
->>>>>>> a4696ed9
 
     def _build_full_vect(self, float_vals, int_vals):
         ''' builds the global xvect with continuous and integer values
@@ -195,12 +185,7 @@
 
         return x
 
-<<<<<<< HEAD
     # - primal problem definition
-=======
-
-    #- primal problem definition
->>>>>>> a4696ed9
 
     def build_primal_problem(self):
         ''' build primal problem without hyperplanes
@@ -212,23 +197,13 @@
         # objective definition
         obj = cp.Minimize(eta)
 
-<<<<<<< HEAD
         #         # constraints definition
         #         # (could be handled in termination criteria)
         #         ub = cp.Parameter(name=self.UPPER_BOUND)
         #         constraints = [eta <= ub - self.epsilon] # eta <= U^(k) - eps
 
         # problem definition
-        prob = cp.Problem(obj)  # , constraints
-=======
-#         # constraints definition
-#         # (could be handled in termination criteria)
-#         ub = cp.Parameter(name=self.UPPER_BOUND)
-#         constraints = [eta <= ub - self.epsilon] # eta <= U^(k) - eps
-
-        # problem definition
-        prob = cp.Problem(obj) #, constraints
->>>>>>> a4696ed9
+        prob = cp.Problem(obj)  #, constraints
 
         return prob
 
@@ -268,28 +243,16 @@
                 ub = full_dspace.get_upper_bounds([v])
                 bounds_cst.append(dv <= ub)
 
-<<<<<<< HEAD
         # - setup of primal problem constraints :
-        # - build dual pb objective linearization
-=======
-        #- setup of primal problem constraints :
         #- build dual pb objective linearization
->>>>>>> a4696ed9
         obj_jac = atleast_2d(self.full_problem.objective.jac(x0))
         data_size = deepcopy(self.size_by_varname)
         data_size.update({self.full_problem.objective.outvars[0]: obj_jac.shape[0]})
         obj_jac_dict = split_array_to_dict_of_arrays(obj_jac,
-<<<<<<< HEAD
                                                      data_size,
                                                      self.full_problem.objective.outvars,
-                                                     self.full_problem.design_space.variable_names,
+                                                     self.full_problem.design_space.variables_names,
                                                      )
-=======
-                                         data_size,
-                                         self.full_problem.objective.outvars,
-                                         self.full_problem.design_space.variables_names,
-                                         )
->>>>>>> a4696ed9
         # get objective function from main optimization problem
         obj_f = self.full_problem.objective.func(x0)
         # builds linearization of the objective wrt all design variables
@@ -302,11 +265,7 @@
         # set the objective hyperplane as constraint
         obj_lin = obj_lin <= eta
 
-<<<<<<< HEAD
-        # - build dual pb constraints linearization : c(x0) + dc/dx(x0) . (x - x0) <= 0
-=======
         #- build dual pb constraints linearization : c(x0) + dc/dx(x0) . (x - x0) <= 0
->>>>>>> a4696ed9
         cst_linearized = []
         # for each constraint function from main optimization problem
         # builds linearization of the constraint wrt all design variables
@@ -318,17 +277,10 @@
             data_size = deepcopy(self.size_by_varname)
             data_size.update({c.outvars[0]: c_jac.shape[0]})
             c_jac_dict = split_array_to_dict_of_arrays(c_jac,
-<<<<<<< HEAD
                                                        data_size,
                                                        c.outvars,
-                                                       self.full_problem.design_space.variable_names,
+                                                       self.full_problem.design_space.variables_names,
                                                        )
-=======
-                                            data_size,
-                                             c.outvars,
-                                             self.full_problem.design_space.variables_names,
-                                             )
->>>>>>> a4696ed9
             # compute c(x0) + dc/dx(x0) . (x - x0)
             cst_lin = cst_f
             for v in self.full_problem.design_space.variable_names:
@@ -350,19 +302,11 @@
         for c in old_primal_pb.constraints + hyperplanes + bounds_cst:
             print("c " + str(c))
 
-<<<<<<< HEAD
         ## handled in the termination criteria
         #         # update upper bound parameter value
         #         ub = primal_pb.param_dict[self.UPPER_BOUND]
         #         print("upper_bnd", upper_bnd)
         #         ub.value = upper_bnd
-=======
-## handled in the termination criteria
-#         # update upper bound parameter value
-#         ub = primal_pb.param_dict[self.UPPER_BOUND]
-#         print("upper_bnd", upper_bnd)
-#         ub.value = upper_bnd
->>>>>>> a4696ed9
 
         return primal_pb
 
@@ -400,11 +344,7 @@
 
         return sol_int
 
-<<<<<<< HEAD
-    # - dual problem definition
-=======
     #- dual problem definition
->>>>>>> a4696ed9
 
     def build_dual_problem(self, integer_values):
         ''' Build the dual problem
@@ -413,15 +353,6 @@
         full_pb = self.full_problem
 
         # original design space filtered without integer variables
-<<<<<<< HEAD
-        cont_vars = []
-        for v in full_pb.design_space:
-            if full_pb.design_space.get_type(v) == DesignSpace.FLOAT.value:  # pylint: disable=E0602
-                cont_vars.append(v)
-        dspace = full_pb.design_space.filter(cont_vars, copy=True)
-
-        input_dim = sum(full_pb.design_space.variable_sizes.values())  # use dspace.dimension
-=======
         cont_vars = [
             v
             for v in full_pb.design_space
@@ -429,17 +360,12 @@
         ]
         dspace = full_pb.design_space.filter(cont_vars, copy=True)
 
-        input_dim = sum(full_pb.design_space.variables_sizes.values()) # use dspace.dimension
->>>>>>> a4696ed9
+        input_dim = sum(full_pb.design_space.variables_sizes.values())  # use dspace.dimension
 
         # build restriction of original constraint functions
         LOGGER.info("integer_indices " + str(self.integer_indices))
         LOGGER.info("integer_values " + str(integer_values))
-<<<<<<< HEAD
         LOGGER.info("input_dim " + str(input_dim))
-=======
-        LOGGER.info("input_dim "+ str(input_dim))
->>>>>>> a4696ed9
 
         cst_restricted = []
         for c in full_pb.constraints:
@@ -488,10 +414,6 @@
 
         return pb
 
-<<<<<<< HEAD
-=======
-
->>>>>>> a4696ed9
     def update_dual_problem(self, nlp, integer_values):
         ''' Updates frozen values of NLP problem with those provided
         '''
@@ -513,29 +435,17 @@
         LOGGER.info(msg)
 
         cont_sol = OptimizersFactory().execute(nlp, self.algo_NLP,
-<<<<<<< HEAD
                                                **self.algo_options_NLP  # normalize_design_space=False,
                                                )
-=======
-                          **self.algo_options_NLP#normalize_design_space=False,
-                          )
->>>>>>> a4696ed9
 
         msg = "Continuous solution is "
         msg += str(cont_sol)
         LOGGER.info(msg)
 
-<<<<<<< HEAD
         #         print("SUB PB HIST")
         #         print(nlp.database.get_complete_history(all_iterations=True))
         #         print("OVERALL PB HIST")
         #         print(self.full_problem.database.get_complete_history(all_iterations=True))
-=======
-#         print("SUB PB HIST")
-#         print(nlp.database.get_complete_history(all_iterations=True))
-#         print("OVERALL PB HIST")
-#         print(self.full_problem.database.get_complete_history(all_iterations=True))
->>>>>>> a4696ed9
         # add continuous solution to history
         self.cont_solutions.append(cont_sol.f_opt)
 
@@ -578,21 +488,12 @@
         # update the upper bound list (fopt history) with the current best upper bound
         self.upper_bounds.append(uk)
 
-<<<<<<< HEAD
     ## use the main optpb db does not seem to be a good solution since overall iterations are different from NLP ones
     #         # store the history to the original problem database
     #         store = self.full_problem.database.store
     #         val_dicts = {self.UPPER_BOUND_CANDIDATES: current_ub,
     #                      self.UPPER_BOUNDS: uk}
     #         store(val_dicts, iter=False)
-=======
-## use the main optpb db does not seem to be a good solution since overall iterations are different from NLP ones
-#         # store the history to the original problem database
-#         store = self.full_problem.database.store
-#         val_dicts = {self.UPPER_BOUND_CANDIDATES: current_ub,
-#                      self.UPPER_BOUNDS: uk}
-#         store(val_dicts, iter=False)
->>>>>>> a4696ed9
 
     def solve(self):
         ''' Solve the optimization problem : iterative process
@@ -640,11 +541,7 @@
             LOGGER.info("LOWER BOUNDS")
             LOGGER.info(self.lower_bounds)
 
-<<<<<<< HEAD
-            self.iter_nb += 1
-=======
             self.iter_nb +=1
->>>>>>> a4696ed9
 
 #         nlp = self.build_dual_pb(xopt_int)
 #         nlp_sol = self.solve_dual(nlp)
@@ -705,9 +602,4 @@
 #         self.opt_history = DataFrame(data)
 
 #         LOGGER.info("Integer solution is " + str(self.int_solutions))
-<<<<<<< HEAD
-#         LOGGER.info("Continuous solution is"  + str(self.cont_solutions))
-=======
-#         LOGGER.info("Continuous solution is"  + str(self.cont_solutions))
-
->>>>>>> a4696ed9
+#         LOGGER.info("Continuous solution is"  + str(self.cont_solutions))