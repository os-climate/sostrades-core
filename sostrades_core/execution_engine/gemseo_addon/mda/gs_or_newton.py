'''
Copyright 2022 Airbus SAS
Modifications on 2023/04/04-2023/11/03 Copyright 2023 Capgemini

Licensed under the Apache License, Version 2.0 (the "License");
you may not use this file except in compliance with the License.
You may obtain a copy of the License at

    http://www.apache.org/licenses/LICENSE-2.0

Unless required by applicable law or agreed to in writing, software
distributed under the License is distributed on an "AS IS" BASIS,
WITHOUT WARRANTIES OR CONDITIONS OF ANY KIND, either express or implied.
See the License for the specific language governing permissions and
limitations under the License.
'''
# -*-mode: python; py-indent-offset: 4; tab-width: 8; coding:utf-8 -*-
from copy import deepcopy
import logging

"""
A chain of MDAs to build hybrids of MDA algorithms sequentially
***************************************************************
"""

from sostrades_core.execution_engine.gemseo_addon.mda.gauss_seidel import SoSMDAGaussSeidel
from gemseo.core.discipline import MDODiscipline
from gemseo.mda.sequential_mda import GSNewtonMDA
from gemseo.mda.sequential_mda import MDASequential

LOGGER = logging.getLogger("gemseo.addons.mda.gs_or_newton")


class GSorNewtonMDA(MDASequential):
    """
    Perform some GaussSeidel iterations and then NewtonRaphson iterations.
    """

    def __init__(self, disciplines, name=None,
                 grammar_type=MDODiscipline.JSON_GRAMMAR_TYPE,
                 tolerance=1e-6, max_mda_iter=10, relax_factor=0.99,
                 linear_solver="lgmres", tolerance_gs=10.0,
                 linear_solver_tolerance=1e-12,  # type: str
                 linear_solver_options=None, warm_start=False,
                 use_lu_fact=False, **newton_mda_options):
        """
        Constructor

        :param disciplines: the disciplines list
        :type disciplines: list(MDODiscipline)
        :param name: name
        :type name: str
        :param grammar_type: the type of grammar to use for IO declaration
            either JSON_GRAMMAR_TYPE or SIMPLE_GRAMMAR_TYPE
        :type grammar_type: str
        :param tolerance: tolerance of the iterative direct coupling solver,
            norm of the current residuals divided by initial residuals norm
            shall be lower than the tolerance to stop iterating
        :type tolerance: float
        :param max_mda_iter: maximum number of iterations
        :type max_mda_iter: int
        :param relax_factor: relaxation factor
        :type relax_factor: float
        :param linear_solver: type of linear solver to be used to solve
            the Newton problem
        :type linear_solver: str
        :param max_mda_iter_gs: maximum number of iterations of the GaussSeidel
            solver
        :type max_mda_iter_gs: int
        :param warm_start: if True, the second iteration and ongoing
            start from the previous coupling solution
        :type warm_start: bool
        :param linear_solver_tolerance: Tolerance of the linear solver
            in the adjoint equation
        :type linear_solver_tolerance: float
        :param use_lu_fact: if True, when using adjoint/forward
            differenciation, store a LU factorization of the matrix
            to solve faster multiple RHS problem
        :type use_lu_fact: bool
        :param newton_mda_options: options passed to the MDANewtonRaphson
        :type newton_mda_options: dict
        """
        mda_gs = SoSMDAGaussSeidel(disciplines, max_mda_iter=max_mda_iter,
                                   name=None, grammar_type=grammar_type)
        mda_gs.tolerance = tolerance

        mda_newton = GSNewtonMDA(disciplines, max_mda_iter=max_mda_iter,
                                 name=None, grammar_type=grammar_type,
                                 linear_solver=linear_solver,
                                 linear_solver_options=linear_solver_options,
                                 tolerance_gs=tolerance_gs,
                                 use_lu_fact=use_lu_fact, tolerance=tolerance,
                                 relax_factor=relax_factor,
                                 **newton_mda_options)

        sequence = [mda_gs, mda_newton]
        super(GSorNewtonMDA,
              self).__init__(disciplines, sequence, name=name,
                             grammar_type=grammar_type,
                             max_mda_iter=max_mda_iter,
                             tolerance=tolerance,
                             linear_solver_options=linear_solver_options,
                             linear_solver_tolerance=linear_solver_tolerance,
                             warm_start=warm_start)

    def _run(self):
        """Runs the MDAs in a sequential way

        :returns: the local data
        """
        self._couplings_warm_start()
        # execute MDAs in sequence
        if self.reset_history_each_run:
            self.residual_history = []
        # initialize dm_values
        dm_values = {}
        try:
            mda_i = self.mda_sequence[1]
            mda_i.reset_statuses_for_run()
<<<<<<< HEAD
            dm_values = deepcopy(self._disciplines[0].dm.get_data_dict_values())
=======
            # TODO: [discuss limitations] mechanism not possible in EEV4 --> remove
            # dm_values = deepcopy(self.disciplines[0].dm.get_data_dict_values())
>>>>>>> b3168cec
            self.local_data = mda_i.execute(self.local_data)
        except:
            LOGGER.warning(
                'The GSNewtonMDA has not converged try with MDAGaussSeidel')
            mda_i = self.mda_sequence[0]
            mda_i.reset_statuses_for_run()
<<<<<<< HEAD
            dm = self._disciplines[0].ee.dm
            # set values directrly in dm to avoid reconfigure of disciplines
            dm.set_values_from_dict(dm_values)
            # self._disciplines[0].ee.load_study_from_input_dict(dm_values)
=======
            # TODO: [discuss limitations] mechanism not possible in EEV4 --> remove
            # dm = self.disciplines[0].ee.dm
            # # set values directrly in dm to avoid reconfigure of disciplines
            # dm.set_values_from_dict(dm_values)
            # self.disciplines[0].ee.load_study_from_input_dict(dm_values)
>>>>>>> b3168cec
            self.local_data = mda_i.execute(self.local_data)

        self.residual_history += mda_i.residual_history<|MERGE_RESOLUTION|>--- conflicted
+++ resolved
@@ -117,30 +117,21 @@
         try:
             mda_i = self.mda_sequence[1]
             mda_i.reset_statuses_for_run()
-<<<<<<< HEAD
-            dm_values = deepcopy(self._disciplines[0].dm.get_data_dict_values())
-=======
             # TODO: [discuss limitations] mechanism not possible in EEV4 --> remove
             # dm_values = deepcopy(self.disciplines[0].dm.get_data_dict_values())
->>>>>>> b3168cec
+
             self.local_data = mda_i.execute(self.local_data)
         except:
             LOGGER.warning(
                 'The GSNewtonMDA has not converged try with MDAGaussSeidel')
             mda_i = self.mda_sequence[0]
             mda_i.reset_statuses_for_run()
-<<<<<<< HEAD
-            dm = self._disciplines[0].ee.dm
-            # set values directrly in dm to avoid reconfigure of disciplines
-            dm.set_values_from_dict(dm_values)
-            # self._disciplines[0].ee.load_study_from_input_dict(dm_values)
-=======
+
             # TODO: [discuss limitations] mechanism not possible in EEV4 --> remove
             # dm = self.disciplines[0].ee.dm
             # # set values directrly in dm to avoid reconfigure of disciplines
             # dm.set_values_from_dict(dm_values)
             # self.disciplines[0].ee.load_study_from_input_dict(dm_values)
->>>>>>> b3168cec
             self.local_data = mda_i.execute(self.local_data)
 
         self.residual_history += mda_i.residual_history