<<<<<<< HEAD
'''
Copyright 2022 Airbus SAS
Modifications on 2025/02/14-2025/02/17 Copyright 2025 Capgemini

Licensed under the Apache License, Version 2.0 (the "License");
you may not use this file except in compliance with the License.
You may obtain a copy of the License at

    http://www.apache.org/licenses/LICENSE-2.0

Unless required by applicable law or agreed to in writing, software
distributed under the License is distributed on an "AS IS" BASIS,
WITHOUT WARRANTIES OR CONDITIONS OF ANY KIND, either express or implied.
See the License for the specific language governing permissions and
limitations under the License.
'''
import time

from sostrades_core.study_manager.study_manager import StudyManager


class Study(StudyManager):

    def __init__(self, execution_engine=None):
        super().__init__(__file__, execution_engine=execution_engine)

    def setup_usecase(self):

        dict_values = {
            }
        return dict_values


if '__main__' == __name__:
    start = time.time()
    uc_cls = Study()
    uc_cls.test()
    stop = time.time()
    print(stop - start)
=======
'''
Copyright 2025 Capgemini

Licensed under the Apache License, Version 2.0 (the "License");
you may not use this file except in compliance with the License.
You may obtain a copy of the License at

    http://www.apache.org/licenses/LICENSE-2.0

Unless required by applicable law or agreed to in writing, software
distributed under the License is distributed on an "AS IS" BASIS,
WITHOUT WARRANTIES OR CONDITIONS OF ANY KIND, either express or implied.
See the License for the specific language governing permissions and
limitations under the License.
'''
import time

from sostrades_core.study_manager.study_manager import StudyManager


class Study(StudyManager):

    def __init__(self, execution_engine=None):
        super().__init__(__file__, execution_engine=execution_engine)

    def setup_usecase(self):

        dict_values = {
            }
        return dict_values


if '__main__' == __name__:
    start = time.time()
    uc_cls = Study()
    uc_cls.test()
    stop = time.time()
    print(stop - start)
>>>>>>> 42edfaef
<|MERGE_RESOLUTION|>--- conflicted
+++ resolved
@@ -1,4 +1,3 @@
-<<<<<<< HEAD
 '''
 Copyright 2022 Airbus SAS
 Modifications on 2025/02/14-2025/02/17 Copyright 2025 Capgemini
@@ -37,44 +36,4 @@
     uc_cls = Study()
     uc_cls.test()
     stop = time.time()
-    print(stop - start)
-=======
-'''
-Copyright 2025 Capgemini
-
-Licensed under the Apache License, Version 2.0 (the "License");
-you may not use this file except in compliance with the License.
-You may obtain a copy of the License at
-
-    http://www.apache.org/licenses/LICENSE-2.0
-
-Unless required by applicable law or agreed to in writing, software
-distributed under the License is distributed on an "AS IS" BASIS,
-WITHOUT WARRANTIES OR CONDITIONS OF ANY KIND, either express or implied.
-See the License for the specific language governing permissions and
-limitations under the License.
-'''
-import time
-
-from sostrades_core.study_manager.study_manager import StudyManager
-
-
-class Study(StudyManager):
-
-    def __init__(self, execution_engine=None):
-        super().__init__(__file__, execution_engine=execution_engine)
-
-    def setup_usecase(self):
-
-        dict_values = {
-            }
-        return dict_values
-
-
-if '__main__' == __name__:
-    start = time.time()
-    uc_cls = Study()
-    uc_cls.test()
-    stop = time.time()
-    print(stop - start)
->>>>>>> 42edfaef
+    print(stop - start)