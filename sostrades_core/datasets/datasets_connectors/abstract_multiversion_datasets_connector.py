<<<<<<< HEAD
'''
Copyright 2025 Capgemini

Licensed under the Apache License, Version 2.0 (the "License");
you may not use this file except in compliance with the License.
You may obtain a copy of the License at

    http://www.apache.org/licenses/LICENSE-2.0

Unless required by applicable law or agreed to in writing, software
distributed under the License is distributed on an "AS IS" BASIS,
WITHOUT WARRANTIES OR CONDITIONS OF ANY KIND, either express or implied.
See the License for the specific language governing permissions and
limitations under the License.
'''
from __future__ import annotations

import abc
import logging
from itertools import chain
from typing import TYPE_CHECKING, Any, Dict, List, Type

from sostrades_core.datasets.datasets_connectors.abstract_datasets_connector import (
    AbstractDatasetsConnector,
    DatasetGenericException,
)

if TYPE_CHECKING:
    from sostrades_core.datasets.dataset_info.abstract_dataset_info import AbstractDatasetInfo


class AbstractMultiVersionDatasetsConnector(AbstractDatasetsConnector, abc.ABC):
    """Abstract class to inherit in order to build specific datasets connector"""

    __logger = logging.getLogger(__name__)

    COMPATIBLE_DATASET_INFO_VERSION = None  # sanity to assure variable is not used in multi-version classes
    # version to connector class mapping, overloaded in subclasses
    VERSION_TO_CLASS: dict[str:Type[AbstractDatasetsConnector]] = {}

    VERSION_SUFFIX: str = "__@"

    @abc.abstractmethod
    def __init__(self,
                 connector_id: str,
                 mono_version_connectors_instantiation_fields: dict[str:dict[str:Any]]):
        """
        Abstract init method forcing to create a dedicated subclass for every type of multi-version connector (JSON,
        LocalFileSystem, etc.). These multi-version subclasses must overload the VERSION_TO_CLASS dict, specifying the
        mono-version connector class associated to each compatible version handled by the multi-version connector. Only
        the versions thus declared will be considered compatible with the multi-version connector. Note that, when a
        multi-version connector is registered, its associated mono-version components are not registered independently.

        Args:
            connector_id: Connector identifier for the multiversion connector
            mono_version_connectors_instantiation_fields: keyword arguments that allow to instantiate the different
                mono-version connectors.

        """
        self.connector_id = connector_id
        self.__version_connectors = {}
        for _version, _version_fields in mono_version_connectors_instantiation_fields.items():
            if _version not in self.VERSION_TO_CLASS:
                raise DatasetGenericException(f"Multi-version connector {self} does not implement version {_version}.")
            _version_class = self.VERSION_TO_CLASS[_version]
            if _version in _version_class.COMPATIBLE_DATASET_INFO_VERSION:
                # TODO: not registering the mono version connectors independently, should I?
                if self.CONNECTOR_ID in _version_fields:
                    self.__version_connectors[_version] = _version_class(**_version_fields)
                else:
                    # TODO: this custom naming for subconnectors is to review, and it is unused unless registered
                    subconnector_id = self.__get_subconnector_id(_version)
                    self.__version_connectors[_version] = _version_class(connector_id=subconnector_id,
                                                                         **_version_fields)
            else:
                raise DatasetGenericException(f"The class {_version_class.__name__} defined for version {_version} in "
                                              f"multi-version connector {self} is not compatible with {_version}.")

    def __get_subconnector_id(self, version: str) -> str:
        """
        Get identifier string of mono-version sub-connector associated to version. Note sub-connector identifiers are
        only for their storage within the multi-version connector. Since these sub-connectors are not registered
        one by one in the connector manager, their name is not exposed to the user.

        Args:
            version: string with version "V0"/"V1"/...

        Returns:
            name (identifier) of the associated mono-version sub-connector.

        """
        return self.connector_id + self.VERSION_SUFFIX + version

    @property
    def all_connectors(self):
        """Iterate over all mono-version sub-connectors."""
        return self.__version_connectors.values()

    @property
    def compatible_dataset_info_version(self) -> set:
        """
        Get the set of compatible versions.

        Returns:
            set of compatible versions.

        """
        return set(self.__version_connectors.keys())

    def version_connector(self, dataset_identifier: AbstractDatasetInfo) -> AbstractDatasetsConnector:
        """
        Method that gets the appropriate version connector from a datasetinfo.

        Args:
            dataset_identifier (AbstractDatasetInfo): dataset identifier for connector
        Returns:
            version_connector (AbstractDatasetsConnector): connector of the appropriate version

        """
        return self.__version_connectors[dataset_identifier.version_id]

    def _get_values(self, dataset_identifier: AbstractDatasetInfo, data_to_get: Dict[str, str]) -> Dict[str, Any]:
        """
        Get a list of data from a specific API. Delegates to public method of corresponding version connector.

        Args:
            dataset_identifier (AbstractDatasetInfo): dataset identifier for connector
            data_to_get (Dict[str, str]): dict of data name and type of data to get {name: type}

        Returns:
            Dict[str, Any]: Retrieved data

        """
        return self.version_connector(dataset_identifier).get_values(dataset_identifier=dataset_identifier,
                                                                     data_to_get=data_to_get)

    def _write_values(self, dataset_identifier: AbstractDatasetInfo, values_to_write: Dict[str, Any],
                      data_types_dict: Dict[str, str]) -> Dict[str, Any]:
        """
        Protected method to write data to a specific API. Delegates to public method of corresponding version connector.

        Args:
            dataset_identifier (AbstractDatasetInfo): dataset identifier for connector
            values_to_write (Dict[str, Any]): dict of data to write {name: value}
            data_types_dict (Dict[str, str]): dict of data type {name: type}

        Returns:
            Dict[str, Any]: Written data

        """
        return self.version_connector(dataset_identifier).write_values(dataset_identifier=dataset_identifier,
                                                                       values_to_write=values_to_write,
                                                                       data_types_dict=data_types_dict)

    def _get_values_all(self, dataset_identifier: AbstractDatasetInfo, data_types_dict: Dict[str, str]
                        ) -> Dict[str, Any]:
        """
        Protected Abstract method to get all values from a dataset for a specific API. Delegates to public method of
        corresponding version connector.

        Args:
            dataset_identifier (AbstractDatasetInfo): dataset identifier for connector
            data_types_dict (Dict[str, str]): dict of data types {name: type}

        Returns:
            Dict[str, Any]: All values from the dataset

        """
        return self.version_connector(dataset_identifier).get_values_all(dataset_identifier=dataset_identifier,
                                                                         data_types_dict=data_types_dict)

    def get_datasets_available(self) -> List[AbstractDatasetInfo]:
        """
        Abstract method to get all available datasets for a specific API. Maps the call to all instantiated compatible
        version connectors and chains the output in a single list, removing duplicates.

        Returns:
            List[AbstractDatasetInfo]: List of available datasets

        """
        return list(set(chain.from_iterable(map(lambda _c: _c.get_datasets_available(),
                                                self.all_connectors))))

    def _write_dataset(self, dataset_identifier: AbstractDatasetInfo, values_to_write: Dict[str, Any],
                       data_types_dict: Dict[str, str], create_if_not_exists: bool = True, override: bool = False
                       ) -> Dict[str, Any]:
        """
        Protected method to overload in order to write a dataset to a specific API. Delegates to public method of
        corresponding version connector.

        Args:
            dataset_identifier (AbstractDatasetInfo): dataset identifier for connector
            values_to_write (Dict[str, Any]): dict of data to write {name: value}
            data_types_dict (Dict[str, str]): dict of data types {name: type}
            create_if_not_exists (bool, optional): Create the dataset if it does not exist. Defaults to True.
            override (bool, optional): Override dataset if it exists. Defaults to False.

        Returns:
            Dict[str, Any]: Written data

        """
        return self.version_connector(dataset_identifier).write_dataset(dataset_identifier=dataset_identifier,
                                                                        values_to_write=values_to_write,
                                                                        data_types_dict=data_types_dict,
                                                                        create_if_not_exists=create_if_not_exists,
                                                                        override=override)

    def _build_path_to_data(self, dataset_identifier: AbstractDatasetInfo, data_name: str, data_type: str) -> str:
        """
        Method that can be overloaded in order to build the path to a dataset data for a specific API. Delegates to
        public method of corresponding version connector.

        Args:
            dataset_identifier (AbstractDatasetInfo): dataset identifier into connector
            data_name (str): data in dataset
            data_type (str): type of the data in dataset

        Returns:
            str: Path/URL/URI to find the dataset data

        """
        return self.version_connector(dataset_identifier).build_path_to_data(dataset_identifier=dataset_identifier,
                                                                             data_name=data_name,
                                                                             data_type=data_type)
        # CLEARING

    def clear_dataset(self, dataset_id: str) -> None:
        """
        Optional utility method to remove a given dataset_id within a certain connector. If calling it in the multi-
        version connector, the dataset will be removed from ALL connectors.

        Args:
            dataset_id (str): Identifier of the dataset to be removed

        """
        # NB: might be improved if the dataset to delete knew its version
        for _c in self.all_connectors:
            _c.clear_dataset(dataset_id)

    def clear_all_datasets(self):
        """Optional utility method to remove all datasets in all sub-connectors."""
        for _c in self.all_connectors:
            _c.clear_all_datasets()

    def clear_connector(self):
        """
        Optional utility method to completely clear a connector further than clearing all datasets, if it applies, e.g.
        by deleting the root directory of a local connector, or by deleting the database file of a json connector. It
        defaults to clear_all_datasets for ALL sub-connectors.
        """
        for _c in self.all_connectors:
            _c.clear_connector()
=======
'''
Copyright 2024 Capgemini

Licensed under the Apache License, Version 2.0 (the "License");
you may not use this file except in compliance with the License.
You may obtain a copy of the License at

    http://www.apache.org/licenses/LICENSE-2.0

Unless required by applicable law or agreed to in writing, software
distributed under the License is distributed on an "AS IS" BASIS,
WITHOUT WARRANTIES OR CONDITIONS OF ANY KIND, either express or implied.
See the License for the specific language governing permissions and
limitations under the License.
'''
from __future__ import annotations

import abc
import logging
from itertools import chain
from typing import TYPE_CHECKING, Any, Dict, List, Type

from sostrades_core.datasets.datasets_connectors.abstract_datasets_connector import (
    AbstractDatasetsConnector,
    DatasetGenericException,
)

if TYPE_CHECKING:
    from sostrades_core.datasets.dataset_info.abstract_dataset_info import AbstractDatasetInfo


class AbstractMultiVersionDatasetsConnector(AbstractDatasetsConnector, abc.ABC):
    """
    Abstract class to inherit in order to build specific datasets connector
    """
    __logger = logging.getLogger(__name__)

    COMPATIBLE_DATASET_INFO_VERSION = None  # sanity to assure variable is not used in multi-version classes
    # version to connector class mapping, overloaded in subclasses
    VERSION_TO_CLASS: dict[str:Type[AbstractDatasetsConnector]] = {}

    VERSION_SUFFIX: str = "__@"

    @abc.abstractmethod
    def __init__(self,
                 connector_id: str,
                 mono_version_connectors_instantiation_fields: dict[str:dict[str:Any]]):
        """
        Abstract init method forcing to create a dedicated subclass for every type of multi-version connector (JSON,
        LocalFileSystem, etc.). These multi-version subclasses must overload the VERSION_TO_CLASS dict, specifying the
        mono-version connector class associated to each compatible version handled by the multi-version connector. Only
        the versions thus declared will be considered compatible with the multi-version connector. Note that, when a
        multi-version connector is registered, its associated mono-version components are not registered independently.

        Args:
            connector_id: Connector identifier for the multiversion connector
            mono_version_connectors_instantiation_fields: keyword arguments that allow to instantiate the different
                mono-version connectors.
        """
        self.connector_id = connector_id
        self.__version_connectors = {}
        for _version, _version_fields in mono_version_connectors_instantiation_fields.items():
            if _version not in self.VERSION_TO_CLASS:
                raise DatasetGenericException(f"Multi-version connector {self} does not implement version {_version}.")
            _version_class = self.VERSION_TO_CLASS[_version]
            if _version in _version_class.COMPATIBLE_DATASET_INFO_VERSION:
                # TODO: not registering the mono version connectors independently, should I?
                if self.CONNECTOR_ID in _version_fields:
                    self.__version_connectors[_version] = _version_class(**_version_fields)
                else:
                    # TODO: this custom naming for subconnectors is to review, and it is unused unless registered
                    subconnector_id = self.__get_subconnector_id(_version)
                    self.__version_connectors[_version] = _version_class(connector_id=subconnector_id,
                                                                         **_version_fields)
            else:
                raise DatasetGenericException(f"The class {_version_class.__name__} defined for version {_version} in "
                                              f"multi-version connector {self} is not compatible with {_version}.")

    def __get_subconnector_id(self, version: str) -> str:
        """
        Get identifier string of mono-version sub-connector associated to version. Note sub-connector identifiers are
        only for their storage within the multi-version connector. Since these sub-connectors are not registered
        one by one in the connector manager, their name is not exposed to the user.
        Args:
            version: string with version "V0"/"V1"/...
        Returns:
            name (identifier) of the associated mono-version sub-connector.
        """
        return self.connector_id + self.VERSION_SUFFIX + version

    @property
    def all_connectors(self):
        """
        Iterate over all mono-version sub-connectors.
        """
        return self.__version_connectors.values()

    @property
    def compatible_dataset_info_version(self) -> set:
        """
        Get the set of compatible versions.
        Returns:
            set of compatible versions.
        """
        return set(self.__version_connectors.keys())

    def version_connector(self, dataset_identifier: AbstractDatasetInfo) -> AbstractDatasetsConnector:
        """
        Method that gets the appropriate version connector from a datasetinfo.
        Args:
            dataset_identifier (AbstractDatasetInfo): dataset identifier for connector
        Returns:
            version_connector (AbstractDatasetsConnector): connector of the appropriate version
        """
        return self.__version_connectors[dataset_identifier.version_id]

    def _get_values(self, dataset_identifier: AbstractDatasetInfo, data_to_get: Dict[str, str]) -> Dict[str, Any]:
        """
        Get a list of data from a specific API. Delegates to public method of corresponding version connector.

        Args:
            dataset_identifier (AbstractDatasetInfo): dataset identifier for connector
            data_to_get (Dict[str, str]): dict of data name and type of data to get {name: type}

        Returns:
            Dict[str, Any]: Retrieved data
        """

        return self.version_connector(dataset_identifier).get_values(dataset_identifier=dataset_identifier,
                                                                     data_to_get=data_to_get)

    def _write_values(self, dataset_identifier: AbstractDatasetInfo, values_to_write: Dict[str, Any],
                      data_types_dict: Dict[str, str]) -> Dict[str, Any]:
        """
        Protected method to write data to a specific API. Delegates to public method of corresponding version connector.

        Args:
            dataset_identifier (AbstractDatasetInfo): dataset identifier for connector
            values_to_write (Dict[str, Any]): dict of data to write {name: value}
            data_types_dict (Dict[str, str]): dict of data type {name: type}

        Returns:
            Dict[str, Any]: Written data
        """
        return self.version_connector(dataset_identifier).write_values(dataset_identifier=dataset_identifier,
                                                                       values_to_write=values_to_write,
                                                                       data_types_dict=data_types_dict)

    def _get_values_all(self, dataset_identifier: AbstractDatasetInfo, data_types_dict: Dict[str, str]
                        ) -> Dict[str, Any]:
        """
        Protected Abstract method to get all values from a dataset for a specific API. Delegates to public method of
        corresponding version connector.

        Args:
            dataset_identifier (AbstractDatasetInfo): dataset identifier for connector
            data_types_dict (Dict[str, str]): dict of data types {name: type}

        Returns:
            Dict[str, Any]: All values from the dataset
        """
        return self.version_connector(dataset_identifier).get_values_all(dataset_identifier=dataset_identifier,
                                                                         data_types_dict=data_types_dict)

    def get_datasets_available(self) -> List[AbstractDatasetInfo]:
        """
        Abstract method to get all available datasets for a specific API. Maps the call to all instantiated compatible
        version connectors and chains the output in a single list, removing duplicates.

        Returns:
            List[AbstractDatasetInfo]: List of available datasets
        """
        return list(set(chain.from_iterable(map(lambda _c: _c.get_datasets_available(),
                                                self.all_connectors))))

    def _write_dataset(self, dataset_identifier: AbstractDatasetInfo, values_to_write: Dict[str, Any],
                       data_types_dict: Dict[str, str], create_if_not_exists: bool = True, override: bool = False
                       ) -> Dict[str, Any]:
        """
        Protected method to overload in order to write a dataset to a specific API. Delegates to public method of
        corresponding version connector.

        Args:
            dataset_identifier (AbstractDatasetInfo): dataset identifier for connector
            values_to_write (Dict[str, Any]): dict of data to write {name: value}
            data_types_dict (Dict[str, str]): dict of data types {name: type}
            create_if_not_exists (bool, optional): Create the dataset if it does not exist. Defaults to True.
            override (bool, optional): Override dataset if it exists. Defaults to False.

        Returns:
            Dict[str, Any]: Written data
        """
        return self.version_connector(dataset_identifier).write_dataset(dataset_identifier=dataset_identifier,
                                                                        values_to_write=values_to_write,
                                                                        data_types_dict=data_types_dict,
                                                                        create_if_not_exists=create_if_not_exists,
                                                                        override=override)

    def _build_path_to_data(self, dataset_identifier: AbstractDatasetInfo, data_name: str, data_type: str) -> str:
        """
        Method that can be overloaded in order to build the path to a dataset data for a specific API. Delegates to
        public method of corresponding version connector.

        Args:
            dataset_identifier (AbstractDatasetInfo): dataset identifier into connector
            data_name (str): data in dataset
            data_type (str): type of the data in dataset

        Returns:
            str: Path/URL/URI to find the dataset data
        """
        return self.version_connector(dataset_identifier).build_path_to_data(dataset_identifier=dataset_identifier,
                                                                             data_name=data_name,
                                                                             data_type=data_type)
        # CLEARING

    def clear_dataset(self, dataset_id: str) -> None:
        """
        Optional utility method to remove a given dataset_id within a certain connector. If calling it in the multi-
        version connector, the dataset will be removed from ALL connectors.
        Args:
            dataset_id (str): Identifier of the dataset to be removed
        """
        # NB: might be improved if the dataset to delete knew its version
        for _c in self.all_connectors:
            _c.clear_dataset(dataset_id)

    def clear_all_datasets(self):
        """
        Optional utility method to remove all datasets in all sub-connectors.
        """
        for _c in self.all_connectors:
            _c.clear_all_datasets()

    def clear_connector(self):
        """
        Optional utility method to completely clear a connector further than clearing all datasets, if it applies, e.g.
        by deleting the root directory of a local connector, or by deleting the database file of a json connector. It
        defaults to clear_all_datasets for ALL sub-connectors.
        """
        for _c in self.all_connectors:
            _c.clear_connector()
>>>>>>> b07fa522
<|MERGE_RESOLUTION|>--- conflicted
+++ resolved
@@ -1,497 +1,252 @@
-<<<<<<< HEAD
-'''
-Copyright 2025 Capgemini
-
-Licensed under the Apache License, Version 2.0 (the "License");
-you may not use this file except in compliance with the License.
-You may obtain a copy of the License at
-
-    http://www.apache.org/licenses/LICENSE-2.0
-
-Unless required by applicable law or agreed to in writing, software
-distributed under the License is distributed on an "AS IS" BASIS,
-WITHOUT WARRANTIES OR CONDITIONS OF ANY KIND, either express or implied.
-See the License for the specific language governing permissions and
-limitations under the License.
-'''
-from __future__ import annotations
-
-import abc
-import logging
-from itertools import chain
-from typing import TYPE_CHECKING, Any, Dict, List, Type
-
-from sostrades_core.datasets.datasets_connectors.abstract_datasets_connector import (
-    AbstractDatasetsConnector,
-    DatasetGenericException,
-)
-
-if TYPE_CHECKING:
-    from sostrades_core.datasets.dataset_info.abstract_dataset_info import AbstractDatasetInfo
-
-
-class AbstractMultiVersionDatasetsConnector(AbstractDatasetsConnector, abc.ABC):
-    """Abstract class to inherit in order to build specific datasets connector"""
-
-    __logger = logging.getLogger(__name__)
-
-    COMPATIBLE_DATASET_INFO_VERSION = None  # sanity to assure variable is not used in multi-version classes
-    # version to connector class mapping, overloaded in subclasses
-    VERSION_TO_CLASS: dict[str:Type[AbstractDatasetsConnector]] = {}
-
-    VERSION_SUFFIX: str = "__@"
-
-    @abc.abstractmethod
-    def __init__(self,
-                 connector_id: str,
-                 mono_version_connectors_instantiation_fields: dict[str:dict[str:Any]]):
-        """
-        Abstract init method forcing to create a dedicated subclass for every type of multi-version connector (JSON,
-        LocalFileSystem, etc.). These multi-version subclasses must overload the VERSION_TO_CLASS dict, specifying the
-        mono-version connector class associated to each compatible version handled by the multi-version connector. Only
-        the versions thus declared will be considered compatible with the multi-version connector. Note that, when a
-        multi-version connector is registered, its associated mono-version components are not registered independently.
-
-        Args:
-            connector_id: Connector identifier for the multiversion connector
-            mono_version_connectors_instantiation_fields: keyword arguments that allow to instantiate the different
-                mono-version connectors.
-
-        """
-        self.connector_id = connector_id
-        self.__version_connectors = {}
-        for _version, _version_fields in mono_version_connectors_instantiation_fields.items():
-            if _version not in self.VERSION_TO_CLASS:
-                raise DatasetGenericException(f"Multi-version connector {self} does not implement version {_version}.")
-            _version_class = self.VERSION_TO_CLASS[_version]
-            if _version in _version_class.COMPATIBLE_DATASET_INFO_VERSION:
-                # TODO: not registering the mono version connectors independently, should I?
-                if self.CONNECTOR_ID in _version_fields:
-                    self.__version_connectors[_version] = _version_class(**_version_fields)
-                else:
-                    # TODO: this custom naming for subconnectors is to review, and it is unused unless registered
-                    subconnector_id = self.__get_subconnector_id(_version)
-                    self.__version_connectors[_version] = _version_class(connector_id=subconnector_id,
-                                                                         **_version_fields)
-            else:
-                raise DatasetGenericException(f"The class {_version_class.__name__} defined for version {_version} in "
-                                              f"multi-version connector {self} is not compatible with {_version}.")
-
-    def __get_subconnector_id(self, version: str) -> str:
-        """
-        Get identifier string of mono-version sub-connector associated to version. Note sub-connector identifiers are
-        only for their storage within the multi-version connector. Since these sub-connectors are not registered
-        one by one in the connector manager, their name is not exposed to the user.
-
-        Args:
-            version: string with version "V0"/"V1"/...
-
-        Returns:
-            name (identifier) of the associated mono-version sub-connector.
-
-        """
-        return self.connector_id + self.VERSION_SUFFIX + version
-
-    @property
-    def all_connectors(self):
-        """Iterate over all mono-version sub-connectors."""
-        return self.__version_connectors.values()
-
-    @property
-    def compatible_dataset_info_version(self) -> set:
-        """
-        Get the set of compatible versions.
-
-        Returns:
-            set of compatible versions.
-
-        """
-        return set(self.__version_connectors.keys())
-
-    def version_connector(self, dataset_identifier: AbstractDatasetInfo) -> AbstractDatasetsConnector:
-        """
-        Method that gets the appropriate version connector from a datasetinfo.
-
-        Args:
-            dataset_identifier (AbstractDatasetInfo): dataset identifier for connector
-        Returns:
-            version_connector (AbstractDatasetsConnector): connector of the appropriate version
-
-        """
-        return self.__version_connectors[dataset_identifier.version_id]
-
-    def _get_values(self, dataset_identifier: AbstractDatasetInfo, data_to_get: Dict[str, str]) -> Dict[str, Any]:
-        """
-        Get a list of data from a specific API. Delegates to public method of corresponding version connector.
-
-        Args:
-            dataset_identifier (AbstractDatasetInfo): dataset identifier for connector
-            data_to_get (Dict[str, str]): dict of data name and type of data to get {name: type}
-
-        Returns:
-            Dict[str, Any]: Retrieved data
-
-        """
-        return self.version_connector(dataset_identifier).get_values(dataset_identifier=dataset_identifier,
-                                                                     data_to_get=data_to_get)
-
-    def _write_values(self, dataset_identifier: AbstractDatasetInfo, values_to_write: Dict[str, Any],
-                      data_types_dict: Dict[str, str]) -> Dict[str, Any]:
-        """
-        Protected method to write data to a specific API. Delegates to public method of corresponding version connector.
-
-        Args:
-            dataset_identifier (AbstractDatasetInfo): dataset identifier for connector
-            values_to_write (Dict[str, Any]): dict of data to write {name: value}
-            data_types_dict (Dict[str, str]): dict of data type {name: type}
-
-        Returns:
-            Dict[str, Any]: Written data
-
-        """
-        return self.version_connector(dataset_identifier).write_values(dataset_identifier=dataset_identifier,
-                                                                       values_to_write=values_to_write,
-                                                                       data_types_dict=data_types_dict)
-
-    def _get_values_all(self, dataset_identifier: AbstractDatasetInfo, data_types_dict: Dict[str, str]
-                        ) -> Dict[str, Any]:
-        """
-        Protected Abstract method to get all values from a dataset for a specific API. Delegates to public method of
-        corresponding version connector.
-
-        Args:
-            dataset_identifier (AbstractDatasetInfo): dataset identifier for connector
-            data_types_dict (Dict[str, str]): dict of data types {name: type}
-
-        Returns:
-            Dict[str, Any]: All values from the dataset
-
-        """
-        return self.version_connector(dataset_identifier).get_values_all(dataset_identifier=dataset_identifier,
-                                                                         data_types_dict=data_types_dict)
-
-    def get_datasets_available(self) -> List[AbstractDatasetInfo]:
-        """
-        Abstract method to get all available datasets for a specific API. Maps the call to all instantiated compatible
-        version connectors and chains the output in a single list, removing duplicates.
-
-        Returns:
-            List[AbstractDatasetInfo]: List of available datasets
-
-        """
-        return list(set(chain.from_iterable(map(lambda _c: _c.get_datasets_available(),
-                                                self.all_connectors))))
-
-    def _write_dataset(self, dataset_identifier: AbstractDatasetInfo, values_to_write: Dict[str, Any],
-                       data_types_dict: Dict[str, str], create_if_not_exists: bool = True, override: bool = False
-                       ) -> Dict[str, Any]:
-        """
-        Protected method to overload in order to write a dataset to a specific API. Delegates to public method of
-        corresponding version connector.
-
-        Args:
-            dataset_identifier (AbstractDatasetInfo): dataset identifier for connector
-            values_to_write (Dict[str, Any]): dict of data to write {name: value}
-            data_types_dict (Dict[str, str]): dict of data types {name: type}
-            create_if_not_exists (bool, optional): Create the dataset if it does not exist. Defaults to True.
-            override (bool, optional): Override dataset if it exists. Defaults to False.
-
-        Returns:
-            Dict[str, Any]: Written data
-
-        """
-        return self.version_connector(dataset_identifier).write_dataset(dataset_identifier=dataset_identifier,
-                                                                        values_to_write=values_to_write,
-                                                                        data_types_dict=data_types_dict,
-                                                                        create_if_not_exists=create_if_not_exists,
-                                                                        override=override)
-
-    def _build_path_to_data(self, dataset_identifier: AbstractDatasetInfo, data_name: str, data_type: str) -> str:
-        """
-        Method that can be overloaded in order to build the path to a dataset data for a specific API. Delegates to
-        public method of corresponding version connector.
-
-        Args:
-            dataset_identifier (AbstractDatasetInfo): dataset identifier into connector
-            data_name (str): data in dataset
-            data_type (str): type of the data in dataset
-
-        Returns:
-            str: Path/URL/URI to find the dataset data
-
-        """
-        return self.version_connector(dataset_identifier).build_path_to_data(dataset_identifier=dataset_identifier,
-                                                                             data_name=data_name,
-                                                                             data_type=data_type)
-        # CLEARING
-
-    def clear_dataset(self, dataset_id: str) -> None:
-        """
-        Optional utility method to remove a given dataset_id within a certain connector. If calling it in the multi-
-        version connector, the dataset will be removed from ALL connectors.
-
-        Args:
-            dataset_id (str): Identifier of the dataset to be removed
-
-        """
-        # NB: might be improved if the dataset to delete knew its version
-        for _c in self.all_connectors:
-            _c.clear_dataset(dataset_id)
-
-    def clear_all_datasets(self):
-        """Optional utility method to remove all datasets in all sub-connectors."""
-        for _c in self.all_connectors:
-            _c.clear_all_datasets()
-
-    def clear_connector(self):
-        """
-        Optional utility method to completely clear a connector further than clearing all datasets, if it applies, e.g.
-        by deleting the root directory of a local connector, or by deleting the database file of a json connector. It
-        defaults to clear_all_datasets for ALL sub-connectors.
-        """
-        for _c in self.all_connectors:
-            _c.clear_connector()
-=======
-'''
-Copyright 2024 Capgemini
-
-Licensed under the Apache License, Version 2.0 (the "License");
-you may not use this file except in compliance with the License.
-You may obtain a copy of the License at
-
-    http://www.apache.org/licenses/LICENSE-2.0
-
-Unless required by applicable law or agreed to in writing, software
-distributed under the License is distributed on an "AS IS" BASIS,
-WITHOUT WARRANTIES OR CONDITIONS OF ANY KIND, either express or implied.
-See the License for the specific language governing permissions and
-limitations under the License.
-'''
-from __future__ import annotations
-
-import abc
-import logging
-from itertools import chain
-from typing import TYPE_CHECKING, Any, Dict, List, Type
-
-from sostrades_core.datasets.datasets_connectors.abstract_datasets_connector import (
-    AbstractDatasetsConnector,
-    DatasetGenericException,
-)
-
-if TYPE_CHECKING:
-    from sostrades_core.datasets.dataset_info.abstract_dataset_info import AbstractDatasetInfo
-
-
-class AbstractMultiVersionDatasetsConnector(AbstractDatasetsConnector, abc.ABC):
-    """
-    Abstract class to inherit in order to build specific datasets connector
-    """
-    __logger = logging.getLogger(__name__)
-
-    COMPATIBLE_DATASET_INFO_VERSION = None  # sanity to assure variable is not used in multi-version classes
-    # version to connector class mapping, overloaded in subclasses
-    VERSION_TO_CLASS: dict[str:Type[AbstractDatasetsConnector]] = {}
-
-    VERSION_SUFFIX: str = "__@"
-
-    @abc.abstractmethod
-    def __init__(self,
-                 connector_id: str,
-                 mono_version_connectors_instantiation_fields: dict[str:dict[str:Any]]):
-        """
-        Abstract init method forcing to create a dedicated subclass for every type of multi-version connector (JSON,
-        LocalFileSystem, etc.). These multi-version subclasses must overload the VERSION_TO_CLASS dict, specifying the
-        mono-version connector class associated to each compatible version handled by the multi-version connector. Only
-        the versions thus declared will be considered compatible with the multi-version connector. Note that, when a
-        multi-version connector is registered, its associated mono-version components are not registered independently.
-
-        Args:
-            connector_id: Connector identifier for the multiversion connector
-            mono_version_connectors_instantiation_fields: keyword arguments that allow to instantiate the different
-                mono-version connectors.
-        """
-        self.connector_id = connector_id
-        self.__version_connectors = {}
-        for _version, _version_fields in mono_version_connectors_instantiation_fields.items():
-            if _version not in self.VERSION_TO_CLASS:
-                raise DatasetGenericException(f"Multi-version connector {self} does not implement version {_version}.")
-            _version_class = self.VERSION_TO_CLASS[_version]
-            if _version in _version_class.COMPATIBLE_DATASET_INFO_VERSION:
-                # TODO: not registering the mono version connectors independently, should I?
-                if self.CONNECTOR_ID in _version_fields:
-                    self.__version_connectors[_version] = _version_class(**_version_fields)
-                else:
-                    # TODO: this custom naming for subconnectors is to review, and it is unused unless registered
-                    subconnector_id = self.__get_subconnector_id(_version)
-                    self.__version_connectors[_version] = _version_class(connector_id=subconnector_id,
-                                                                         **_version_fields)
-            else:
-                raise DatasetGenericException(f"The class {_version_class.__name__} defined for version {_version} in "
-                                              f"multi-version connector {self} is not compatible with {_version}.")
-
-    def __get_subconnector_id(self, version: str) -> str:
-        """
-        Get identifier string of mono-version sub-connector associated to version. Note sub-connector identifiers are
-        only for their storage within the multi-version connector. Since these sub-connectors are not registered
-        one by one in the connector manager, their name is not exposed to the user.
-        Args:
-            version: string with version "V0"/"V1"/...
-        Returns:
-            name (identifier) of the associated mono-version sub-connector.
-        """
-        return self.connector_id + self.VERSION_SUFFIX + version
-
-    @property
-    def all_connectors(self):
-        """
-        Iterate over all mono-version sub-connectors.
-        """
-        return self.__version_connectors.values()
-
-    @property
-    def compatible_dataset_info_version(self) -> set:
-        """
-        Get the set of compatible versions.
-        Returns:
-            set of compatible versions.
-        """
-        return set(self.__version_connectors.keys())
-
-    def version_connector(self, dataset_identifier: AbstractDatasetInfo) -> AbstractDatasetsConnector:
-        """
-        Method that gets the appropriate version connector from a datasetinfo.
-        Args:
-            dataset_identifier (AbstractDatasetInfo): dataset identifier for connector
-        Returns:
-            version_connector (AbstractDatasetsConnector): connector of the appropriate version
-        """
-        return self.__version_connectors[dataset_identifier.version_id]
-
-    def _get_values(self, dataset_identifier: AbstractDatasetInfo, data_to_get: Dict[str, str]) -> Dict[str, Any]:
-        """
-        Get a list of data from a specific API. Delegates to public method of corresponding version connector.
-
-        Args:
-            dataset_identifier (AbstractDatasetInfo): dataset identifier for connector
-            data_to_get (Dict[str, str]): dict of data name and type of data to get {name: type}
-
-        Returns:
-            Dict[str, Any]: Retrieved data
-        """
-
-        return self.version_connector(dataset_identifier).get_values(dataset_identifier=dataset_identifier,
-                                                                     data_to_get=data_to_get)
-
-    def _write_values(self, dataset_identifier: AbstractDatasetInfo, values_to_write: Dict[str, Any],
-                      data_types_dict: Dict[str, str]) -> Dict[str, Any]:
-        """
-        Protected method to write data to a specific API. Delegates to public method of corresponding version connector.
-
-        Args:
-            dataset_identifier (AbstractDatasetInfo): dataset identifier for connector
-            values_to_write (Dict[str, Any]): dict of data to write {name: value}
-            data_types_dict (Dict[str, str]): dict of data type {name: type}
-
-        Returns:
-            Dict[str, Any]: Written data
-        """
-        return self.version_connector(dataset_identifier).write_values(dataset_identifier=dataset_identifier,
-                                                                       values_to_write=values_to_write,
-                                                                       data_types_dict=data_types_dict)
-
-    def _get_values_all(self, dataset_identifier: AbstractDatasetInfo, data_types_dict: Dict[str, str]
-                        ) -> Dict[str, Any]:
-        """
-        Protected Abstract method to get all values from a dataset for a specific API. Delegates to public method of
-        corresponding version connector.
-
-        Args:
-            dataset_identifier (AbstractDatasetInfo): dataset identifier for connector
-            data_types_dict (Dict[str, str]): dict of data types {name: type}
-
-        Returns:
-            Dict[str, Any]: All values from the dataset
-        """
-        return self.version_connector(dataset_identifier).get_values_all(dataset_identifier=dataset_identifier,
-                                                                         data_types_dict=data_types_dict)
-
-    def get_datasets_available(self) -> List[AbstractDatasetInfo]:
-        """
-        Abstract method to get all available datasets for a specific API. Maps the call to all instantiated compatible
-        version connectors and chains the output in a single list, removing duplicates.
-
-        Returns:
-            List[AbstractDatasetInfo]: List of available datasets
-        """
-        return list(set(chain.from_iterable(map(lambda _c: _c.get_datasets_available(),
-                                                self.all_connectors))))
-
-    def _write_dataset(self, dataset_identifier: AbstractDatasetInfo, values_to_write: Dict[str, Any],
-                       data_types_dict: Dict[str, str], create_if_not_exists: bool = True, override: bool = False
-                       ) -> Dict[str, Any]:
-        """
-        Protected method to overload in order to write a dataset to a specific API. Delegates to public method of
-        corresponding version connector.
-
-        Args:
-            dataset_identifier (AbstractDatasetInfo): dataset identifier for connector
-            values_to_write (Dict[str, Any]): dict of data to write {name: value}
-            data_types_dict (Dict[str, str]): dict of data types {name: type}
-            create_if_not_exists (bool, optional): Create the dataset if it does not exist. Defaults to True.
-            override (bool, optional): Override dataset if it exists. Defaults to False.
-
-        Returns:
-            Dict[str, Any]: Written data
-        """
-        return self.version_connector(dataset_identifier).write_dataset(dataset_identifier=dataset_identifier,
-                                                                        values_to_write=values_to_write,
-                                                                        data_types_dict=data_types_dict,
-                                                                        create_if_not_exists=create_if_not_exists,
-                                                                        override=override)
-
-    def _build_path_to_data(self, dataset_identifier: AbstractDatasetInfo, data_name: str, data_type: str) -> str:
-        """
-        Method that can be overloaded in order to build the path to a dataset data for a specific API. Delegates to
-        public method of corresponding version connector.
-
-        Args:
-            dataset_identifier (AbstractDatasetInfo): dataset identifier into connector
-            data_name (str): data in dataset
-            data_type (str): type of the data in dataset
-
-        Returns:
-            str: Path/URL/URI to find the dataset data
-        """
-        return self.version_connector(dataset_identifier).build_path_to_data(dataset_identifier=dataset_identifier,
-                                                                             data_name=data_name,
-                                                                             data_type=data_type)
-        # CLEARING
-
-    def clear_dataset(self, dataset_id: str) -> None:
-        """
-        Optional utility method to remove a given dataset_id within a certain connector. If calling it in the multi-
-        version connector, the dataset will be removed from ALL connectors.
-        Args:
-            dataset_id (str): Identifier of the dataset to be removed
-        """
-        # NB: might be improved if the dataset to delete knew its version
-        for _c in self.all_connectors:
-            _c.clear_dataset(dataset_id)
-
-    def clear_all_datasets(self):
-        """
-        Optional utility method to remove all datasets in all sub-connectors.
-        """
-        for _c in self.all_connectors:
-            _c.clear_all_datasets()
-
-    def clear_connector(self):
-        """
-        Optional utility method to completely clear a connector further than clearing all datasets, if it applies, e.g.
-        by deleting the root directory of a local connector, or by deleting the database file of a json connector. It
-        defaults to clear_all_datasets for ALL sub-connectors.
-        """
-        for _c in self.all_connectors:
-            _c.clear_connector()
->>>>>>> b07fa522
+'''
+Copyright 2024 Capgemini
+
+Licensed under the Apache License, Version 2.0 (the "License");
+you may not use this file except in compliance with the License.
+You may obtain a copy of the License at
+
+    http://www.apache.org/licenses/LICENSE-2.0
+
+Unless required by applicable law or agreed to in writing, software
+distributed under the License is distributed on an "AS IS" BASIS,
+WITHOUT WARRANTIES OR CONDITIONS OF ANY KIND, either express or implied.
+See the License for the specific language governing permissions and
+limitations under the License.
+'''
+from __future__ import annotations
+
+import abc
+import logging
+from itertools import chain
+from typing import TYPE_CHECKING, Any, Dict, List, Type
+
+from sostrades_core.datasets.datasets_connectors.abstract_datasets_connector import (
+    AbstractDatasetsConnector,
+    DatasetGenericException,
+)
+
+if TYPE_CHECKING:
+    from sostrades_core.datasets.dataset_info.abstract_dataset_info import AbstractDatasetInfo
+
+
+class AbstractMultiVersionDatasetsConnector(AbstractDatasetsConnector, abc.ABC):
+    """Abstract class to inherit in order to build specific datasets connector"""
+
+    __logger = logging.getLogger(__name__)
+
+    COMPATIBLE_DATASET_INFO_VERSION = None  # sanity to assure variable is not used in multi-version classes
+    # version to connector class mapping, overloaded in subclasses
+    VERSION_TO_CLASS: dict[str:Type[AbstractDatasetsConnector]] = {}
+
+    VERSION_SUFFIX: str = "__@"
+
+    @abc.abstractmethod
+    def __init__(self,
+                 connector_id: str,
+                 mono_version_connectors_instantiation_fields: dict[str:dict[str:Any]]):
+        """
+        Abstract init method forcing to create a dedicated subclass for every type of multi-version connector (JSON,
+        LocalFileSystem, etc.). These multi-version subclasses must overload the VERSION_TO_CLASS dict, specifying the
+        mono-version connector class associated to each compatible version handled by the multi-version connector. Only
+        the versions thus declared will be considered compatible with the multi-version connector. Note that, when a
+        multi-version connector is registered, its associated mono-version components are not registered independently.
+
+        Args:
+            connector_id: Connector identifier for the multiversion connector
+            mono_version_connectors_instantiation_fields: keyword arguments that allow to instantiate the different
+                mono-version connectors.
+
+        """
+        self.connector_id = connector_id
+        self.__version_connectors = {}
+        for _version, _version_fields in mono_version_connectors_instantiation_fields.items():
+            if _version not in self.VERSION_TO_CLASS:
+                raise DatasetGenericException(f"Multi-version connector {self} does not implement version {_version}.")
+            _version_class = self.VERSION_TO_CLASS[_version]
+            if _version in _version_class.COMPATIBLE_DATASET_INFO_VERSION:
+                # TODO: not registering the mono version connectors independently, should I?
+                if self.CONNECTOR_ID in _version_fields:
+                    self.__version_connectors[_version] = _version_class(**_version_fields)
+                else:
+                    # TODO: this custom naming for subconnectors is to review, and it is unused unless registered
+                    subconnector_id = self.__get_subconnector_id(_version)
+                    self.__version_connectors[_version] = _version_class(connector_id=subconnector_id,
+                                                                         **_version_fields)
+            else:
+                raise DatasetGenericException(f"The class {_version_class.__name__} defined for version {_version} in "
+                                              f"multi-version connector {self} is not compatible with {_version}.")
+
+    def __get_subconnector_id(self, version: str) -> str:
+        """
+        Get identifier string of mono-version sub-connector associated to version. Note sub-connector identifiers are
+        only for their storage within the multi-version connector. Since these sub-connectors are not registered
+        one by one in the connector manager, their name is not exposed to the user.
+
+        Args:
+            version: string with version "V0"/"V1"/...
+
+        Returns:
+            name (identifier) of the associated mono-version sub-connector.
+
+        """
+        return self.connector_id + self.VERSION_SUFFIX + version
+
+    @property
+    def all_connectors(self):
+        """Iterate over all mono-version sub-connectors."""
+        return self.__version_connectors.values()
+
+    @property
+    def compatible_dataset_info_version(self) -> set:
+        """
+        Get the set of compatible versions.
+
+        Returns:
+            set of compatible versions.
+
+        """
+        return set(self.__version_connectors.keys())
+
+    def version_connector(self, dataset_identifier: AbstractDatasetInfo) -> AbstractDatasetsConnector:
+        """
+        Method that gets the appropriate version connector from a datasetinfo.
+
+        Args:
+            dataset_identifier (AbstractDatasetInfo): dataset identifier for connector
+        Returns:
+            version_connector (AbstractDatasetsConnector): connector of the appropriate version
+
+        """
+        return self.__version_connectors[dataset_identifier.version_id]
+
+    def _get_values(self, dataset_identifier: AbstractDatasetInfo, data_to_get: Dict[str, str]) -> Dict[str, Any]:
+        """
+        Get a list of data from a specific API. Delegates to public method of corresponding version connector.
+
+        Args:
+            dataset_identifier (AbstractDatasetInfo): dataset identifier for connector
+            data_to_get (Dict[str, str]): dict of data name and type of data to get {name: type}
+
+        Returns:
+            Dict[str, Any]: Retrieved data
+
+        """
+        return self.version_connector(dataset_identifier).get_values(dataset_identifier=dataset_identifier,
+                                                                     data_to_get=data_to_get)
+
+    def _write_values(self, dataset_identifier: AbstractDatasetInfo, values_to_write: Dict[str, Any],
+                      data_types_dict: Dict[str, str]) -> Dict[str, Any]:
+        """
+        Protected method to write data to a specific API. Delegates to public method of corresponding version connector.
+
+        Args:
+            dataset_identifier (AbstractDatasetInfo): dataset identifier for connector
+            values_to_write (Dict[str, Any]): dict of data to write {name: value}
+            data_types_dict (Dict[str, str]): dict of data type {name: type}
+
+        Returns:
+            Dict[str, Any]: Written data
+
+        """
+        return self.version_connector(dataset_identifier).write_values(dataset_identifier=dataset_identifier,
+                                                                       values_to_write=values_to_write,
+                                                                       data_types_dict=data_types_dict)
+
+    def _get_values_all(self, dataset_identifier: AbstractDatasetInfo, data_types_dict: Dict[str, str]
+                        ) -> Dict[str, Any]:
+        """
+        Protected Abstract method to get all values from a dataset for a specific API. Delegates to public method of
+        corresponding version connector.
+
+        Args:
+            dataset_identifier (AbstractDatasetInfo): dataset identifier for connector
+            data_types_dict (Dict[str, str]): dict of data types {name: type}
+
+        Returns:
+            Dict[str, Any]: All values from the dataset
+
+        """
+        return self.version_connector(dataset_identifier).get_values_all(dataset_identifier=dataset_identifier,
+                                                                         data_types_dict=data_types_dict)
+
+    def get_datasets_available(self) -> List[AbstractDatasetInfo]:
+        """
+        Abstract method to get all available datasets for a specific API. Maps the call to all instantiated compatible
+        version connectors and chains the output in a single list, removing duplicates.
+
+        Returns:
+            List[AbstractDatasetInfo]: List of available datasets
+
+        """
+        return list(set(chain.from_iterable(map(lambda _c: _c.get_datasets_available(),
+                                                self.all_connectors))))
+
+    def _write_dataset(self, dataset_identifier: AbstractDatasetInfo, values_to_write: Dict[str, Any],
+                       data_types_dict: Dict[str, str], create_if_not_exists: bool = True, override: bool = False
+                       ) -> Dict[str, Any]:
+        """
+        Protected method to overload in order to write a dataset to a specific API. Delegates to public method of
+        corresponding version connector.
+
+        Args:
+            dataset_identifier (AbstractDatasetInfo): dataset identifier for connector
+            values_to_write (Dict[str, Any]): dict of data to write {name: value}
+            data_types_dict (Dict[str, str]): dict of data types {name: type}
+            create_if_not_exists (bool, optional): Create the dataset if it does not exist. Defaults to True.
+            override (bool, optional): Override dataset if it exists. Defaults to False.
+
+        Returns:
+            Dict[str, Any]: Written data
+
+        """
+        return self.version_connector(dataset_identifier).write_dataset(dataset_identifier=dataset_identifier,
+                                                                        values_to_write=values_to_write,
+                                                                        data_types_dict=data_types_dict,
+                                                                        create_if_not_exists=create_if_not_exists,
+                                                                        override=override)
+
+    def _build_path_to_data(self, dataset_identifier: AbstractDatasetInfo, data_name: str, data_type: str) -> str:
+        """
+        Method that can be overloaded in order to build the path to a dataset data for a specific API. Delegates to
+        public method of corresponding version connector.
+
+        Args:
+            dataset_identifier (AbstractDatasetInfo): dataset identifier into connector
+            data_name (str): data in dataset
+            data_type (str): type of the data in dataset
+
+        Returns:
+            str: Path/URL/URI to find the dataset data
+
+        """
+        return self.version_connector(dataset_identifier).build_path_to_data(dataset_identifier=dataset_identifier,
+                                                                             data_name=data_name,
+                                                                             data_type=data_type)
+        # CLEARING
+
+    def clear_dataset(self, dataset_id: str) -> None:
+        """
+        Optional utility method to remove a given dataset_id within a certain connector. If calling it in the multi-
+        version connector, the dataset will be removed from ALL connectors.
+
+        Args:
+            dataset_id (str): Identifier of the dataset to be removed
+
+        """
+        # NB: might be improved if the dataset to delete knew its version
+        for _c in self.all_connectors:
+            _c.clear_dataset(dataset_id)
+
+    def clear_all_datasets(self):
+        """Optional utility method to remove all datasets in all sub-connectors."""
+        for _c in self.all_connectors:
+            _c.clear_all_datasets()
+
+    def clear_connector(self):
+        """
+        Optional utility method to completely clear a connector further than clearing all datasets, if it applies, e.g.
+        by deleting the root directory of a local connector, or by deleting the database file of a json connector. It
+        defaults to clear_all_datasets for ALL sub-connectors.
+        """
+        for _c in self.all_connectors:
+            _c.clear_connector()