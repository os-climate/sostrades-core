--- conflicted
+++ resolved
@@ -1,306 +1,153 @@
-<<<<<<< HEAD
-'''
-Copyright 2024 Capgemini
-Modifications on 2024/05/16-2025/02/14 Copyright 2025 Capgemini
-
-Licensed under the Apache License, Version 2.0 (the "License");
-you may not use this file except in compliance with the License.
-You may obtain a copy of the License at
-
-    http://www.apache.org/licenses/LICENSE-2.0
-
-Unless required by applicable law or agreed to in writing, software
-distributed under the License is distributed on an "AS IS" BASIS,
-WITHOUT WARRANTIES OR CONDITIONS OF ANY KIND, either express or implied.
-See the License for the specific language governing permissions and
-limitations under the License.
-'''
-import unittest
-
-import pandas as pd
-
-from sostrades_core.sos_processes.test.tests_driver_eval.mono.test_mono_driver_sample_generator_tornado_analysis.usecase_tornado_analysis import (
-    Study,
-)
-from sostrades_core.sos_processes.test.tests_driver_eval.mono.test_mono_driver_sample_generator_tornado_analysis_sellar.usecase_tornado_analysis_sellar import (
-    Study as StudySellar,
-)
-from sostrades_core.tools.post_processing.post_processing_factory import (
-    PostProcessingFactory,
-)
-
-
-class TestTornadoChartAnalysis(unittest.TestCase):
-    """UncertaintyQuantification test class"""
-
-    def test_01_tornado_chart_analysis(self):
-        ns = "usecase_tornado_analysis"
-
-        input_selection_a = {
-            "selected_input": [False, True, True],
-            "full_name": ["x", "Coupling.Disc1.a", "Coupling.Disc1.b"],
-        }
-        input_selection_a = pd.DataFrame(input_selection_a)
-
-        output_selection_ind = {
-            "selected_output": [True, False, False],
-            "full_name": ["y", "Coupling.Disc1.indicator", "y_array"],
-        }
-        output_selection_ind = pd.DataFrame(output_selection_ind)
-
-        disc_dict = {}
-        disc_dict[f"{ns}.SampleGenerator.sampling_method"] = "tornado_chart_analysis"
-        disc_dict[f"{ns}.SampleGenerator.variation_list"] = [-10.0, 10.0]
-        disc_dict[f"{ns}.Eval.with_sample_generator"] = True
-        disc_dict[f"{ns}.SampleGenerator.eval_inputs"] = input_selection_a
-        disc_dict[f"{ns}.Eval.gather_outputs"] = output_selection_ind
-
-        # Disc1 inputs
-        disc_dict[f"{ns}.Eval.x"] = 10.0
-        disc_dict[f"{ns}.Eval.Coupling.Disc1.a"] = 1.0
-        disc_dict[f"{ns}.Eval.Coupling.Disc1.b"] = 100.0
-        disc_dict[f"{ns}.y"] = 4.0
-        disc_dict[f"{ns}.Eval.Coupling.Disc1.indicator"] = 53.0
-
-        uc_cls = Study(run_usecase=True)
-        uc_cls.load_data(from_input_dict=disc_dict)
-
-        dm = uc_cls.execution_engine.dm
-        scenario_namespace_computed = dm.get_value(f"{ns}.tornado_chart_analysis.scenario_variations")
-        scenarios = ["reference_scenario"]
-        scenarios.extend([f"scenario_{i}" for i in range(1, 5)])
-        scenario_namespace = {
-            "scenario_name": scenarios,
-            "Coupling.Disc1.a": [0.0, -10.0, 10.0, 0.0, 0.0],
-            "Coupling.Disc1.b": [0.0, 0.0, 0.0, -10.0, 10.0],
-        }
-        self.assertDictEqual(scenario_namespace_computed.to_dict(orient="list"), scenario_namespace)
-
-        samples_df_computed = dm.get_value(f"{ns}.Eval.samples_df")
-        samples_df = {
-            "selected_scenario": [True] * 5,
-            "scenario_name": scenarios,
-            "Coupling.Disc1.a": [1.0, 0.9, 1.1, 1.0, 1.0],
-            "Coupling.Disc1.b": [100.0, 100.0, 100.0, 100.0 * (1 - 10.0 / 100.0), 100.0 * (1 + 10.0 / 100.0)],
-        }
-        self.assertDictEqual(samples_df_computed.to_dict(orient="list"), samples_df)
-
-        uc_cls.run()
-        variations_output_df_computed = dm.get_value(f"{ns}.tornado_chart_analysis.y_dict_variations")
-        self.assertIsNotNone(variations_output_df_computed)
-
-        post_processing_factory = PostProcessingFactory()
-        charts = post_processing_factory.get_post_processing_by_namespace(
-            uc_cls.execution_engine, f"{uc_cls.study_name}.tornado_chart_analysis", None, as_json=False
-        )
-
-        self.assertIsNotNone(charts)
-        self.assertTrue(len(charts) > 0)
-
-    def test_02_tornado_chart_analysis_notapplicable_variations(self):
-        ns = "usecase_tornado_analysis"
-
-        input_selection_a = {
-            "selected_input": [False, True, True],
-            "full_name": ["x", "Coupling.Disc1.a", "Coupling.Disc1.b"],
-        }
-        input_selection_a = pd.DataFrame(input_selection_a)
-
-        output_selection_ind = {
-            "selected_output": [True, True, False],
-            "full_name": ["y", "Coupling.Disc1.indicator", "y_array"],
-        }
-        output_selection_ind = pd.DataFrame(output_selection_ind)
-
-        disc_dict = {}
-        disc_dict[f"{ns}.SampleGenerator.sampling_method"] = "tornado_chart_analysis"
-        disc_dict[f"{ns}.SampleGenerator.variation_list"] = [-10.0, 10.0]
-        disc_dict[f"{ns}.Eval.with_sample_generator"] = True
-        disc_dict[f"{ns}.SampleGenerator.eval_inputs"] = input_selection_a
-        disc_dict[f"{ns}.Eval.gather_outputs"] = output_selection_ind
-
-        # Disc1 inputs
-        disc_dict[f"{ns}.Eval.x"] = 10.0
-        disc_dict[f"{ns}.Eval.Coupling.Disc1.a"] = 0.0
-        disc_dict[f"{ns}.Eval.Coupling.Disc1.b"] = 100.0
-        disc_dict[f"{ns}.y"] = 4.0
-        disc_dict[f"{ns}.Eval.Coupling.Disc1.indicator"] = 53.0
-
-        uc_cls = Study(run_usecase=True)
-        uc_cls.load_data(from_input_dict=disc_dict)
-
-        dm = uc_cls.execution_engine.dm
-
-        uc_cls.run()
-        variations_output_df_computed = dm.get_value(
-            f'{ns}.tornado_chart_analysis.Coupling.Disc1.indicator_dict_variations')
-        self.assertIsNotNone(variations_output_df_computed)
-        self.assertTrue(variations_output_df_computed['output_variation [%]'].values.tolist() == ['N/A'] * 4)
-        post_processing_factory = PostProcessingFactory()
-        charts = post_processing_factory.get_post_processing_by_namespace(
-            uc_cls.execution_engine, f"{uc_cls.study_name}.tornado_chart_analysis", None, as_json=False
-        )
-        # for chart in charts:
-        #     chart.to_plotly().show()
-        self.assertIsNotNone(charts)
-        self.assertTrue(len(charts) == 2)
-
-    def test_03_tornado_chart_analysis_sellar_not_fully_initialized(self):
-        uc_cls = StudySellar(run_usecase=True)
-        uc_cls.load_data()
-        uc_cls.run()
-=======
-'''
-Copyright 2024 Capgemini
-Modifications on 2024/05/16-2025/01/16 Copyright 2025 Capgemini
-
-Licensed under the Apache License, Version 2.0 (the "License");
-you may not use this file except in compliance with the License.
-You may obtain a copy of the License at
-
-    http://www.apache.org/licenses/LICENSE-2.0
-
-Unless required by applicable law or agreed to in writing, software
-distributed under the License is distributed on an "AS IS" BASIS,
-WITHOUT WARRANTIES OR CONDITIONS OF ANY KIND, either express or implied.
-See the License for the specific language governing permissions and
-limitations under the License.
-'''
-from __future__ import annotations
-
-import unittest
-
-import pandas as pd
-
-from sostrades_core.sos_processes.test.tests_driver_eval.mono.test_mono_driver_sample_generator_tornado_analysis.usecase_tornado_analysis import (
-    Study,
-)
-from sostrades_core.sos_processes.test.tests_driver_eval.mono.test_mono_driver_sample_generator_tornado_analysis_sellar.usecase_tornado_analysis_sellar import (
-    Study as StudySellar,
-)
-from sostrades_core.tools.post_processing.post_processing_factory import (
-    PostProcessingFactory,
-)
-
-
-class TestTornadoChartAnalysis(unittest.TestCase):
-    """UncertaintyQuantification test class"""
-
-    def test_01_tornado_chart_analysis(self):
-        ns = "usecase_tornado_analysis"
-
-        input_selection_a = {
-            "selected_input": [False, True, True],
-            "full_name": ["x", "Coupling.Disc1.a", "Coupling.Disc1.b"],
-        }
-        input_selection_a = pd.DataFrame(input_selection_a)
-
-        output_selection_ind = {
-            "selected_output": [True, False, False],
-            "full_name": ["y", "Coupling.Disc1.indicator", "y_array"],
-        }
-        output_selection_ind = pd.DataFrame(output_selection_ind)
-
-        disc_dict = {}
-        disc_dict[f"{ns}.SampleGenerator.sampling_method"] = "tornado_chart_analysis"
-        disc_dict[f"{ns}.SampleGenerator.variation_list"] = [-10.0, 10.0]
-        disc_dict[f"{ns}.Eval.with_sample_generator"] = True
-        disc_dict[f"{ns}.SampleGenerator.eval_inputs"] = input_selection_a
-        disc_dict[f"{ns}.Eval.gather_outputs"] = output_selection_ind
-
-        # Disc1 inputs
-        disc_dict[f"{ns}.Eval.x"] = 10.0
-        disc_dict[f"{ns}.Eval.Coupling.Disc1.a"] = 1.0
-        disc_dict[f"{ns}.Eval.Coupling.Disc1.b"] = 100.0
-        disc_dict[f"{ns}.y"] = 4.0
-        disc_dict[f"{ns}.Eval.Coupling.Disc1.indicator"] = 53.0
-
-        uc_cls = Study(run_usecase=True)
-        uc_cls.load_data(from_input_dict=disc_dict)
-
-        dm = uc_cls.execution_engine.dm
-        scenario_namespace_computed = dm.get_value(f"{ns}.tornado_chart_analysis.scenario_variations")
-        scenarios = ["reference_scenario"]
-        scenarios.extend([f"scenario_{i}" for i in range(1, 5)])
-        scenario_namespace = {
-            "scenario_name": scenarios,
-            "Coupling.Disc1.a": [0.0, -10.0, 10.0, 0.0, 0.0],
-            "Coupling.Disc1.b": [0.0, 0.0, 0.0, -10.0, 10.0],
-        }
-        self.assertDictEqual(scenario_namespace_computed.to_dict(orient="list"), scenario_namespace)
-
-        samples_df_computed = dm.get_value(f"{ns}.Eval.samples_df")
-        samples_df = {
-            "selected_scenario": [True] * 5,
-            "scenario_name": scenarios,
-            "Coupling.Disc1.a": [1.0, 0.9, 1.1, 1.0, 1.0],
-            "Coupling.Disc1.b": [100.0, 100.0, 100.0, 100.0 * (1 - 10.0 / 100.0), 100.0 * (1 + 10.0 / 100.0)],
-        }
-        self.assertDictEqual(samples_df_computed.to_dict(orient="list"), samples_df)
-
-        uc_cls.run()
-        variations_output_df_computed = dm.get_value(f"{ns}.tornado_chart_analysis.y_dict_variations")
-        assert variations_output_df_computed is not None
-
-        post_processing_factory = PostProcessingFactory()
-        charts = post_processing_factory.get_post_processing_by_namespace(
-            uc_cls.execution_engine, f"{uc_cls.study_name}.tornado_chart_analysis", None, as_json=False
-        )
-
-        assert charts is not None
-        assert len(charts) > 0
-
-    def test_02_tornado_chart_analysis_notapplicable_variations(self):
-        ns = "usecase_tornado_analysis"
-
-        input_selection_a = {
-            "selected_input": [False, True, True],
-            "full_name": ["x", "Coupling.Disc1.a", "Coupling.Disc1.b"],
-        }
-        input_selection_a = pd.DataFrame(input_selection_a)
-
-        output_selection_ind = {
-            "selected_output": [True, True, False],
-            "full_name": ["y", "Coupling.Disc1.indicator", "y_array"],
-        }
-        output_selection_ind = pd.DataFrame(output_selection_ind)
-
-        disc_dict = {}
-        disc_dict[f"{ns}.SampleGenerator.sampling_method"] = "tornado_chart_analysis"
-        disc_dict[f"{ns}.SampleGenerator.variation_list"] = [-10.0, 10.0]
-        disc_dict[f"{ns}.Eval.with_sample_generator"] = True
-        disc_dict[f"{ns}.SampleGenerator.eval_inputs"] = input_selection_a
-        disc_dict[f"{ns}.Eval.gather_outputs"] = output_selection_ind
-
-        # Disc1 inputs
-        disc_dict[f"{ns}.Eval.x"] = 10.0
-        disc_dict[f"{ns}.Eval.Coupling.Disc1.a"] = 0.0
-        disc_dict[f"{ns}.Eval.Coupling.Disc1.b"] = 100.0
-        disc_dict[f"{ns}.y"] = 4.0
-        disc_dict[f"{ns}.Eval.Coupling.Disc1.indicator"] = 53.0
-
-        uc_cls = Study(run_usecase=True)
-        uc_cls.load_data(from_input_dict=disc_dict)
-
-        dm = uc_cls.execution_engine.dm
-
-        uc_cls.run()
-        variations_output_df_computed = dm.get_value(
-            f'{ns}.tornado_chart_analysis.Coupling.Disc1.indicator_dict_variations'
-        )
-        assert variations_output_df_computed is not None
-        assert variations_output_df_computed["output_variation [%]"].values.tolist() == ["N/A"] * 4
-        post_processing_factory = PostProcessingFactory()
-        charts = post_processing_factory.get_post_processing_by_namespace(
-            uc_cls.execution_engine, f"{uc_cls.study_name}.tornado_chart_analysis", None, as_json=False
-        )
-        # for chart in charts:
-        #     chart.to_plotly().show()
-        self.assertIsNotNone(charts)
-        self.assertTrue(len(charts) == 2)
-
-    def test_03_tornado_chart_analysis_sellar_not_fully_initialized(self):
-        uc_cls = StudySellar(run_usecase=True)
-        uc_cls.load_data()
-        uc_cls.run()
->>>>>>> b07fa522
+'''
+Copyright 2024 Capgemini
+Modifications on 2024/05/16-2025/02/18 Copyright 2025 Capgemini
+
+Licensed under the Apache License, Version 2.0 (the "License");
+you may not use this file except in compliance with the License.
+You may obtain a copy of the License at
+
+    http://www.apache.org/licenses/LICENSE-2.0
+
+Unless required by applicable law or agreed to in writing, software
+distributed under the License is distributed on an "AS IS" BASIS,
+WITHOUT WARRANTIES OR CONDITIONS OF ANY KIND, either express or implied.
+See the License for the specific language governing permissions and
+limitations under the License.
+'''
+from __future__ import annotations
+
+import unittest
+
+import pandas as pd
+
+from sostrades_core.sos_processes.test.tests_driver_eval.mono.test_mono_driver_sample_generator_tornado_analysis.usecase_tornado_analysis import (
+    Study,
+)
+from sostrades_core.sos_processes.test.tests_driver_eval.mono.test_mono_driver_sample_generator_tornado_analysis_sellar.usecase_tornado_analysis_sellar import (
+    Study as StudySellar,
+)
+from sostrades_core.tools.post_processing.post_processing_factory import (
+    PostProcessingFactory,
+)
+
+
+class TestTornadoChartAnalysis(unittest.TestCase):
+    """UncertaintyQuantification test class"""
+
+    def test_01_tornado_chart_analysis(self):
+        ns = "usecase_tornado_analysis"
+
+        input_selection_a = {
+            "selected_input": [False, True, True],
+            "full_name": ["x", "Coupling.Disc1.a", "Coupling.Disc1.b"],
+        }
+        input_selection_a = pd.DataFrame(input_selection_a)
+
+        output_selection_ind = {
+            "selected_output": [True, False, False],
+            "full_name": ["y", "Coupling.Disc1.indicator", "y_array"],
+        }
+        output_selection_ind = pd.DataFrame(output_selection_ind)
+
+        disc_dict = {}
+        disc_dict[f"{ns}.SampleGenerator.sampling_method"] = "tornado_chart_analysis"
+        disc_dict[f"{ns}.SampleGenerator.variation_list"] = [-10.0, 10.0]
+        disc_dict[f"{ns}.Eval.with_sample_generator"] = True
+        disc_dict[f"{ns}.SampleGenerator.eval_inputs"] = input_selection_a
+        disc_dict[f"{ns}.Eval.gather_outputs"] = output_selection_ind
+
+        # Disc1 inputs
+        disc_dict[f"{ns}.Eval.x"] = 10.0
+        disc_dict[f"{ns}.Eval.Coupling.Disc1.a"] = 1.0
+        disc_dict[f"{ns}.Eval.Coupling.Disc1.b"] = 100.0
+        disc_dict[f"{ns}.y"] = 4.0
+        disc_dict[f"{ns}.Eval.Coupling.Disc1.indicator"] = 53.0
+
+        uc_cls = Study(run_usecase=True)
+        uc_cls.load_data(from_input_dict=disc_dict)
+
+        dm = uc_cls.execution_engine.dm
+        scenario_namespace_computed = dm.get_value(f"{ns}.tornado_chart_analysis.scenario_variations")
+        scenarios = ["reference_scenario"]
+        scenarios.extend([f"scenario_{i}" for i in range(1, 5)])
+        scenario_namespace = {
+            "scenario_name": scenarios,
+            "Coupling.Disc1.a": [0.0, -10.0, 10.0, 0.0, 0.0],
+            "Coupling.Disc1.b": [0.0, 0.0, 0.0, -10.0, 10.0],
+        }
+        self.assertDictEqual(scenario_namespace_computed.to_dict(orient="list"), scenario_namespace)
+
+        samples_df_computed = dm.get_value(f"{ns}.Eval.samples_df")
+        samples_df = {
+            "selected_scenario": [True] * 5,
+            "scenario_name": scenarios,
+            "Coupling.Disc1.a": [1.0, 0.9, 1.1, 1.0, 1.0],
+            "Coupling.Disc1.b": [100.0, 100.0, 100.0, 100.0 * (1 - 10.0 / 100.0), 100.0 * (1 + 10.0 / 100.0)],
+        }
+        self.assertDictEqual(samples_df_computed.to_dict(orient="list"), samples_df)
+
+        uc_cls.run()
+        variations_output_df_computed = dm.get_value(f"{ns}.tornado_chart_analysis.y_dict_variations")
+        assert variations_output_df_computed is not None
+
+        post_processing_factory = PostProcessingFactory()
+        charts = post_processing_factory.get_post_processing_by_namespace(
+            uc_cls.execution_engine, f"{uc_cls.study_name}.tornado_chart_analysis", None, as_json=False
+        )
+
+        assert charts is not None
+        assert len(charts) > 0
+
+    def test_02_tornado_chart_analysis_notapplicable_variations(self):
+        ns = "usecase_tornado_analysis"
+
+        input_selection_a = {
+            "selected_input": [False, True, True],
+            "full_name": ["x", "Coupling.Disc1.a", "Coupling.Disc1.b"],
+        }
+        input_selection_a = pd.DataFrame(input_selection_a)
+
+        output_selection_ind = {
+            "selected_output": [True, True, False],
+            "full_name": ["y", "Coupling.Disc1.indicator", "y_array"],
+        }
+        output_selection_ind = pd.DataFrame(output_selection_ind)
+
+        disc_dict = {}
+        disc_dict[f"{ns}.SampleGenerator.sampling_method"] = "tornado_chart_analysis"
+        disc_dict[f"{ns}.SampleGenerator.variation_list"] = [-10.0, 10.0]
+        disc_dict[f"{ns}.Eval.with_sample_generator"] = True
+        disc_dict[f"{ns}.SampleGenerator.eval_inputs"] = input_selection_a
+        disc_dict[f"{ns}.Eval.gather_outputs"] = output_selection_ind
+
+        # Disc1 inputs
+        disc_dict[f"{ns}.Eval.x"] = 10.0
+        disc_dict[f"{ns}.Eval.Coupling.Disc1.a"] = 0.0
+        disc_dict[f"{ns}.Eval.Coupling.Disc1.b"] = 100.0
+        disc_dict[f"{ns}.y"] = 4.0
+        disc_dict[f"{ns}.Eval.Coupling.Disc1.indicator"] = 53.0
+
+        uc_cls = Study(run_usecase=True)
+        uc_cls.load_data(from_input_dict=disc_dict)
+
+        dm = uc_cls.execution_engine.dm
+
+        uc_cls.run()
+        variations_output_df_computed = dm.get_value(
+            f'{ns}.tornado_chart_analysis.Coupling.Disc1.indicator_dict_variations'
+        )
+        assert variations_output_df_computed is not None
+        assert variations_output_df_computed["output_variation [%]"].values.tolist() == ["N/A"] * 4
+        post_processing_factory = PostProcessingFactory()
+        charts = post_processing_factory.get_post_processing_by_namespace(
+            uc_cls.execution_engine, f"{uc_cls.study_name}.tornado_chart_analysis", None, as_json=False
+        )
+        # for chart in charts:
+        #     chart.to_plotly().show()
+        self.assertIsNotNone(charts)
+        self.assertTrue(len(charts) == 2)
+
+    def test_03_tornado_chart_analysis_sellar_not_fully_initialized(self):
+        uc_cls = StudySellar(run_usecase=True)
+        uc_cls.load_data()
+        uc_cls.run()