--- conflicted
+++ resolved
@@ -99,18 +99,6 @@
         mda_gs = SoSMDAGaussSeidel(disciplines, max_mda_iter=max_mda_iter_gs, name=None, grammar_type=grammar_type)
         mda_gs.tolerance = tolerance
 
-<<<<<<< HEAD
-        mda_newton = MDAGSNewton(disciplines, max_mda_iter=max_mda_iter,
-
-                                 name=None, grammar_type=grammar_type,
-                                 linear_solver=linear_solver,
-                                 linear_solver_options=linear_solver_options,
-                                 scaling_method=scaling_method,
-                                 tolerance_gs=tolerance_gs,
-                                 use_lu_fact=use_lu_fact, tolerance=tolerance,
-                                 over_relaxation_factor=over_relaxation_factor,
-                                 **newton_mda_options)
-=======
         mda_newton = MDAGSNewton(
             disciplines,
             max_mda_iter=max_mda_iter,
@@ -125,7 +113,6 @@
         )
         # set the tolerance for the GS MDA
         mda_newton.mda_sequence[0].tolerance = tolerance_gs
->>>>>>> e84764c0
 
         sequence = [mda_gs, mda_newton]
         super().__init__(
