<<<<<<< HEAD
'''
Copyright 2022 Airbus SAS
Modifications on 2023/04/07-2025/02/14 Copyright 2025 Capgemini

Licensed under the Apache License, Version 2.0 (the "License");
you may not use this file except in compliance with the License.
You may obtain a copy of the License at

    http://www.apache.org/licenses/LICENSE-2.0

Unless required by applicable law or agreed to in writing, software
distributed under the License is distributed on an "AS IS" BASIS,
WITHOUT WARRANTIES OR CONDITIONS OF ANY KIND, either express or implied.
See the License for the specific language governing permissions and
limitations under the License.
'''
import inspect
import os
from importlib import import_module

from pandas.core.common import flatten

from sostrades_core.execution_engine.proxy_coupling import ProxyCoupling
from sostrades_core.execution_engine.proxy_discipline_builder import (
    ProxyDisciplineBuilder,
)
from sostrades_core.execution_engine.proxy_optim import ProxyOptim
from sostrades_core.execution_engine.sos_builder import SoSBuilder
from sostrades_core.sos_processes.processes_factory import BUILDERS_MODULE_NAME
from sostrades_core.sos_wrapping.selector_discipline import SelectorDiscipline


class SosFactoryException(Exception):
    pass


class SosFactory:
    """Specification: SosFactory allows to manage builders and disciplines to instantiate a process"""

    EE_PATH = 'sostrades_core.execution_engine'
    GENERIC_MODS_PATH = 'sostrades_core.sos_wrapping'
    BUILDERS_FUNCTION_NAME = 'get_builders'
    SETUP_FUNCTION_NAME = 'setup_process'
    PROCESS_BUILDER = 'ProcessBuilder'

    @staticmethod
    def build_module_name(repository, process_identifier):
        """
        Return the built process module name using given arguments

        :params: repository, repository name
        :type: str
        :params: process_identifier, process identifier
        :type: str

        :return: str
        """
        return f'{repository}.{process_identifier}.{BUILDERS_MODULE_NAME}'

    def __init__(self, execution_engine, sos_name):
        """
        Constructor

        :params: execution_engine (current execution engine instance)
        :type: ExecutionEngine

        :params: sos_name (discipline name)
        :type: string
        """
        self.__sos_name = sos_name
        self.__execution_engine = execution_engine
        self.__ns_manager = execution_engine.ns_manager
        self.__tool_factory = execution_engine.tool_factory
        self.__proxy_disciplines = []

        self.__root = None
        self.__current_discipline = None
        self.__repository = None
        self.__process_identifier = None

        self.coupling_disc = None
        self.is_sos_coupling = True
        self.__logger = self.__execution_engine.logger.getChild(self.__class__.__name__)

        self.__reset()

    def __reset(self):
        """Reinitialize members variables"""
        self.__proxy_disciplines = []
        self.__repository = None
        self.__process_identifier = None

        self.__current_discipline = None

    def init_execution(self):  # type: (...) -> None
        """init_execution delegated to the wrapper using the proxy for i/o configuration."""
        for proxy in self.__proxy_disciplines:
            if proxy.discipline_wrapp is not None:
                factory = proxy.discipline_wrapp
                if factory.wrapper is not None:
                    factory.wrapper.init_execution()

    @property
    def sos_name(self):
        return self.__sos_name

    @property
    def root(self):
        return self.__root

    @property
    def tool_factory(self):
        return self.__tool_factory

    def set_builders_to_coupling_builder(self, builders):
        """
        add builders to builder list

        :params: builders, list of builders to add
        :type: list
        """
        self.coupling_builder = self.create_builder_coupling(self.__sos_name)
        if isinstance(builders, list):
            self.coupling_builder.set_builder_info(
                'cls_builder', list(flatten(builders))
            )
        elif builders.cls == SelectorDiscipline:
            self.coupling_builder = builders
        elif builders.cls == ProxyCoupling:
            new_builder_name = '.'.join([self.coupling_builder.sos_name, builders.sos_name])
            self.coupling_builder = builders
            self.coupling_builder.set_builder_info('sos_name', new_builder_name)
        else:

            self.coupling_builder.set_builder_info('cls_builder', [builders])

    def set_gemseo_object_to_coupling_builder(self, gemseo_object):
        self.coupling_builder = self.create_builder_coupling(self.__sos_name)
        self.coupling_builder.set_builder_info('cls_builder', gemseo_object)

    def add_discipline(self, discipline):
        """Add a discipline to the list of factory disciplines AND to the sos_discipline of the current sos_coupling"""
        # Useful to debug but not right , in theory you can add a discipline everywhere you want
        #         if self.__current_discipline.get_disc_full_name() not in discipline.get_disc_full_name():
        #             raise Exception(
        # f'The discipline {discipline.get_disc_full_name()} is not added at the
        # right place : {self.__current_discipline.get_disc_full_name()}')

        self.__current_discipline.add_discipline(discipline)
        self.__proxy_disciplines.append(discipline)

    def add_discipline_list(self, disciplines):
        self.__current_discipline.add_discipline_list(disciplines)
        self.__proxy_disciplines.extend(disciplines)

    def remove_discipline(self, disc):
        """
        remove one discipline from coupling
        :param disc: sos discipline to remove
        :type: SoSDiscipline Object
        """
        disc_id = disc.get_disc_id_from_namespace()
        disc.clean_dm_from_disc(disc)
        self.proxy_disciplines.remove(disc)
        self.__ns_manager.remove_dependencies_after_disc_deletion(
            disc, disc_id)

    @property
    def current_discipline(self):
        return self.__current_discipline

    @current_discipline.setter
    def current_discipline(self, disc):
        """
        set current discipline on which subdiscipline will be attached to
        :param disc: sos discipline to remove
        :type: SoSDiscipline Object
        """
        self.__current_discipline = disc
        self.__execution_engine.ns_manager.set_current_disc_ns(
            disc.get_disc_full_name()
        )

    @property
    def proxy_disciplines(self):
        """
        Return all sostrades disciplines manage by the factory

        :returns: list of sostrades disciplines
        :type: SoSDisciplines[]
        """
        return self.__proxy_disciplines

    @property
    def contains_mdo(self) -> bool:
        disciplines = list(filter(lambda disc: isinstance(disc, ProxyOptim), self.proxy_disciplines))
        return len(disciplines) > 0

    @property
    def contains_mda_with_strong_couplings(self) -> bool:
        mda_disciplines_with_strong_couplings = len(list(
            filter(lambda disc: isinstance(disc, ProxyCoupling) and len(disc.strong_couplings) > 0,
                   self.proxy_disciplines))) > 0

        ee_with_strong_couplings = len(self.__execution_engine.root_process.strong_couplings)

        # NB: second bool shouldn't be necessary if the root_process is in self.proxy_disciplines
        return mda_disciplines_with_strong_couplings or ee_with_strong_couplings

    @property
    def repository(self):
        """Return the repository used to create the process"""
        return self.__repository

    @repository.setter
    def repository(self, value):
        """Set the repository used to create the process"""
        self.__repository = value

    @property
    def process_identifier(self):
        """
        Return the process identifier used to create the
        process inside the defined repository
        Return None if no process has been loaded
        """
        return self.__process_identifier

    @process_identifier.setter
    def process_identifier(self, value):
        """
        Set the process identifier used to create the
        process inside the defined repository
        Return None if no process has been loaded
        """
        self.__process_identifier = value

    @property
    def process_module(self):
        """
        Return the full module name of the loaded process
        Return None if no process has been loaded
        """
        if self.repository is None or self.process_identifier is None:
            return None
        else:
            return f'{self.repository}.{self.process_identifier}.{BUILDERS_MODULE_NAME}'

    def set_root_process(self):
        self.__root = self.coupling_disc
        self.__execution_engine.set_root_process(self.__root)

    def build(self):
        """Method that build the root process"""
        self.__execution_engine.ns_manager.reset_current_disc_ns()
        self.coupling_disc = self.coupling_builder.build()
        self.set_root_process()

    # get buildersf

    def get_builder_from_process(self, repo, mod_id, **args):
        """
        Return the list of builders of the process in the repo with the specific base_id
        if additional args are given we use them to setup the process before get builders function
        """
        pb_cls = getattr(
            import_module(SosFactory.build_module_name(repo, mod_id)),
            self.PROCESS_BUILDER,
        )
        pb_ist = pb_cls(self.__execution_engine)

        if len(args) != 0:
            process_setup = getattr(pb_ist, self.SETUP_FUNCTION_NAME)
            process_setup(**args)

        process_func = getattr(pb_ist, self.BUILDERS_FUNCTION_NAME)
        proc_list = process_func()

        return proc_list

    def get_pb_ist_from_process(self, repo, mod_id):

        pb_cls = getattr(
            import_module(SosFactory.build_module_name(repo, mod_id)),
            self.PROCESS_BUILDER,
        )
        pb_ist = pb_cls(self.__execution_engine)
        return pb_ist

    def get_builder_from_module(self, sos_name, mod_path):
        """Get a builder which is defined by the class in the mod_path"""
        cls = self.get_disc_class_from_module(mod_path)
        builder = SoSBuilder(sos_name, self.__execution_engine, cls)
        return builder

    def add_gather_builder(self, sos_name):
        '''Add Gather Discipline builder'''
        module_struct_list = f'{self.EE_PATH}.gather_discipline.GatherDiscipline'
        builder = self.get_builder_from_module(sos_name, module_struct_list)

        return builder

    def add_uq_builder(self, sos_name):
        '''Add Uncertainty Quantification builder'''
        mod_path = 'sostrades_core.sos_wrapping.analysis_discs.uncertainty_quantification.UncertaintyQuantification'
        builder = self.get_builder_from_module(
            sos_name, mod_path)

        return builder

    def add_tornado_chart_analysis_builder(self, sos_name):
        '''Add tornado chart analysis builder'''
        mod_path = 'sostrades_core.sos_wrapping.analysis_discs.tornado_chart_analysis.TornadoChartAnalysis'
        builder = self.get_builder_from_module(sos_name, mod_path)

        return builder

    def create_mono_instance_driver(self, sos_name, cls_builder):
        '''
        Args:
            sos_name: Name of the driver
            cls_builder: (builder list or 1 builder) builder that will be use for driver subprocess
        Returns:
            builder_list: list containing the driver builder

        '''
        module_struct_list = f'{self.EE_PATH}.proxy_mono_instance_driver.ProxyMonoInstanceDriver'
        driver_wrapper_mod = f'{self.EE_PATH}.disciplines_wrappers.mono_instance_driver_wrapper.MonoInstanceDriverWrapper'
        return self._create_driver(sos_name=sos_name,
                                  cls_builder=cls_builder,
                                  map_name=None,
                                  module_struct_list=module_struct_list,
                                  driver_wrapper_mod=driver_wrapper_mod)

    def create_multi_instance_driver(self, sos_name, cls_builder, map_name=None):
        '''
        Args:
            sos_name: Name of the driver
            cls_builder: (builder list or 1 builder) builders that will be used for driver subprocess
            map_name (optional): Map associated to scatter tool
        Returns:
            builder_list: list containing the driver builder

        '''
        module_struct_list = f'{self.EE_PATH}.proxy_multi_instance_driver.ProxyMultiInstanceDriver'
        builder_list = self._create_driver(sos_name=sos_name,
                                          cls_builder=cls_builder,
                                          map_name=map_name,
                                          module_struct_list=module_struct_list)
        return builder_list

    def _create_driver(self, sos_name, cls_builder, map_name=None,
                      module_struct_list=None, driver_wrapper_mod=None):
        '''

        Args:
            sos_name: Name of the driver
            cls_builder: sub process builder list to evaluate
            map_name (optional): Map associated to scatter_tool (in multiinstance mode)
            module_struct_list (string): module of the proxy
            driver_wrapper_mod (string): module of the driver wrapper (mono-instance)

        Returns: A driver evaluator with all the parameters

        '''
        if module_struct_list is None:
            module_struct_list = f'{self.EE_PATH}.proxy_driver_evaluator.ProxyDriverEvaluator'
        cls = self.get_disc_class_from_module(module_struct_list)

        builder = SoSBuilder(sos_name, self.__execution_engine, cls)

        if cls_builder is not None:
            if isinstance(cls_builder, list):
                builder.set_builder_info(
                    'cls_builder', list(flatten(cls_builder)))
            else:
                builder.set_builder_info('cls_builder', [cls_builder])

        if driver_wrapper_mod is not None:
            driver_wrapper_cls = self.get_disc_class_from_module(
                driver_wrapper_mod)
            builder.set_builder_info('driver_wrapper_cls', driver_wrapper_cls)

        builder.set_builder_info('map_name', map_name)

        return [builder]

    def create_sample_generator(self, sos_name):
        '''

        Args:
            sos_name: Name of the sample generator

        Returns: A sample generator builder

        '''
        sampling_proxy_mod = f'{self.EE_PATH}.proxy_sample_generator.ProxySampleGenerator'
        sampling_proxy_cls = self.get_disc_class_from_module(sampling_proxy_mod)
        sampling_wrapper_mod = f'{self.EE_PATH}.disciplines_wrappers.sample_generator_wrapper.SampleGeneratorWrapper'
        sampling_wrapper_cls = self.get_disc_class_from_module(sampling_wrapper_mod)
        sampling_builder = SoSBuilder(sos_name, self.__execution_engine, sampling_proxy_cls)
        sampling_builder.set_builder_info('cls_builder', sampling_wrapper_cls)
        return sampling_builder

    def create_custom_driver_builder(self, sos_name, cls_builder, driver_wrapper_mod):
        # NB: custom driver wrapper is off (won't build)
        module_struct_list = f'{self.EE_PATH}.proxy_driver_evaluator.ProxyDriverEvaluator'
        cls = self.get_disc_class_from_module(module_struct_list)
        driver_wrapper_cls = self.get_disc_class_from_module(
            driver_wrapper_mod)
        builder = SoSBuilder(sos_name, self.__execution_engine, cls)
        if isinstance(cls_builder, list):
            builder.set_builder_info('cls_builder', list(flatten(cls_builder)))
        else:
            builder.set_builder_info('cls_builder', [cls_builder])
        builder.set_builder_info('driver_wrapper_cls', driver_wrapper_cls)
        return builder

    def create_architecture_builder(
            self, builder_name, architecture_df, custom_vb_folder_list=None
    ):
        """Create a builder  defined by a type ArchiBuilder"""
        mod_path = f'{self.EE_PATH}.archi_builder.ArchiBuilder'
        cls = self.get_disc_class_from_module(mod_path)
        # is_executable flag is False because the archi discipline has no
        # run method
        builder = SoSBuilder(
            builder_name, self.__execution_engine, cls, is_executable=False
        )
        builder.set_builder_info('architecture_df', architecture_df)
        # add custom value block folder if specified
        if custom_vb_folder_list is not None:
            builder.set_builder_info(
                'custom_vb_folder_list', custom_vb_folder_list)

        return builder

    def create_scatter_tool_builder(self, tool_name, map_name):
        """Create a scatter tool builder with the tool factory"""
        scatter_tool = self.tool_factory.create_tool_builder(tool_name, 'ScatterTool', map_name=map_name)

        return scatter_tool

    def create_scatter_data_builder(self, sos_name, map_name):
        """Create a builder defined by a scatter data type SoSScatterData"""
        module_struct_list = f'{self.EE_PATH}.scatter_data.SoSScatterData'
        cls = self.get_disc_class_from_module(module_struct_list)
        builder = SoSBuilder(sos_name, self.__execution_engine, cls)
        builder.set_builder_info('map_name', map_name)

        return builder

    def create_gather_data_builder(self, sos_name, map_name):
        """Create a builder defined by a gather data type SoSGatherData"""
        module_struct_list = f'{self.EE_PATH}.gather_data.SoSGatherData'
        cls = self.get_disc_class_from_module(module_struct_list)
        builder = SoSBuilder(sos_name, self.__execution_engine, cls)
        builder.set_builder_info('map_name', map_name)

        return builder

    def create_builder_coupling(self, sos_name: str) -> SoSBuilder:
        """Create a builder  defined by a coupling type SoSCoupling"""
        mod_path = f'{self.EE_PATH}.proxy_coupling.ProxyCoupling'
        cls = self.get_disc_class_from_module(mod_path)
        builder = SoSBuilder(sos_name, self.__execution_engine, cls)
        return builder

    def create_builder_selector_disc(self, sos_name: str) -> SoSBuilder:
        """Create a builder  defined by a selectordiscipline"""
        mod_path = f'{self.GENERIC_MODS_PATH}.selector_discipline.SelectorDiscipline'
        cls = self.get_disc_class_from_module(mod_path)
        builder = SoSBuilder(sos_name, self.__execution_engine, cls)
        return builder

    def create_optim_builder(self, sos_name, cls_builder) -> SoSBuilder:
        """Creates the builder of the optim scenario"""
        mod_path = f'{self.EE_PATH}.proxy_optim.ProxyOptim'
        cls = self.get_disc_class_from_module(mod_path)
        builder = SoSBuilder(sos_name, self.__execution_engine, cls)
        builder.set_builder_info('cls_builder', cls_builder)
        return builder

    def get_disc_class_from_module(self, module_path):
        """Get the disc class from the module_path"""
        module_struct_list = module_path.split('.')
        import_name = '.'.join(module_struct_list[:-1])
        # print('import_name = ',import_name)
        try:
            m = import_module(import_name)

        except Exception as e:
            raise (e)
        return getattr(m, module_struct_list[-1])

    def get_module_class_path(self, class_name, folder_list):
        """
        Return the module path of a class in a list of directories
        Return the first found for now ..
        """
        module_class_path = None
        for folder in folder_list:
            # Get the module of the folder
            try:
                module = import_module(folder)
                folder_path = os.path.dirname(module.__file__)
            except:
                raise Warning(f'The folder {folder} is not a module')

            # Get all files in the folder_path
            file_list = os.listdir(folder_path)
            # Find all submodules in the path
            sub_module_list = [
                import_module('.'.join([folder, file.split('.')[0]]))
                for file in file_list
            ]

            for sub_module in sub_module_list:
                # Find all members of each submodule which are classes
                # belonging to the sub_module
                class_list = [
                    value
                    for value, cls in inspect.getmembers(sub_module)
                    if inspect.isclass(getattr(sub_module, value))
                       and cls.__module__ == sub_module.__name__
                ]
                # CHeck if the following class is in the list
                if class_name in class_list:
                    module_class_path = '.'.join(
                        [sub_module.__name__, class_name])
                    break
            else:
                continue
            break

        return module_class_path

    def get_builder_from_class_name(self, sos_name, mod_name, folder_list):
        """Get builder only using class name and retrievind the module path from the function get_module_class_path"""
        mod_path = self.get_module_class_path(mod_name, folder_list)

        if mod_path is None:
            raise SosFactoryException(
                f'The builder {mod_name} has not been found in the folder list {folder_list}'
            )
        return self.get_builder_from_module(sos_name, mod_path)

    def clean_discipline_list(self, disciplines, current_discipline=None):
        """Clean all disciplines in the proxy_disciplines list of the factory and of the current_discipline"""
        if current_discipline is None:
            current_discipline = self.__current_discipline

        for disc in disciplines:
            # We check if we have a discipline that can build other disciplines,
            # If it's the case, then we have to clean all its children as well
            # Furthermore, we have to check the specific class from whom the
            # discipline to clean is an instance.
            # TODO : We have to streamline the clean method so that the check for the specific ProxyDisciplineBuilder
            # won't be needed anymore

            if isinstance(disc, ProxyDisciplineBuilder):
                # case of the sosCoupling
                if isinstance(disc, ProxyCoupling):
                    self.clean_discipline_list(
                        disc.proxy_disciplines, current_discipline=disc
                    )

            disc.father_builder.remove_discipline(disc)
            self.__proxy_disciplines.remove(disc)

        current_discipline.remove_discipline_list(disciplines)

    def update_builder_with_extra_name(self, builder, extra_name):
        """Update the name of builder with an extra name which will be placed just after the variable after_name"""
        new_builder_name = f'{extra_name}.{builder.sos_name}'
        builder.set_disc_name(new_builder_name)

    def update_builder_list_with_extra_name(self, extra_name, builder_list=None):
        """Update the name of a list of builders with an extra name placed behind after_name"""
        if builder_list is None:
            builder_list = [self.coupling_builder]
        for builder in builder_list:
            self.update_builder_with_extra_name(builder, extra_name)

    def convert_builder_to_list(self, cls_builder):
        """Return list of builders"""
        if isinstance(cls_builder, list):
            return cls_builder
        else:
            return [cls_builder]

    def remove_sos_discipline(self, discipline):
        """Delete discipline from the factory proxy_disciplines and from the discipline father builder"""
        self.__proxy_disciplines.remove(discipline)

    def remove_discipline_from_father_executor(self, discipline):
        """Delete a discipline from its coupling children"""
        try:
            discipline.father_executor.proxy_disciplines.remove(discipline)

        except ValueError:
            print("discipline already deleted from coupling children ")
=======
'''
Copyright 2022 Airbus SAS
Modifications on 2023/04/07-2025/02/18 Copyright 2025 Capgemini

Licensed under the Apache License, Version 2.0 (the "License");
you may not use this file except in compliance with the License.
You may obtain a copy of the License at

    http://www.apache.org/licenses/LICENSE-2.0

Unless required by applicable law or agreed to in writing, software
distributed under the License is distributed on an "AS IS" BASIS,
WITHOUT WARRANTIES OR CONDITIONS OF ANY KIND, either express or implied.
See the License for the specific language governing permissions and
limitations under the License.
'''

from __future__ import annotations

import inspect
import os
from importlib import import_module

from pandas.core.common import flatten

from sostrades_core.execution_engine.proxy_coupling import ProxyCoupling
from sostrades_core.execution_engine.proxy_discipline_builder import (
    ProxyDisciplineBuilder,
)
from sostrades_core.execution_engine.proxy_optim import ProxyOptim
from sostrades_core.execution_engine.sos_builder import SoSBuilder
from sostrades_core.sos_processes.processes_factory import BUILDERS_MODULE_NAME
from sostrades_core.sos_wrapping.selector_discipline import SelectorDiscipline


class SosFactoryException(Exception):
    pass


class SosFactory:
    """
    Specification: SosFactory allows to manage builders and disciplines to instantiate a process.
    """

    EE_PATH = 'sostrades_core.execution_engine'
    GENERIC_MODS_PATH = 'sostrades_core.sos_wrapping'
    BUILDERS_FUNCTION_NAME = 'get_builders'
    SETUP_FUNCTION_NAME = 'setup_process'
    PROCESS_BUILDER = 'ProcessBuilder'

    @staticmethod
    def build_module_name(repository, process_identifier):
        """Return the built process module name using given arguments

        :params: repository, repository name
        :type: str
        :params: process_identifier, process identifier
        :type: str

        :return: str
        """
        return f'{repository}.{process_identifier}.{BUILDERS_MODULE_NAME}'

    def __init__(self, execution_engine, sos_name):
        """Constructor

        :params: execution_engine (current execution engine instance)
        :type: ExecutionEngine

        :params: sos_name (discipline name)
        :type: string
        """

        self.__sos_name = sos_name
        self.__execution_engine = execution_engine
        self.__ns_manager = execution_engine.ns_manager
        self.__tool_factory = execution_engine.tool_factory
        self.__proxy_disciplines = []

        self.__root = None
        self.__current_discipline = None
        self.__repository = None
        self.__process_identifier = None

        self.coupling_disc = None
        self.is_sos_coupling = True
        self.__logger = self.__execution_engine.logger.getChild(self.__class__.__name__)

        self.__reset()

    def __reset(self):
        """Reinitialize members variables"""
        self.__proxy_disciplines = []
        self.__repository = None
        self.__process_identifier = None

        self.__current_discipline = None

    def init_execution(self):  # type: (...) -> None
        """
        init_execution delegated to the wrapper using the proxy for i/o configuration.
        """
        for proxy in self.__proxy_disciplines:
            if proxy.discipline_wrapp is not None:
                factory = proxy.discipline_wrapp
                if factory.wrapper is not None:
                    factory.wrapper.init_execution()

    @property
    def sos_name(self):
        return self.__sos_name

    @property
    def root(self):
        return self.__root

    @property
    def tool_factory(self):
        return self.__tool_factory

    def set_builders_to_coupling_builder(self, builders):
        """add builders to builder list

        :params: builders, list of builders to add
        :type: list
        """

        self.coupling_builder = self.create_builder_coupling(self.__sos_name)
        if isinstance(builders, list):
            self.coupling_builder.set_builder_info('cls_builder', list(flatten(builders)))
        elif builders.cls == SelectorDiscipline:
            self.coupling_builder = builders
        elif builders.cls == ProxyCoupling:
            new_builder_name = '.'.join([self.coupling_builder.sos_name, builders.sos_name])
            self.coupling_builder = builders
            self.coupling_builder.set_builder_info('sos_name', new_builder_name)
        else:
            self.coupling_builder.set_builder_info('cls_builder', [builders])

    def set_gemseo_object_to_coupling_builder(self, gemseo_object):
        self.coupling_builder = self.create_builder_coupling(self.__sos_name)
        self.coupling_builder.set_builder_info('cls_builder', gemseo_object)

    def add_discipline(self, discipline):
        """
        Add a discipline to the list of factory disciplines AND to the sos_discipline of the current sos_coupling
        """
        # Useful to debug but not right , in theory you can add a discipline everywhere you want
        #         if self.__current_discipline.get_disc_full_name() not in discipline.get_disc_full_name():
        #             raise Exception(
        # f'The discipline {discipline.get_disc_full_name()} is not added at the
        # right place : {self.__current_discipline.get_disc_full_name()}')

        self.__current_discipline.add_discipline(discipline)
        self.__proxy_disciplines.append(discipline)

    def add_discipline_list(self, disciplines):
        self.__current_discipline.add_discipline_list(disciplines)
        self.__proxy_disciplines.extend(disciplines)

    def remove_discipline(self, disc):
        """remove one discipline from coupling
        :param disc: sos discipline to remove
        :type: SoSDiscipline Object
        """
        disc_id = disc.get_disc_id_from_namespace()
        disc.clean_dm_from_disc(disc)
        self.proxy_disciplines.remove(disc)
        self.__ns_manager.remove_dependencies_after_disc_deletion(disc, disc_id)

    @property
    def current_discipline(self):
        return self.__current_discipline

    @current_discipline.setter
    def current_discipline(self, disc):
        """set current discipline on which subdiscipline will be attached to
        :param disc: sos discipline to remove
        :type: SoSDiscipline Object
        """
        self.__current_discipline = disc
        self.__execution_engine.ns_manager.set_current_disc_ns(disc.get_disc_full_name())

    @property
    def proxy_disciplines(self):
        """Return all sostrades disciplines manage by the factory

        :returns: list of sostrades disciplines
        :type: SoSDisciplines[]
        """

        return self.__proxy_disciplines

    @property
    def contains_mdo(self) -> bool:
        disciplines = list(filter(lambda disc: isinstance(disc, ProxyOptim), self.proxy_disciplines))
        return len(disciplines) > 0

    @property
    def contains_mda_with_strong_couplings(self) -> bool:
        mda_disciplines_with_strong_couplings = (
            len(
                list(
                    filter(
                        lambda disc: isinstance(disc, ProxyCoupling) and len(disc.strong_couplings) > 0,
                        self.proxy_disciplines,
                    )
                )
            )
            > 0
        )

        ee_with_strong_couplings = len(self.__execution_engine.root_process.strong_couplings)

        # NB: second bool shouldn't be necessary if the root_process is in self.proxy_disciplines
        return mda_disciplines_with_strong_couplings or ee_with_strong_couplings

    @property
    def repository(self):
        """Return the repository used to create the process"""
        return self.__repository

    @repository.setter
    def repository(self, value):
        """Set the repository used to create the process"""
        self.__repository = value

    @property
    def process_identifier(self):
        """Return the process identifier used to create the
        process inside the defined repository
        Return None if no process has been loaded
        """
        return self.__process_identifier

    @process_identifier.setter
    def process_identifier(self, value):
        """Set the process identifier used to create the
        process inside the defined repository
        Return None if no process has been loaded
        """
        self.__process_identifier = value

    @property
    def process_module(self):
        """Return the full module name of the loaded process
        Return None if no process has been loaded
        """

        if self.repository is None or self.process_identifier is None:
            return None
        else:
            return f'{self.repository}.{self.process_identifier}.{BUILDERS_MODULE_NAME}'

    def set_root_process(self):
        self.__root = self.coupling_disc
        self.__execution_engine.set_root_process(self.__root)

    def build(self):
        """Method that build the root process"""
        self.__execution_engine.ns_manager.reset_current_disc_ns()
        self.coupling_disc = self.coupling_builder.build()
        self.set_root_process()

    # get buildersf

    def get_builder_from_process(self, repo, mod_id, **args):
        """
        Return the list of builders of the process in the repo with the specific base_id
        if additional args are given we use them to setup the process before get builders function
        """

        pb_cls = getattr(
            import_module(SosFactory.build_module_name(repo, mod_id)),
            self.PROCESS_BUILDER,
        )
        pb_ist = pb_cls(self.__execution_engine)

        if len(args) != 0:
            process_setup = getattr(pb_ist, self.SETUP_FUNCTION_NAME)
            process_setup(**args)

        process_func = getattr(pb_ist, self.BUILDERS_FUNCTION_NAME)
        proc_list = process_func()

        return proc_list

    def get_pb_ist_from_process(self, repo, mod_id):
        pb_cls = getattr(
            import_module(SosFactory.build_module_name(repo, mod_id)),
            self.PROCESS_BUILDER,
        )
        pb_ist = pb_cls(self.__execution_engine)
        return pb_ist

    def get_builder_from_module(self, sos_name, mod_path):
        """
        Get a builder which is defined by the class in the mod_path
        """
        cls = self.get_disc_class_from_module(mod_path)
        builder = SoSBuilder(sos_name, self.__execution_engine, cls)
        return builder

    def add_gather_builder(self, sos_name):
        '''
        Add Gather Discipline builder
        '''
        module_struct_list = f'{self.EE_PATH}.gather_discipline.GatherDiscipline'
        builder = self.get_builder_from_module(sos_name, module_struct_list)

        return builder

    def add_uq_builder(self, sos_name):
        '''
        Add Uncertainty Quantification builder
        '''
        mod_path = 'sostrades_core.sos_wrapping.analysis_discs.uncertainty_quantification.UncertaintyQuantification'
        builder = self.get_builder_from_module(sos_name, mod_path)

        return builder

    def add_tornado_chart_analysis_builder(self, sos_name):
        '''
        Add tornado chart analysis builder
        '''
        mod_path = 'sostrades_core.sos_wrapping.analysis_discs.tornado_chart_analysis.TornadoChartAnalysis'
        builder = self.get_builder_from_module(sos_name, mod_path)

        return builder

    def create_mono_instance_driver(self, sos_name: str, cls_builder: type | list[type]) -> list[SoSBuilder]:
        """Create a mono-instance driver.

        Args:
            sos_name: The name of the driver.
            cls_builder: The builder or list of builders of the driver's subprocess.

        Returns:
            A list containing the driver's builder.
        """
        module_struct_list = f'{self.EE_PATH}.proxy_mono_instance_driver.ProxyMonoInstanceDriver'
        driver_wrapper_mod = (
            f'{self.EE_PATH}.disciplines_wrappers.mono_instance_driver_wrapper.MonoInstanceDriverWrapper'
        )
        return self._create_driver(
            sos_name=sos_name,
            cls_builder=cls_builder,
            map_name=None,
            module_struct_list=module_struct_list,
            driver_wrapper_mod=driver_wrapper_mod,
        )

    def create_multi_instance_driver(
        self, sos_name: str, cls_builder: type | list[type], map_name: dict | None = None
    ) -> list[SoSBuilder]:
        """Create a multi-instance driver.

        Args:
            sos_name: The name of the driver.
            cls_builder: The builder or list of builders of the driver's subprocess.
            map_name: The mapping of names for the scatter tool.

        Returns:
            A list containing the driver's builder.
        """
        module_struct_list = f'{self.EE_PATH}.proxy_multi_instance_driver.ProxyMultiInstanceDriver'
        return self._create_driver(
            sos_name=sos_name, cls_builder=cls_builder, map_name=map_name, module_struct_list=module_struct_list
        )

    def create_monte_carlo_driver(self, sos_name: str, cls_builder: type | list[type]) -> list[SoSBuilder]:
        """Create a Monte Carlo driver.

        Args:
            sos_name: The name of the driver.
            cls_builder: The builder or list of builders of the driver's subprocess.

        Returns:
            A list containing the driver's builder.
        """
        module_struct_list = f'{self.EE_PATH}.proxy_monte_carlo_driver.ProxyMonteCarloDriver'
        driver_wrapper_mod = f'{self.EE_PATH}.disciplines_wrappers.monte_carlo_driver_wrapper.MonteCarloDriverWrapper'
        return self._create_driver(
            sos_name=sos_name,
            cls_builder=cls_builder,
            map_name=None,
            module_struct_list=module_struct_list,
            driver_wrapper_mod=driver_wrapper_mod,
        )

    def _create_driver(
        self,
        sos_name: str,
        cls_builder: type | list[type],
        map_name: str | None = None,
        module_struct_list: str | None = None,
        driver_wrapper_mod: str | None = None,
    ) -> list[SoSBuilder]:
        """Create a driver.

        Args:
            sos_name: The name of the driver.
            cls_builder: The builder or list of builders of the driver's subprocess.
            map_name: The mapping of names for the scatter tool (in multi-instance mode).
            module_struct_list: The module containing the proxy.
            driver_wrapper_mod: The module containing the driver wrapper.

        Returns:
            A list containing the driver's builder.
        """
        if module_struct_list is None:
            module_struct_list = f'{self.EE_PATH}.proxy_driver_evaluator.ProxyDriverEvaluator'
        cls = self.get_disc_class_from_module(module_struct_list)

        builder = SoSBuilder(sos_name, self.__execution_engine, cls)

        if cls_builder is not None:
            if isinstance(cls_builder, list):
                builder.set_builder_info('cls_builder', list(flatten(cls_builder)))
            else:
                builder.set_builder_info('cls_builder', [cls_builder])

        if driver_wrapper_mod is not None:
            driver_wrapper_cls = self.get_disc_class_from_module(driver_wrapper_mod)
            builder.set_builder_info('driver_wrapper_cls', driver_wrapper_cls)

        builder.set_builder_info('map_name', map_name)

        return [builder]

    def create_sample_generator(self, sos_name):
        '''

        Args:
            sos_name: Name of the sample generator

        Returns: A sample generator builder

        '''
        sampling_proxy_mod = f'{self.EE_PATH}.proxy_sample_generator.ProxySampleGenerator'
        sampling_proxy_cls = self.get_disc_class_from_module(sampling_proxy_mod)
        sampling_wrapper_mod = f'{self.EE_PATH}.disciplines_wrappers.sample_generator_wrapper.SampleGeneratorWrapper'
        sampling_wrapper_cls = self.get_disc_class_from_module(sampling_wrapper_mod)
        sampling_builder = SoSBuilder(sos_name, self.__execution_engine, sampling_proxy_cls)
        sampling_builder.set_builder_info('cls_builder', sampling_wrapper_cls)
        return sampling_builder

    def create_custom_driver_builder(self, sos_name, cls_builder, driver_wrapper_mod):
        # NB: custom driver wrapper is off (won't build)
        module_struct_list = f'{self.EE_PATH}.proxy_driver_evaluator.ProxyDriverEvaluator'
        cls = self.get_disc_class_from_module(module_struct_list)
        driver_wrapper_cls = self.get_disc_class_from_module(driver_wrapper_mod)
        builder = SoSBuilder(sos_name, self.__execution_engine, cls)
        if isinstance(cls_builder, list):
            builder.set_builder_info('cls_builder', list(flatten(cls_builder)))
        else:
            builder.set_builder_info('cls_builder', [cls_builder])
        builder.set_builder_info('driver_wrapper_cls', driver_wrapper_cls)
        return builder

    def create_architecture_builder(self, builder_name, architecture_df, custom_vb_folder_list=None):
        """
        create a builder  defined by a type ArchiBuilder
        """
        mod_path = f'{self.EE_PATH}.archi_builder.ArchiBuilder'
        cls = self.get_disc_class_from_module(mod_path)
        # is_executable flag is False because the archi discipline has no
        # run method
        builder = SoSBuilder(builder_name, self.__execution_engine, cls, is_executable=False)
        builder.set_builder_info('architecture_df', architecture_df)
        # add custom value block folder if specified
        if custom_vb_folder_list is not None:
            builder.set_builder_info('custom_vb_folder_list', custom_vb_folder_list)

        return builder

    def create_scatter_tool_builder(self, tool_name, map_name):
        """
        create a scatter tool builder with the tool factory
        """
        scatter_tool = self.tool_factory.create_tool_builder(tool_name, 'ScatterTool', map_name=map_name)

        return scatter_tool

    def create_scatter_data_builder(self, sos_name, map_name):
        """
        create a builder defined by a scatter data type SoSScatterData
        """
        module_struct_list = f'{self.EE_PATH}.scatter_data.SoSScatterData'
        cls = self.get_disc_class_from_module(module_struct_list)
        builder = SoSBuilder(sos_name, self.__execution_engine, cls)
        builder.set_builder_info('map_name', map_name)

        return builder

    def create_gather_data_builder(self, sos_name, map_name):
        """
        create a builder defined by a gather data type SoSGatherData
        """
        module_struct_list = f'{self.EE_PATH}.gather_data.SoSGatherData'
        cls = self.get_disc_class_from_module(module_struct_list)
        builder = SoSBuilder(sos_name, self.__execution_engine, cls)
        builder.set_builder_info('map_name', map_name)

        return builder

    def create_builder_coupling(self, sos_name: str) -> SoSBuilder:
        """
        create a builder  defined by a coupling type SoSCoupling
        """
        mod_path = f'{self.EE_PATH}.proxy_coupling.ProxyCoupling'
        cls = self.get_disc_class_from_module(mod_path)
        builder = SoSBuilder(sos_name, self.__execution_engine, cls)
        return builder

    def create_builder_selector_disc(self, sos_name: str) -> SoSBuilder:
        """
        create a builder  defined by a selectordiscipline
        """
        mod_path = f'{self.GENERIC_MODS_PATH}.selector_discipline.SelectorDiscipline'
        cls = self.get_disc_class_from_module(mod_path)
        builder = SoSBuilder(sos_name, self.__execution_engine, cls)
        return builder

    def create_optim_builder(self, sos_name, cls_builder) -> SoSBuilder:
        """creates the builder of the optim scenario"""
        mod_path = f'{self.EE_PATH}.proxy_optim.ProxyOptim'
        cls = self.get_disc_class_from_module(mod_path)
        builder = SoSBuilder(sos_name, self.__execution_engine, cls)
        builder.set_builder_info('cls_builder', cls_builder)
        return builder

    def get_disc_class_from_module(self, module_path):
        """
        Get the disc class from the module_path
        """
        module_struct_list = module_path.split('.')
        import_name = '.'.join(module_struct_list[:-1])
        # print('import_name = ',import_name)
        try:
            m = import_module(import_name)

        except Exception as e:
            raise (e)
        return getattr(m, module_struct_list[-1])

    def get_module_class_path(self, class_name, folder_list):
        """
        Return the module path of a class in a list of directories
        Return the first found for now ..
        """

        module_class_path = None
        for folder in folder_list:
            # Get the module of the folder
            try:
                module = import_module(folder)
                folder_path = os.path.dirname(module.__file__)
            except:
                raise Warning(f'The folder {folder} is not a module')

            # Get all files in the folder_path
            file_list = os.listdir(folder_path)
            # Find all submodules in the path
            sub_module_list = [import_module('.'.join([folder, file.split('.')[0]])) for file in file_list]

            for sub_module in sub_module_list:
                # Find all members of each submodule which are classes
                # belonging to the sub_module
                class_list = [
                    value
                    for value, cls in inspect.getmembers(sub_module)
                    if inspect.isclass(getattr(sub_module, value)) and cls.__module__ == sub_module.__name__
                ]
                # CHeck if the following class is in the list
                if class_name in class_list:
                    module_class_path = '.'.join([sub_module.__name__, class_name])
                    break
            else:
                continue
            break

        return module_class_path

    def get_builder_from_class_name(self, sos_name, mod_name, folder_list):
        """
        Get builder only using class name and retrievind the module path from the function get_module_class_path
        """
        mod_path = self.get_module_class_path(mod_name, folder_list)

        if mod_path is None:
            raise SosFactoryException(f'The builder {mod_name} has not been found in the folder list {folder_list}')
        return self.get_builder_from_module(sos_name, mod_path)

    def clean_discipline_list(self, disciplines, current_discipline=None):
        """
        Clean all disciplines in the proxy_disciplines list of the factory and of the current_discipline
        """
        if current_discipline is None:
            current_discipline = self.__current_discipline

        for disc in disciplines:
            # We check if we have a discipline that can build other disciplines,
            # If it's the case, then we have to clean all its children as well
            # Furthermore, we have to check the specific class from whom the
            # discipline to clean is an instance.
            # TODO : We have to streamline the clean method so that the check for the specific ProxyDisciplineBuilder
            # won't be needed anymore

            if isinstance(disc, ProxyDisciplineBuilder):
                # case of the sosCoupling
                if isinstance(disc, ProxyCoupling):
                    self.clean_discipline_list(disc.proxy_disciplines, current_discipline=disc)

            disc.father_builder.remove_discipline(disc)
            self.__proxy_disciplines.remove(disc)

        current_discipline.remove_discipline_list(disciplines)

    def update_builder_with_extra_name(self, builder, extra_name):
        """
        Update the name of builder with an extra name which will be placed just after the variable after_name
        """
        new_builder_name = f'{extra_name}.{builder.sos_name}'
        builder.set_disc_name(new_builder_name)

    def update_builder_list_with_extra_name(self, extra_name, builder_list=None):
        """
        Update the name of a list of builders with an extra name placed behind after_name
        """
        if builder_list is None:
            builder_list = [self.coupling_builder]
        for builder in builder_list:
            self.update_builder_with_extra_name(builder, extra_name)

    def convert_builder_to_list(self, cls_builder):
        """
        Return list of builders
        """
        if isinstance(cls_builder, list):
            return cls_builder
        else:
            return [cls_builder]

    def remove_sos_discipline(self, discipline):
        """
        Delete discipline from the factory proxy_disciplines and from the discipline father builder
        """

        self.__proxy_disciplines.remove(discipline)

    def remove_discipline_from_father_executor(self, discipline):
        """
        Delete a discipline from its coupling children
        """
        try:
            discipline.father_executor.proxy_disciplines.remove(discipline)

        except ValueError:
            print("discipline already deleted from coupling children ")
>>>>>>> b07fa522
<|MERGE_RESOLUTION|>--- conflicted
+++ resolved
@@ -1,7 +1,6 @@
-<<<<<<< HEAD
 '''
 Copyright 2022 Airbus SAS
-Modifications on 2023/04/07-2025/02/14 Copyright 2025 Capgemini
+Modifications on 2023/04/07-2025/02/18 Copyright 2025 Capgemini
 
 Licensed under the Apache License, Version 2.0 (the "License");
 you may not use this file except in compliance with the License.
@@ -15,6 +14,9 @@
 See the License for the specific language governing permissions and
 limitations under the License.
 '''
+
+from __future__ import annotations
+
 import inspect
 import os
 from importlib import import_module
@@ -36,7 +38,7 @@
 
 
 class SosFactory:
-    """Specification: SosFactory allows to manage builders and disciplines to instantiate a process"""
+    """Specification: SosFactory allows to manage builders and disciplines to instantiate a process."""
 
     EE_PATH = 'sostrades_core.execution_engine'
     GENERIC_MODS_PATH = 'sostrades_core.sos_wrapping'
@@ -120,615 +122,6 @@
         :params: builders, list of builders to add
         :type: list
         """
-        self.coupling_builder = self.create_builder_coupling(self.__sos_name)
-        if isinstance(builders, list):
-            self.coupling_builder.set_builder_info(
-                'cls_builder', list(flatten(builders))
-            )
-        elif builders.cls == SelectorDiscipline:
-            self.coupling_builder = builders
-        elif builders.cls == ProxyCoupling:
-            new_builder_name = '.'.join([self.coupling_builder.sos_name, builders.sos_name])
-            self.coupling_builder = builders
-            self.coupling_builder.set_builder_info('sos_name', new_builder_name)
-        else:
-
-            self.coupling_builder.set_builder_info('cls_builder', [builders])
-
-    def set_gemseo_object_to_coupling_builder(self, gemseo_object):
-        self.coupling_builder = self.create_builder_coupling(self.__sos_name)
-        self.coupling_builder.set_builder_info('cls_builder', gemseo_object)
-
-    def add_discipline(self, discipline):
-        """Add a discipline to the list of factory disciplines AND to the sos_discipline of the current sos_coupling"""
-        # Useful to debug but not right , in theory you can add a discipline everywhere you want
-        #         if self.__current_discipline.get_disc_full_name() not in discipline.get_disc_full_name():
-        #             raise Exception(
-        # f'The discipline {discipline.get_disc_full_name()} is not added at the
-        # right place : {self.__current_discipline.get_disc_full_name()}')
-
-        self.__current_discipline.add_discipline(discipline)
-        self.__proxy_disciplines.append(discipline)
-
-    def add_discipline_list(self, disciplines):
-        self.__current_discipline.add_discipline_list(disciplines)
-        self.__proxy_disciplines.extend(disciplines)
-
-    def remove_discipline(self, disc):
-        """
-        remove one discipline from coupling
-        :param disc: sos discipline to remove
-        :type: SoSDiscipline Object
-        """
-        disc_id = disc.get_disc_id_from_namespace()
-        disc.clean_dm_from_disc(disc)
-        self.proxy_disciplines.remove(disc)
-        self.__ns_manager.remove_dependencies_after_disc_deletion(
-            disc, disc_id)
-
-    @property
-    def current_discipline(self):
-        return self.__current_discipline
-
-    @current_discipline.setter
-    def current_discipline(self, disc):
-        """
-        set current discipline on which subdiscipline will be attached to
-        :param disc: sos discipline to remove
-        :type: SoSDiscipline Object
-        """
-        self.__current_discipline = disc
-        self.__execution_engine.ns_manager.set_current_disc_ns(
-            disc.get_disc_full_name()
-        )
-
-    @property
-    def proxy_disciplines(self):
-        """
-        Return all sostrades disciplines manage by the factory
-
-        :returns: list of sostrades disciplines
-        :type: SoSDisciplines[]
-        """
-        return self.__proxy_disciplines
-
-    @property
-    def contains_mdo(self) -> bool:
-        disciplines = list(filter(lambda disc: isinstance(disc, ProxyOptim), self.proxy_disciplines))
-        return len(disciplines) > 0
-
-    @property
-    def contains_mda_with_strong_couplings(self) -> bool:
-        mda_disciplines_with_strong_couplings = len(list(
-            filter(lambda disc: isinstance(disc, ProxyCoupling) and len(disc.strong_couplings) > 0,
-                   self.proxy_disciplines))) > 0
-
-        ee_with_strong_couplings = len(self.__execution_engine.root_process.strong_couplings)
-
-        # NB: second bool shouldn't be necessary if the root_process is in self.proxy_disciplines
-        return mda_disciplines_with_strong_couplings or ee_with_strong_couplings
-
-    @property
-    def repository(self):
-        """Return the repository used to create the process"""
-        return self.__repository
-
-    @repository.setter
-    def repository(self, value):
-        """Set the repository used to create the process"""
-        self.__repository = value
-
-    @property
-    def process_identifier(self):
-        """
-        Return the process identifier used to create the
-        process inside the defined repository
-        Return None if no process has been loaded
-        """
-        return self.__process_identifier
-
-    @process_identifier.setter
-    def process_identifier(self, value):
-        """
-        Set the process identifier used to create the
-        process inside the defined repository
-        Return None if no process has been loaded
-        """
-        self.__process_identifier = value
-
-    @property
-    def process_module(self):
-        """
-        Return the full module name of the loaded process
-        Return None if no process has been loaded
-        """
-        if self.repository is None or self.process_identifier is None:
-            return None
-        else:
-            return f'{self.repository}.{self.process_identifier}.{BUILDERS_MODULE_NAME}'
-
-    def set_root_process(self):
-        self.__root = self.coupling_disc
-        self.__execution_engine.set_root_process(self.__root)
-
-    def build(self):
-        """Method that build the root process"""
-        self.__execution_engine.ns_manager.reset_current_disc_ns()
-        self.coupling_disc = self.coupling_builder.build()
-        self.set_root_process()
-
-    # get buildersf
-
-    def get_builder_from_process(self, repo, mod_id, **args):
-        """
-        Return the list of builders of the process in the repo with the specific base_id
-        if additional args are given we use them to setup the process before get builders function
-        """
-        pb_cls = getattr(
-            import_module(SosFactory.build_module_name(repo, mod_id)),
-            self.PROCESS_BUILDER,
-        )
-        pb_ist = pb_cls(self.__execution_engine)
-
-        if len(args) != 0:
-            process_setup = getattr(pb_ist, self.SETUP_FUNCTION_NAME)
-            process_setup(**args)
-
-        process_func = getattr(pb_ist, self.BUILDERS_FUNCTION_NAME)
-        proc_list = process_func()
-
-        return proc_list
-
-    def get_pb_ist_from_process(self, repo, mod_id):
-
-        pb_cls = getattr(
-            import_module(SosFactory.build_module_name(repo, mod_id)),
-            self.PROCESS_BUILDER,
-        )
-        pb_ist = pb_cls(self.__execution_engine)
-        return pb_ist
-
-    def get_builder_from_module(self, sos_name, mod_path):
-        """Get a builder which is defined by the class in the mod_path"""
-        cls = self.get_disc_class_from_module(mod_path)
-        builder = SoSBuilder(sos_name, self.__execution_engine, cls)
-        return builder
-
-    def add_gather_builder(self, sos_name):
-        '''Add Gather Discipline builder'''
-        module_struct_list = f'{self.EE_PATH}.gather_discipline.GatherDiscipline'
-        builder = self.get_builder_from_module(sos_name, module_struct_list)
-
-        return builder
-
-    def add_uq_builder(self, sos_name):
-        '''Add Uncertainty Quantification builder'''
-        mod_path = 'sostrades_core.sos_wrapping.analysis_discs.uncertainty_quantification.UncertaintyQuantification'
-        builder = self.get_builder_from_module(
-            sos_name, mod_path)
-
-        return builder
-
-    def add_tornado_chart_analysis_builder(self, sos_name):
-        '''Add tornado chart analysis builder'''
-        mod_path = 'sostrades_core.sos_wrapping.analysis_discs.tornado_chart_analysis.TornadoChartAnalysis'
-        builder = self.get_builder_from_module(sos_name, mod_path)
-
-        return builder
-
-    def create_mono_instance_driver(self, sos_name, cls_builder):
-        '''
-        Args:
-            sos_name: Name of the driver
-            cls_builder: (builder list or 1 builder) builder that will be use for driver subprocess
-        Returns:
-            builder_list: list containing the driver builder
-
-        '''
-        module_struct_list = f'{self.EE_PATH}.proxy_mono_instance_driver.ProxyMonoInstanceDriver'
-        driver_wrapper_mod = f'{self.EE_PATH}.disciplines_wrappers.mono_instance_driver_wrapper.MonoInstanceDriverWrapper'
-        return self._create_driver(sos_name=sos_name,
-                                  cls_builder=cls_builder,
-                                  map_name=None,
-                                  module_struct_list=module_struct_list,
-                                  driver_wrapper_mod=driver_wrapper_mod)
-
-    def create_multi_instance_driver(self, sos_name, cls_builder, map_name=None):
-        '''
-        Args:
-            sos_name: Name of the driver
-            cls_builder: (builder list or 1 builder) builders that will be used for driver subprocess
-            map_name (optional): Map associated to scatter tool
-        Returns:
-            builder_list: list containing the driver builder
-
-        '''
-        module_struct_list = f'{self.EE_PATH}.proxy_multi_instance_driver.ProxyMultiInstanceDriver'
-        builder_list = self._create_driver(sos_name=sos_name,
-                                          cls_builder=cls_builder,
-                                          map_name=map_name,
-                                          module_struct_list=module_struct_list)
-        return builder_list
-
-    def _create_driver(self, sos_name, cls_builder, map_name=None,
-                      module_struct_list=None, driver_wrapper_mod=None):
-        '''
-
-        Args:
-            sos_name: Name of the driver
-            cls_builder: sub process builder list to evaluate
-            map_name (optional): Map associated to scatter_tool (in multiinstance mode)
-            module_struct_list (string): module of the proxy
-            driver_wrapper_mod (string): module of the driver wrapper (mono-instance)
-
-        Returns: A driver evaluator with all the parameters
-
-        '''
-        if module_struct_list is None:
-            module_struct_list = f'{self.EE_PATH}.proxy_driver_evaluator.ProxyDriverEvaluator'
-        cls = self.get_disc_class_from_module(module_struct_list)
-
-        builder = SoSBuilder(sos_name, self.__execution_engine, cls)
-
-        if cls_builder is not None:
-            if isinstance(cls_builder, list):
-                builder.set_builder_info(
-                    'cls_builder', list(flatten(cls_builder)))
-            else:
-                builder.set_builder_info('cls_builder', [cls_builder])
-
-        if driver_wrapper_mod is not None:
-            driver_wrapper_cls = self.get_disc_class_from_module(
-                driver_wrapper_mod)
-            builder.set_builder_info('driver_wrapper_cls', driver_wrapper_cls)
-
-        builder.set_builder_info('map_name', map_name)
-
-        return [builder]
-
-    def create_sample_generator(self, sos_name):
-        '''
-
-        Args:
-            sos_name: Name of the sample generator
-
-        Returns: A sample generator builder
-
-        '''
-        sampling_proxy_mod = f'{self.EE_PATH}.proxy_sample_generator.ProxySampleGenerator'
-        sampling_proxy_cls = self.get_disc_class_from_module(sampling_proxy_mod)
-        sampling_wrapper_mod = f'{self.EE_PATH}.disciplines_wrappers.sample_generator_wrapper.SampleGeneratorWrapper'
-        sampling_wrapper_cls = self.get_disc_class_from_module(sampling_wrapper_mod)
-        sampling_builder = SoSBuilder(sos_name, self.__execution_engine, sampling_proxy_cls)
-        sampling_builder.set_builder_info('cls_builder', sampling_wrapper_cls)
-        return sampling_builder
-
-    def create_custom_driver_builder(self, sos_name, cls_builder, driver_wrapper_mod):
-        # NB: custom driver wrapper is off (won't build)
-        module_struct_list = f'{self.EE_PATH}.proxy_driver_evaluator.ProxyDriverEvaluator'
-        cls = self.get_disc_class_from_module(module_struct_list)
-        driver_wrapper_cls = self.get_disc_class_from_module(
-            driver_wrapper_mod)
-        builder = SoSBuilder(sos_name, self.__execution_engine, cls)
-        if isinstance(cls_builder, list):
-            builder.set_builder_info('cls_builder', list(flatten(cls_builder)))
-        else:
-            builder.set_builder_info('cls_builder', [cls_builder])
-        builder.set_builder_info('driver_wrapper_cls', driver_wrapper_cls)
-        return builder
-
-    def create_architecture_builder(
-            self, builder_name, architecture_df, custom_vb_folder_list=None
-    ):
-        """Create a builder  defined by a type ArchiBuilder"""
-        mod_path = f'{self.EE_PATH}.archi_builder.ArchiBuilder'
-        cls = self.get_disc_class_from_module(mod_path)
-        # is_executable flag is False because the archi discipline has no
-        # run method
-        builder = SoSBuilder(
-            builder_name, self.__execution_engine, cls, is_executable=False
-        )
-        builder.set_builder_info('architecture_df', architecture_df)
-        # add custom value block folder if specified
-        if custom_vb_folder_list is not None:
-            builder.set_builder_info(
-                'custom_vb_folder_list', custom_vb_folder_list)
-
-        return builder
-
-    def create_scatter_tool_builder(self, tool_name, map_name):
-        """Create a scatter tool builder with the tool factory"""
-        scatter_tool = self.tool_factory.create_tool_builder(tool_name, 'ScatterTool', map_name=map_name)
-
-        return scatter_tool
-
-    def create_scatter_data_builder(self, sos_name, map_name):
-        """Create a builder defined by a scatter data type SoSScatterData"""
-        module_struct_list = f'{self.EE_PATH}.scatter_data.SoSScatterData'
-        cls = self.get_disc_class_from_module(module_struct_list)
-        builder = SoSBuilder(sos_name, self.__execution_engine, cls)
-        builder.set_builder_info('map_name', map_name)
-
-        return builder
-
-    def create_gather_data_builder(self, sos_name, map_name):
-        """Create a builder defined by a gather data type SoSGatherData"""
-        module_struct_list = f'{self.EE_PATH}.gather_data.SoSGatherData'
-        cls = self.get_disc_class_from_module(module_struct_list)
-        builder = SoSBuilder(sos_name, self.__execution_engine, cls)
-        builder.set_builder_info('map_name', map_name)
-
-        return builder
-
-    def create_builder_coupling(self, sos_name: str) -> SoSBuilder:
-        """Create a builder  defined by a coupling type SoSCoupling"""
-        mod_path = f'{self.EE_PATH}.proxy_coupling.ProxyCoupling'
-        cls = self.get_disc_class_from_module(mod_path)
-        builder = SoSBuilder(sos_name, self.__execution_engine, cls)
-        return builder
-
-    def create_builder_selector_disc(self, sos_name: str) -> SoSBuilder:
-        """Create a builder  defined by a selectordiscipline"""
-        mod_path = f'{self.GENERIC_MODS_PATH}.selector_discipline.SelectorDiscipline'
-        cls = self.get_disc_class_from_module(mod_path)
-        builder = SoSBuilder(sos_name, self.__execution_engine, cls)
-        return builder
-
-    def create_optim_builder(self, sos_name, cls_builder) -> SoSBuilder:
-        """Creates the builder of the optim scenario"""
-        mod_path = f'{self.EE_PATH}.proxy_optim.ProxyOptim'
-        cls = self.get_disc_class_from_module(mod_path)
-        builder = SoSBuilder(sos_name, self.__execution_engine, cls)
-        builder.set_builder_info('cls_builder', cls_builder)
-        return builder
-
-    def get_disc_class_from_module(self, module_path):
-        """Get the disc class from the module_path"""
-        module_struct_list = module_path.split('.')
-        import_name = '.'.join(module_struct_list[:-1])
-        # print('import_name = ',import_name)
-        try:
-            m = import_module(import_name)
-
-        except Exception as e:
-            raise (e)
-        return getattr(m, module_struct_list[-1])
-
-    def get_module_class_path(self, class_name, folder_list):
-        """
-        Return the module path of a class in a list of directories
-        Return the first found for now ..
-        """
-        module_class_path = None
-        for folder in folder_list:
-            # Get the module of the folder
-            try:
-                module = import_module(folder)
-                folder_path = os.path.dirname(module.__file__)
-            except:
-                raise Warning(f'The folder {folder} is not a module')
-
-            # Get all files in the folder_path
-            file_list = os.listdir(folder_path)
-            # Find all submodules in the path
-            sub_module_list = [
-                import_module('.'.join([folder, file.split('.')[0]]))
-                for file in file_list
-            ]
-
-            for sub_module in sub_module_list:
-                # Find all members of each submodule which are classes
-                # belonging to the sub_module
-                class_list = [
-                    value
-                    for value, cls in inspect.getmembers(sub_module)
-                    if inspect.isclass(getattr(sub_module, value))
-                       and cls.__module__ == sub_module.__name__
-                ]
-                # CHeck if the following class is in the list
-                if class_name in class_list:
-                    module_class_path = '.'.join(
-                        [sub_module.__name__, class_name])
-                    break
-            else:
-                continue
-            break
-
-        return module_class_path
-
-    def get_builder_from_class_name(self, sos_name, mod_name, folder_list):
-        """Get builder only using class name and retrievind the module path from the function get_module_class_path"""
-        mod_path = self.get_module_class_path(mod_name, folder_list)
-
-        if mod_path is None:
-            raise SosFactoryException(
-                f'The builder {mod_name} has not been found in the folder list {folder_list}'
-            )
-        return self.get_builder_from_module(sos_name, mod_path)
-
-    def clean_discipline_list(self, disciplines, current_discipline=None):
-        """Clean all disciplines in the proxy_disciplines list of the factory and of the current_discipline"""
-        if current_discipline is None:
-            current_discipline = self.__current_discipline
-
-        for disc in disciplines:
-            # We check if we have a discipline that can build other disciplines,
-            # If it's the case, then we have to clean all its children as well
-            # Furthermore, we have to check the specific class from whom the
-            # discipline to clean is an instance.
-            # TODO : We have to streamline the clean method so that the check for the specific ProxyDisciplineBuilder
-            # won't be needed anymore
-
-            if isinstance(disc, ProxyDisciplineBuilder):
-                # case of the sosCoupling
-                if isinstance(disc, ProxyCoupling):
-                    self.clean_discipline_list(
-                        disc.proxy_disciplines, current_discipline=disc
-                    )
-
-            disc.father_builder.remove_discipline(disc)
-            self.__proxy_disciplines.remove(disc)
-
-        current_discipline.remove_discipline_list(disciplines)
-
-    def update_builder_with_extra_name(self, builder, extra_name):
-        """Update the name of builder with an extra name which will be placed just after the variable after_name"""
-        new_builder_name = f'{extra_name}.{builder.sos_name}'
-        builder.set_disc_name(new_builder_name)
-
-    def update_builder_list_with_extra_name(self, extra_name, builder_list=None):
-        """Update the name of a list of builders with an extra name placed behind after_name"""
-        if builder_list is None:
-            builder_list = [self.coupling_builder]
-        for builder in builder_list:
-            self.update_builder_with_extra_name(builder, extra_name)
-
-    def convert_builder_to_list(self, cls_builder):
-        """Return list of builders"""
-        if isinstance(cls_builder, list):
-            return cls_builder
-        else:
-            return [cls_builder]
-
-    def remove_sos_discipline(self, discipline):
-        """Delete discipline from the factory proxy_disciplines and from the discipline father builder"""
-        self.__proxy_disciplines.remove(discipline)
-
-    def remove_discipline_from_father_executor(self, discipline):
-        """Delete a discipline from its coupling children"""
-        try:
-            discipline.father_executor.proxy_disciplines.remove(discipline)
-
-        except ValueError:
-            print("discipline already deleted from coupling children ")
-=======
-'''
-Copyright 2022 Airbus SAS
-Modifications on 2023/04/07-2025/02/18 Copyright 2025 Capgemini
-
-Licensed under the Apache License, Version 2.0 (the "License");
-you may not use this file except in compliance with the License.
-You may obtain a copy of the License at
-
-    http://www.apache.org/licenses/LICENSE-2.0
-
-Unless required by applicable law or agreed to in writing, software
-distributed under the License is distributed on an "AS IS" BASIS,
-WITHOUT WARRANTIES OR CONDITIONS OF ANY KIND, either express or implied.
-See the License for the specific language governing permissions and
-limitations under the License.
-'''
-
-from __future__ import annotations
-
-import inspect
-import os
-from importlib import import_module
-
-from pandas.core.common import flatten
-
-from sostrades_core.execution_engine.proxy_coupling import ProxyCoupling
-from sostrades_core.execution_engine.proxy_discipline_builder import (
-    ProxyDisciplineBuilder,
-)
-from sostrades_core.execution_engine.proxy_optim import ProxyOptim
-from sostrades_core.execution_engine.sos_builder import SoSBuilder
-from sostrades_core.sos_processes.processes_factory import BUILDERS_MODULE_NAME
-from sostrades_core.sos_wrapping.selector_discipline import SelectorDiscipline
-
-
-class SosFactoryException(Exception):
-    pass
-
-
-class SosFactory:
-    """
-    Specification: SosFactory allows to manage builders and disciplines to instantiate a process.
-    """
-
-    EE_PATH = 'sostrades_core.execution_engine'
-    GENERIC_MODS_PATH = 'sostrades_core.sos_wrapping'
-    BUILDERS_FUNCTION_NAME = 'get_builders'
-    SETUP_FUNCTION_NAME = 'setup_process'
-    PROCESS_BUILDER = 'ProcessBuilder'
-
-    @staticmethod
-    def build_module_name(repository, process_identifier):
-        """Return the built process module name using given arguments
-
-        :params: repository, repository name
-        :type: str
-        :params: process_identifier, process identifier
-        :type: str
-
-        :return: str
-        """
-        return f'{repository}.{process_identifier}.{BUILDERS_MODULE_NAME}'
-
-    def __init__(self, execution_engine, sos_name):
-        """Constructor
-
-        :params: execution_engine (current execution engine instance)
-        :type: ExecutionEngine
-
-        :params: sos_name (discipline name)
-        :type: string
-        """
-
-        self.__sos_name = sos_name
-        self.__execution_engine = execution_engine
-        self.__ns_manager = execution_engine.ns_manager
-        self.__tool_factory = execution_engine.tool_factory
-        self.__proxy_disciplines = []
-
-        self.__root = None
-        self.__current_discipline = None
-        self.__repository = None
-        self.__process_identifier = None
-
-        self.coupling_disc = None
-        self.is_sos_coupling = True
-        self.__logger = self.__execution_engine.logger.getChild(self.__class__.__name__)
-
-        self.__reset()
-
-    def __reset(self):
-        """Reinitialize members variables"""
-        self.__proxy_disciplines = []
-        self.__repository = None
-        self.__process_identifier = None
-
-        self.__current_discipline = None
-
-    def init_execution(self):  # type: (...) -> None
-        """
-        init_execution delegated to the wrapper using the proxy for i/o configuration.
-        """
-        for proxy in self.__proxy_disciplines:
-            if proxy.discipline_wrapp is not None:
-                factory = proxy.discipline_wrapp
-                if factory.wrapper is not None:
-                    factory.wrapper.init_execution()
-
-    @property
-    def sos_name(self):
-        return self.__sos_name
-
-    @property
-    def root(self):
-        return self.__root
-
-    @property
-    def tool_factory(self):
-        return self.__tool_factory
-
-    def set_builders_to_coupling_builder(self, builders):
-        """add builders to builder list
-
-        :params: builders, list of builders to add
-        :type: list
-        """
-
         self.coupling_builder = self.create_builder_coupling(self.__sos_name)
         if isinstance(builders, list):
             self.coupling_builder.set_builder_info('cls_builder', list(flatten(builders)))
@@ -746,9 +139,7 @@
         self.coupling_builder.set_builder_info('cls_builder', gemseo_object)
 
     def add_discipline(self, discipline):
-        """
-        Add a discipline to the list of factory disciplines AND to the sos_discipline of the current sos_coupling
-        """
+        """Add a discipline to the list of factory disciplines AND to the sos_discipline of the current sos_coupling"""
         # Useful to debug but not right , in theory you can add a discipline everywhere you want
         #         if self.__current_discipline.get_disc_full_name() not in discipline.get_disc_full_name():
         #             raise Exception(
@@ -763,7 +154,8 @@
         self.__proxy_disciplines.extend(disciplines)
 
     def remove_discipline(self, disc):
-        """remove one discipline from coupling
+        """
+        remove one discipline from coupling
         :param disc: sos discipline to remove
         :type: SoSDiscipline Object
         """
@@ -778,7 +170,8 @@
 
     @current_discipline.setter
     def current_discipline(self, disc):
-        """set current discipline on which subdiscipline will be attached to
+        """
+        set current discipline on which subdiscipline will be attached to
         :param disc: sos discipline to remove
         :type: SoSDiscipline Object
         """
@@ -787,12 +180,12 @@
 
     @property
     def proxy_disciplines(self):
-        """Return all sostrades disciplines manage by the factory
+        """
+        Return all sostrades disciplines manage by the factory
 
         :returns: list of sostrades disciplines
         :type: SoSDisciplines[]
         """
-
         return self.__proxy_disciplines
 
     @property
@@ -831,7 +224,8 @@
 
     @property
     def process_identifier(self):
-        """Return the process identifier used to create the
+        """
+        Return the process identifier used to create the
         process inside the defined repository
         Return None if no process has been loaded
         """
@@ -839,7 +233,8 @@
 
     @process_identifier.setter
     def process_identifier(self, value):
-        """Set the process identifier used to create the
+        """
+        Set the process identifier used to create the
         process inside the defined repository
         Return None if no process has been loaded
         """
@@ -847,10 +242,10 @@
 
     @property
     def process_module(self):
-        """Return the full module name of the loaded process
+        """
+        Return the full module name of the loaded process
         Return None if no process has been loaded
         """
-
         if self.repository is None or self.process_identifier is None:
             return None
         else:
@@ -873,7 +268,6 @@
         Return the list of builders of the process in the repo with the specific base_id
         if additional args are given we use them to setup the process before get builders function
         """
-
         pb_cls = getattr(
             import_module(SosFactory.build_module_name(repo, mod_id)),
             self.PROCESS_BUILDER,
@@ -898,42 +292,35 @@
         return pb_ist
 
     def get_builder_from_module(self, sos_name, mod_path):
-        """
-        Get a builder which is defined by the class in the mod_path
-        """
+        """Get a builder which is defined by the class in the mod_path"""
         cls = self.get_disc_class_from_module(mod_path)
         builder = SoSBuilder(sos_name, self.__execution_engine, cls)
         return builder
 
     def add_gather_builder(self, sos_name):
-        '''
-        Add Gather Discipline builder
-        '''
+        '''Add Gather Discipline builder'''
         module_struct_list = f'{self.EE_PATH}.gather_discipline.GatherDiscipline'
         builder = self.get_builder_from_module(sos_name, module_struct_list)
 
         return builder
 
     def add_uq_builder(self, sos_name):
-        '''
-        Add Uncertainty Quantification builder
-        '''
+        '''Add Uncertainty Quantification builder'''
         mod_path = 'sostrades_core.sos_wrapping.analysis_discs.uncertainty_quantification.UncertaintyQuantification'
         builder = self.get_builder_from_module(sos_name, mod_path)
 
         return builder
 
     def add_tornado_chart_analysis_builder(self, sos_name):
-        '''
-        Add tornado chart analysis builder
-        '''
+        '''Add tornado chart analysis builder'''
         mod_path = 'sostrades_core.sos_wrapping.analysis_discs.tornado_chart_analysis.TornadoChartAnalysis'
         builder = self.get_builder_from_module(sos_name, mod_path)
 
         return builder
 
     def create_mono_instance_driver(self, sos_name: str, cls_builder: type | list[type]) -> list[SoSBuilder]:
-        """Create a mono-instance driver.
+        """
+        Create a mono-instance driver.
 
         Args:
             sos_name: The name of the driver.
@@ -941,6 +328,7 @@
 
         Returns:
             A list containing the driver's builder.
+
         """
         module_struct_list = f'{self.EE_PATH}.proxy_mono_instance_driver.ProxyMonoInstanceDriver'
         driver_wrapper_mod = (
@@ -957,7 +345,8 @@
     def create_multi_instance_driver(
         self, sos_name: str, cls_builder: type | list[type], map_name: dict | None = None
     ) -> list[SoSBuilder]:
-        """Create a multi-instance driver.
+        """
+        Create a multi-instance driver.
 
         Args:
             sos_name: The name of the driver.
@@ -966,6 +355,7 @@
 
         Returns:
             A list containing the driver's builder.
+
         """
         module_struct_list = f'{self.EE_PATH}.proxy_multi_instance_driver.ProxyMultiInstanceDriver'
         return self._create_driver(
@@ -973,7 +363,8 @@
         )
 
     def create_monte_carlo_driver(self, sos_name: str, cls_builder: type | list[type]) -> list[SoSBuilder]:
-        """Create a Monte Carlo driver.
+        """
+        Create a Monte Carlo driver.
 
         Args:
             sos_name: The name of the driver.
@@ -981,6 +372,7 @@
 
         Returns:
             A list containing the driver's builder.
+
         """
         module_struct_list = f'{self.EE_PATH}.proxy_monte_carlo_driver.ProxyMonteCarloDriver'
         driver_wrapper_mod = f'{self.EE_PATH}.disciplines_wrappers.monte_carlo_driver_wrapper.MonteCarloDriverWrapper'
@@ -1000,7 +392,8 @@
         module_struct_list: str | None = None,
         driver_wrapper_mod: str | None = None,
     ) -> list[SoSBuilder]:
-        """Create a driver.
+        """
+        Create a driver.
 
         Args:
             sos_name: The name of the driver.
@@ -1011,6 +404,7 @@
 
         Returns:
             A list containing the driver's builder.
+
         """
         if module_struct_list is None:
             module_struct_list = f'{self.EE_PATH}.proxy_driver_evaluator.ProxyDriverEvaluator'
@@ -1063,9 +457,7 @@
         return builder
 
     def create_architecture_builder(self, builder_name, architecture_df, custom_vb_folder_list=None):
-        """
-        create a builder  defined by a type ArchiBuilder
-        """
+        """Create a builder  defined by a type ArchiBuilder"""
         mod_path = f'{self.EE_PATH}.archi_builder.ArchiBuilder'
         cls = self.get_disc_class_from_module(mod_path)
         # is_executable flag is False because the archi discipline has no
@@ -1079,17 +471,13 @@
         return builder
 
     def create_scatter_tool_builder(self, tool_name, map_name):
-        """
-        create a scatter tool builder with the tool factory
-        """
+        """Create a scatter tool builder with the tool factory"""
         scatter_tool = self.tool_factory.create_tool_builder(tool_name, 'ScatterTool', map_name=map_name)
 
         return scatter_tool
 
     def create_scatter_data_builder(self, sos_name, map_name):
-        """
-        create a builder defined by a scatter data type SoSScatterData
-        """
+        """Create a builder defined by a scatter data type SoSScatterData"""
         module_struct_list = f'{self.EE_PATH}.scatter_data.SoSScatterData'
         cls = self.get_disc_class_from_module(module_struct_list)
         builder = SoSBuilder(sos_name, self.__execution_engine, cls)
@@ -1098,9 +486,7 @@
         return builder
 
     def create_gather_data_builder(self, sos_name, map_name):
-        """
-        create a builder defined by a gather data type SoSGatherData
-        """
+        """Create a builder defined by a gather data type SoSGatherData"""
         module_struct_list = f'{self.EE_PATH}.gather_data.SoSGatherData'
         cls = self.get_disc_class_from_module(module_struct_list)
         builder = SoSBuilder(sos_name, self.__execution_engine, cls)
@@ -1109,25 +495,21 @@
         return builder
 
     def create_builder_coupling(self, sos_name: str) -> SoSBuilder:
-        """
-        create a builder  defined by a coupling type SoSCoupling
-        """
+        """Create a builder  defined by a coupling type SoSCoupling"""
         mod_path = f'{self.EE_PATH}.proxy_coupling.ProxyCoupling'
         cls = self.get_disc_class_from_module(mod_path)
         builder = SoSBuilder(sos_name, self.__execution_engine, cls)
         return builder
 
     def create_builder_selector_disc(self, sos_name: str) -> SoSBuilder:
-        """
-        create a builder  defined by a selectordiscipline
-        """
+        """Create a builder  defined by a selectordiscipline"""
         mod_path = f'{self.GENERIC_MODS_PATH}.selector_discipline.SelectorDiscipline'
         cls = self.get_disc_class_from_module(mod_path)
         builder = SoSBuilder(sos_name, self.__execution_engine, cls)
         return builder
 
     def create_optim_builder(self, sos_name, cls_builder) -> SoSBuilder:
-        """creates the builder of the optim scenario"""
+        """Creates the builder of the optim scenario"""
         mod_path = f'{self.EE_PATH}.proxy_optim.ProxyOptim'
         cls = self.get_disc_class_from_module(mod_path)
         builder = SoSBuilder(sos_name, self.__execution_engine, cls)
@@ -1135,9 +517,7 @@
         return builder
 
     def get_disc_class_from_module(self, module_path):
-        """
-        Get the disc class from the module_path
-        """
+        """Get the disc class from the module_path"""
         module_struct_list = module_path.split('.')
         import_name = '.'.join(module_struct_list[:-1])
         # print('import_name = ',import_name)
@@ -1153,7 +533,6 @@
         Return the module path of a class in a list of directories
         Return the first found for now ..
         """
-
         module_class_path = None
         for folder in folder_list:
             # Get the module of the folder
@@ -1187,9 +566,7 @@
         return module_class_path
 
     def get_builder_from_class_name(self, sos_name, mod_name, folder_list):
-        """
-        Get builder only using class name and retrievind the module path from the function get_module_class_path
-        """
+        """Get builder only using class name and retrievind the module path from the function get_module_class_path"""
         mod_path = self.get_module_class_path(mod_name, folder_list)
 
         if mod_path is None:
@@ -1197,9 +574,7 @@
         return self.get_builder_from_module(sos_name, mod_path)
 
     def clean_discipline_list(self, disciplines, current_discipline=None):
-        """
-        Clean all disciplines in the proxy_disciplines list of the factory and of the current_discipline
-        """
+        """Clean all disciplines in the proxy_disciplines list of the factory and of the current_discipline"""
         if current_discipline is None:
             current_discipline = self.__current_discipline
 
@@ -1222,44 +597,32 @@
         current_discipline.remove_discipline_list(disciplines)
 
     def update_builder_with_extra_name(self, builder, extra_name):
-        """
-        Update the name of builder with an extra name which will be placed just after the variable after_name
-        """
+        """Update the name of builder with an extra name which will be placed just after the variable after_name"""
         new_builder_name = f'{extra_name}.{builder.sos_name}'
         builder.set_disc_name(new_builder_name)
 
     def update_builder_list_with_extra_name(self, extra_name, builder_list=None):
-        """
-        Update the name of a list of builders with an extra name placed behind after_name
-        """
+        """Update the name of a list of builders with an extra name placed behind after_name"""
         if builder_list is None:
             builder_list = [self.coupling_builder]
         for builder in builder_list:
             self.update_builder_with_extra_name(builder, extra_name)
 
     def convert_builder_to_list(self, cls_builder):
-        """
-        Return list of builders
-        """
+        """Return list of builders"""
         if isinstance(cls_builder, list):
             return cls_builder
         else:
             return [cls_builder]
 
     def remove_sos_discipline(self, discipline):
-        """
-        Delete discipline from the factory proxy_disciplines and from the discipline father builder
-        """
-
+        """Delete discipline from the factory proxy_disciplines and from the discipline father builder"""
         self.__proxy_disciplines.remove(discipline)
 
     def remove_discipline_from_father_executor(self, discipline):
-        """
-        Delete a discipline from its coupling children
-        """
+        """Delete a discipline from its coupling children"""
         try:
             discipline.father_executor.proxy_disciplines.remove(discipline)
 
         except ValueError:
-            print("discipline already deleted from coupling children ")
->>>>>>> b07fa522
+            print("discipline already deleted from coupling children ")