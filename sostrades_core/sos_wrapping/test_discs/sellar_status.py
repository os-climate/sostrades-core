--- conflicted
+++ resolved
@@ -217,12 +217,7 @@
 
         if debug_mode:
             # if debug mode activated raise an error
-<<<<<<< HEAD
-            msg = "debug mode activated to trigger except"
-            raise Exception(msg)
-=======
             raise Exception("debug mode activated to trigger except")  # noqa: S112
->>>>>>> 02b92865
 
     @staticmethod
     def compute_y_2(y_1, z):
@@ -255,12 +250,7 @@
 
         if debug_mode:
             # if debug mode activated raise an error
-<<<<<<< HEAD
-            msg = "debug mode activated to trigger except"
-            raise Exception(msg)
-=======
             raise Exception("debug mode activated to trigger except")    # noqa: S112
->>>>>>> 02b92865
 
 
 class Sellar3(SoSWrapp):
