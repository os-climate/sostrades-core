--- conflicted
+++ resolved
@@ -447,11 +447,7 @@
         """
         # configure SoSTrades objects
         self.configure_io()
-<<<<<<< HEAD
-        # configure GEMSEO objects (execution sequence)
-        #         self.configure_execution()
-=======
->>>>>>> 61795b9d
+
         self._update_status_dm(self.STATUS_CONFIGURE)
 
     def _update_coupling_flags_in_dm(self):
@@ -574,11 +570,6 @@
         # set cache cache of gemseo object
         self.set_gemseo_disciplines_caches(mda_chain_cache, mda_chain_n_calls)
 
-<<<<<<< HEAD
-        # self._set_residual_history()
-
-=======
->>>>>>> 61795b9d
     def set_gemseo_disciplines_caches(self, mda_chain_cache, mda_chain_n_calls):
         '''
         Set cache of MDAChain, MDOChain and sub MDAs
@@ -685,12 +676,7 @@
         ready_disciplines = []
         disc_vs_keys_none = {}
         for disc in disciplines:
-<<<<<<< HEAD
-            #             # get inputs values of disc with full_name
-            #             inputs_values = disc.get_inputs_by_name(
-            #                 in_dict=True, full_name=True)
-=======
->>>>>>> 61795b9d
+
             # update inputs values with SoSCoupling local_data
             keys_none = [key for key in disc.input_grammar.get_data_names() if
                          key.split(NS_SEP)[-1] not in self.NUM_DESC_IN and input_data.get(key) is None]
@@ -778,41 +764,7 @@
         mda.epsilon0 = copy(self.get_sosdisc_inputs('epsilon0'))
         self.set_cache(mda, self.get_sosdisc_inputs(
             'cache_type'), self.get_sosdisc_inputs('cache_file_path'))
-<<<<<<< HEAD
-
-    def _set_data_io_with_gemseo_grammar(self):
-        '''
-        Construct the data_in and the data_out of the coupling with the GEMS grammar
-        '''
-        if self.with_data_io:
-            # keep numerical inputs in data_in
-            self._data_in = {key: value for key, value in self._data_in.items(
-            ) if
-                             key in self.DESC_IN or key in self.NUM_DESC_IN}
-            # add coupling inputs in data_in
-            gems_grammar_in_keys = self.input_grammar.get_data_names()
-            for var_f_name in gems_grammar_in_keys:
-                var_name = self.dm.get_data(
-                    var_f_name, ProxyDisciplineBuilder.VAR_NAME)
-                if var_name not in self.NUM_DESC_IN:
-                    self._data_in[var_name] = self.dm.get_data(var_f_name)
-
-            # keep residuals_history if in data_out
-            if self.RESIDUALS_HISTORY in self._data_out:
-                self._data_out = {
-                    self.RESIDUALS_HISTORY: self._data_out[self.RESIDUALS_HISTORY]}
-            else:
-                self._data_out = {}
-            # add coupling outputs in data_out
-            gems_grammar_out_keys = self.output_grammar.get_data_names()
-            for var_f_name in gems_grammar_out_keys:
-                var_name = self.dm.get_data(
-                    var_f_name, ProxyDisciplineBuilder.VAR_NAME)
-                self._data_out[var_name] = self.dm.get_data(var_f_name)
-
-=======
- 
->>>>>>> 61795b9d
+
     def _get_numerical_inputs(self):
         '''
         Get numerical parameters input values for MDAChain init
@@ -932,11 +884,7 @@
          Overwrite of sos_discipline property where the order is defined by default
          by the order of sos_disciplines
         '''
-<<<<<<< HEAD
-        #         ordered_list = []
-        #         ordered_list = self.ordered_disc_list_rec(self.mdo_discipline.mdo_chain, ordered_list)
-=======
->>>>>>> 61795b9d
+
         ordered_list = self.proxy_disciplines
         self.logger.warning(
             "TODO: fix the order disc list in proxy coupling (set as the top level list of disciplines for debug purpose)")
@@ -1039,116 +987,6 @@
 #             print("IN CHECK of soscoupling")
 #             ProxyDiscipline._check_min_max_gradients(self, self.jac)
 
-<<<<<<< HEAD
-#     def _set_residual_history(self):
-#         ''' set residuals history into data_out
-#         and update DM
-#         '''
-#
-#         def update_flags_of_disc(coupling_key, disc_name, in_or_out):
-#
-#             disc_list = self.dm.get_disciplines_with_name(disc_name)
-#             var_name_out = None
-#             for a_disc in disc_list:
-#                 if in_or_out == 'in':
-#                     data_io = a_disc._data_in
-#                 else:
-#                     data_io = a_disc._data_out
-#
-#                 if var_name_k in data_io.keys():
-#                     var_name_out = var_name_k
-#                 else:
-#                     var_name_out_list = [
-#                         key for key in data_io.keys() if coupling_key.endswith(NS_SEP + key)]
-#                     # To be modified
-#                     if len(var_name_out_list) != 0:
-#                         var_name_out = var_name_out_list[0]
-#                 if var_name_out is not None and var_name_out in data_io:
-#                     data_io[var_name_out][self.COUPLING] = True
-#                     if self.get_var_full_name(var_name_out, data_io) in self.strong_couplings:
-#                         data_io[var_name_out][self.EDITABLE] = True
-#                         data_io[var_name_out][self.OPTIONAL] = True
-#                     else:
-#                         data_io[var_name_out][self.EDITABLE] = False
-#
-#         # END update_flags_of_disc
-#
-#         # -- update couplings flag into DataManager
-#         coupl = self.export_couplings()
-#         couplings = coupl[self.VAR_NAME]
-#         disc_1 = coupl['disc_1']
-#         disc_2 = coupl['disc_2']
-#
-#         # loop on couplings variables and the disciplines linked
-#         for k, from_disc_name, to_disc_name in zip(
-#                 couplings, disc_1, disc_2):
-#             self.dm.set_data(k, self.COUPLING, True)
-#             # Deal with pre run of MDA to enter strong couplings if needed
-#             if k in self.strong_couplings:
-#                 self.dm.set_data(k, self.IO_TYPE, self.IO_TYPE_IN)
-#                 self.dm.set_data(k, self.EDITABLE, True)
-#                 self.dm.set_data(k, self.OPTIONAL, True)
-#             else:
-#                 self.dm.set_data(k, self.EDITABLE, False)
-#             var_name_k = self.dm.get_data(k, self.VAR_NAME)
-#
-#             # update flags of discipline 1
-#             update_flags_of_disc(k, from_disc_name, 'out')
-#             # update flags of discipline 2
-#             update_flags_of_disc(k, to_disc_name, 'in')
-# 
-#     def configure_mda(self):
-#         ''' Configuration of SoSCoupling, call to super class MDAChain
-#         '''
-#         num_data = self._get_numerical_inputs()
-# 
-#         # store cache to reset after MDAChain init
-#         cache = self.cache
-# 
-#         MDAChain.__init__(self,
-#                           disciplines=self.sos_disciplines,
-#                           name=self.sos_name,
-#                           grammar_type=self.SOS_GRAMMAR_TYPE,
-#                           ** num_data)
-# 
-#         # TODO: pass cache to MDAChain init to avoid reset cache, idem for
-#         # MDOChain
-#         self.cache = cache
-#         self.set_cache(self.mdo_chain, self.get_sosdisc_inputs(
-#             'cache_type'), self.get_sosdisc_inputs('cache_file_path'))
-# 
-#         # Check variables mismatch between coupling disciplines
-#         self.check_var_data_mismatch()
-# 
-#         self.logger.info(
-#             f"The MDA solver of the Coupling {self.get_disc_full_name()} is set to {num_data['sub_mda_class']}")
-
-# def _set_residual_history(self):
-#     '''
-#     Set residuals history into data_out and update DM.
-#     '''
-#     # dataframe init
-#     residuals_history = DataFrame(
-#         {f'{sub_mda.name}': sub_mda.residual_history for sub_mda in self.mdo_discipline_wrapp.mdo_discipline.sub_mda_list})
-#
-#     # set residual type and value
-#     rdict = {}
-#     rdict[self.RESIDUALS_HISTORY] = {}
-#     rdict[self.RESIDUALS_HISTORY][self.USER_LEVEL] = 3
-#     rdict[self.RESIDUALS_HISTORY][self.TYPE] = 'dataframe'
-#     rdict[self.RESIDUALS_HISTORY][self.VALUE] = residuals_history
-#     rdict[self.RESIDUALS_HISTORY][self.UNIT] = '-'
-#     # init other fields
-#     full_out = self._prepare_data_dict(self.IO_TYPE_OUT, rdict)
-#     self.dm.update_with_discipline_dict(
-#         disc_id=self.disc_id, disc_dict=full_out)
-#
-#     # update in loader_out
-#     self._data_out.update(full_out)
-
-=======
-        
->>>>>>> 61795b9d
 #     def _parallelize_chained_disciplines(self, disciplines, grammar_type):
 #         ''' replace the "parallelizable" flagged (eg, scenarios) couplings by one parallel chain
 #         with all the scenarios inside
