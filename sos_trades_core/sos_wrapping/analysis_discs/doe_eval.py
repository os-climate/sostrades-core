--- conflicted
+++ resolved
@@ -221,8 +221,6 @@
                         self._data_in['custom_samples_df']['value'] = default_custom_dataframe
                         self._data_in['custom_samples_df']['dataframe_descriptor'] = dataframe_descriptor
 
-
-
                 else:
 
                     default_design_space = pd.DataFrame({'variable': selected_inputs,
@@ -459,13 +457,8 @@
         # It happens when the number of specified processes n_processes is
         # greater than 1
         if n_processes > 1:
-<<<<<<< HEAD
             self.logger.info(
                 "Running DOE EVAL in parallel on n_processes = %s", str(n_processes))
-            print("parallel execution")
-=======
-            self.logger.info("Running DOE EVAL in parallel on n_processes = %s", str(n_processes))
->>>>>>> cbc7fcaf
 
             # Create the parallel execution object. The function we want to parallelize is the sample evaluation
             # function
@@ -475,14 +468,8 @@
                     """
                 return self.FDeval_func(sample_one, convert_to_array=False)
 
-<<<<<<< HEAD
-            parallel = ParallelExecution(
-                sample_evaluator, n_processes=n_processes)
-            parallel.wait_time_between_fork = 0
-=======
             parallel = ParallelExecution(sample_evaluator, n_processes=n_processes,
                                          wait_time_between_fork=wait_time_between_samples)
->>>>>>> cbc7fcaf
 
             # Define a callback function to store the samples on the fly
             # during the parallel execution
@@ -537,7 +524,8 @@
         # considered scenario
         # Iterations through dictionnaries are done using the sorted function to ensure that
         # the scenarios are stored in the same order than in samples generation since it is not
-        # guaranteed when on parallel execution. The sort is done according to the scenario index
+        # guaranteed when on parallel execution. The sort is done according to
+        # the scenario index
 
         columns = ['scenario']
         columns.extend(self.selected_inputs)
