'''
Copyright 2022 Airbus SAS

Licensed under the Apache License, Version 2.0 (the "License");
you may not use this file except in compliance with the License.
You may obtain a copy of the License at

    http://www.apache.org/licenses/LICENSE-2.0

Unless required by applicable law or agreed to in writing, software
distributed under the License is distributed on an "AS IS" BASIS,
WITHOUT WARRANTIES OR CONDITIONS OF ANY KIND, either express or implied.
See the License for the specific language governing permissions and
limitations under the License.
'''

'''
mode: python; py-indent-offset: 4; tab-width: 8; coding: utf-8
'''

import copy
import pandas as pd
from numpy import NaN
import numpy as np

from sostrades_core.api import get_sos_logger
from sostrades_core.execution_engine.sos_wrapp import SoSWrapp
from sostrades_core.execution_engine.proxy_discipline import ProxyDiscipline
from sostrades_core.execution_engine.proxy_coupling import ProxyCoupling
from sostrades_core.execution_engine.proxy_discipline_builder import ProxyDisciplineBuilder
from sostrades_core.execution_engine.mdo_discipline_driver_wrapp import MDODisciplineDriverWrapp
from sostrades_core.execution_engine.disciplines_wrappers.driver_evaluator_wrapper import DriverEvaluatorWrapper
from sostrades_core.execution_engine.disciplines_wrappers.sample_generator_wrapper import SampleGeneratorWrapper
from sostrades_core.tools.proc_builder.process_builder_parameter_type import ProcessBuilderParameterType
from gemseo.utils.compare_data_manager_tooling import dict_are_equal


class ProxyDriverEvaluatorException(Exception):
    pass


class ProxyDriverEvaluator(ProxyDisciplineBuilder):
    '''
        SOSEval class which creates a sub process to evaluate
        with different methods (Gradient,FORM,Sensitivity Analysis, DOE, ...)

    1) Structure of Desc_in/Desc_out:
        |_ DESC_IN
            |_ INSTANCE_REFERENCE (structuring, dynamic : builder_mode == self.MULTI_INSTANCE)
                |_ REFERENCE_MODE (structuring, dynamic :instance_referance == TRUE) 
                |_ REFERENCE_SCENARIO_NAME (structuring, dynamic :instance_referance == TRUE) #TODO
            |_ EVAL_INPUTS (namespace: NS_EVAL, structuring, dynamic : builder_mode == self.MONO_INSTANCE)
            |_ EVAL_OUTPUTS (namespace: NS_EVAL, structuring, dynamic : builder_mode == self.MONO_INSTANCE)
            |_ GENERATED_SAMPLES ( structuring,dynamic: self.builder_tool == True)
            |_ SCENARIO_DF (structuring,dynamic: self.builder_tool == True)
            |_ SAMPLES_DF (namespace: NS_EVAL, dynamic: len(selected_inputs) > 0 and len(selected_outputs) > 0 )    
            |_ 'n_processes' (dynamic : builder_mode == self.MONO_INSTANCE)         
            |_ 'wait_time_between_fork' (dynamic : builder_mode == self.MONO_INSTANCE)

        |_ DESC_OUT
            |_ samples_inputs_df (namespace: NS_EVAL, dynamic: builder_mode == self.MONO_INSTANCE)
            |_ <var>_dict (internal namespace 'ns_doe', dynamic: len(selected_inputs) > 0 and len(selected_outputs) > 0
            and eval_outputs not empty, for <var> in eval_outputs)

    2) Description of DESC parameters:
        |_ DESC_IN
            |_ INSTANCE_REFERENCE 
                |_ REFERENCE_MODE 
                |_ REFERENCE_SCENARIO_NAME  #TODO
            |_ EVAL_INPUTS
            |_ EVAL_OUTPUTS
            |_ GENERATED_SAMPLES
            |_ SCENARIO_DF
            |_ SAMPLES_DF
            |_ 'n_processes' 
            |_ 'wait_time_between_fork'            
       |_ DESC_OUT
            |_ samples_inputs_df
            |_ <var observable name>_dict':     for each selected output observable doe result
                                                associated to sample and the selected observable

    '''

    # ontology information
    _ontology_data = {
        'label': 'Driver Evaluator',
        'type': 'Official',
        'source': 'SoSTrades Project',
        'validated': '',
        'validated_by': 'SoSTrades Project',
        'last_modification_date': '',
        'category': '',
        'definition': '',
        'icon': '',
        'version': '',
    }

    BUILDER_MODE = DriverEvaluatorWrapper.BUILDER_MODE
    MONO_INSTANCE = DriverEvaluatorWrapper.MONO_INSTANCE
    MULTI_INSTANCE = DriverEvaluatorWrapper.MULTI_INSTANCE
    REGULAR_BUILD = DriverEvaluatorWrapper.REGULAR_BUILD
    BUILDER_MODE_POSSIBLE_VALUES = DriverEvaluatorWrapper.BUILDER_MODE_POSSIBLE_VALUES
    SUB_PROCESS_INPUTS = DriverEvaluatorWrapper.SUB_PROCESS_INPUTS

    INSTANCE_REFERENCE = 'instance_reference'
    LINKED_MODE = 'linked_mode'
    COPY_MODE = 'copy_mode'
    REFERENCE_MODE = 'reference_mode'
    REFERENCE_MODE_POSSIBLE_VALUES = [LINKED_MODE, COPY_MODE]

    SCENARIO_DF = 'scenario_df'

    SELECTED_SCENARIO = 'selected_scenario'
    SCENARIO_NAME = 'scenario_name'
    # with SampleGenerator, whether to activate and build all the sampled
    MAX_SAMPLE_AUTO_BUILD_SCENARIOS = 1024
    # scenarios by default or not. Set to None to always build.

    SUBCOUPLING_NAME = 'subprocess'
    EVAL_INPUT_TYPE = ['float', 'array', 'int', 'string']

    GENERATED_SAMPLES = SampleGeneratorWrapper.GENERATED_SAMPLES

    USECASE_DATA = 'usecase_data'

    # namespace for the [var]_dict outputs of the mono-instance evaluator.
    # since [var] are anonymized
    NS_DOE = 'ns_doe'
    # full names, set to root node to have [var]_dict appear in same node as [var]
    # shared namespace of the mono-instance evaluator for eventual couplings
    NS_EVAL = 'ns_eval'

    def __init__(self, sos_name, ee, cls_builder,
                 driver_wrapper_cls=None,
                 associated_namespaces=None,
                 map_name=None,
                 flatten_subprocess=False,
                 hide_coupling_in_driver=False):
        """
        Constructor

        Arguments:
            sos_name (string): name of the discipline/node
            ee (ExecutionEngine): execution engine of the current process
            cls_builder (List[SoSBuilder]): list of the sub proxy builders
            driver_wrapper_cls (Class): class constructor of the driver wrapper (user-defined wrapper or SoSTrades wrapper or None)
            map_name (string): name of the map associated to the scatter builder in case of multi-instance build
            associated_namespaces(List[string]): list containing ns ids ['name__value'] for namespaces associated to builder
        """
        super().__init__(sos_name, ee, driver_wrapper_cls,
                         associated_namespaces=associated_namespaces)
        if cls_builder is not None:
            self.cls_builder = cls_builder
        else:
            raise Exception(
                'The driver evaluator builder must have a cls_builder to work')

        self.builder_tool = None

        self.map_name = map_name
        self.flatten_subprocess = flatten_subprocess
        self.scenarios = []  # to keep track of subdisciplines in a flatten_subprocess case
        self.hide_coupling_in_driver = hide_coupling_in_driver
        self.old_builder_mode = None
        self.eval_process_builder = None
        self.eval_in_list = None
        self.eval_out_list = None
        self.selected_outputs = []
        self.selected_inputs = []
        self.eval_out_type = []
        self.eval_out_list_size = []
        self.logger = get_sos_logger(f'{self.ee.logger.name}.DriverEvaluator')

        self.old_samples_df, self.old_scenario_df = ({}, {})
        self.scatter_list_valid = True
        self.scatter_list_integrity_msg = ''

        self.previous_sub_process_usecase_name = 'Empty'
        self.previous_sub_process_usecase_data = {}
        # Possible values: 'No_SP_UC_Import', 'SP_UC_Import'
        self.sub_proc_import_usecase_status = 'No_SP_UC_Import'

        self.old_ref_dict = {}
        self.save_editable_attr = True
        self.original_editability_dict = {}
        self.original_editable_dict_ref = {}
        self.original_editable_dict_non_ref = {}

    def _add_optional_shared_ns(self):
        """
        Add the shared namespaces NS_DOE and NS_EVAL should they not exist.
        """
        # if NS_DOE does not exist in ns_manager, we create this new
        # namespace to store output dictionaries associated to eval_outputs
        if self.NS_DOE not in self.ee.ns_manager.shared_ns_dict.keys():
            self.ee.ns_manager.add_ns(self.NS_DOE, self.ee.study_name)
        # do the same for the shared namespace for coupling with the
        # DriverEvaluator
        if self.NS_EVAL not in self.ee.ns_manager.shared_ns_dict.keys():
            self.ee.ns_manager.add_ns(
                self.NS_EVAL, self.ee.ns_manager.compose_local_namespace_value(self))

    def get_desc_in_out(self, io_type):
        """
        get the desc_in or desc_out. if a wrapper exists get it from the wrapper, otherwise get it from the proxy class
        """
        # TODO : check if the following logic could be OK and implement it
        # according to what we want to do : DESC_IN of Proxy is updated by SoSWrapp if exists
        # thus no mixed calls to n-1 and n-2

        if self.mdo_discipline_wrapp.wrapper is not None:
            # ProxyDiscipline gets the DESC from the wrapper
            return ProxyDiscipline.get_desc_in_out(self, io_type)
        else:
            # ProxyDisciplineBuilder expects the DESC on the proxies e.g. Coupling
            # TODO: move to coupling ?
            return super().get_desc_in_out(io_type)

    def create_mdo_discipline_wrap(self, name, wrapper, wrapping_mode):
        """
        creation of mdo_discipline_wrapp by the proxy which in this case is a MDODisciplineDriverWrapp that will create
        a SoSMDODisciplineDriver at prepare_execution, i.e. a driver node that knows its subprocesses but manipulates
        them in a different way than a coupling.
        """
        self.mdo_discipline_wrapp = MDODisciplineDriverWrapp(
            name, wrapper, wrapping_mode)

    def configure(self):
        """
        Configure the DriverEvaluator layer
        """
        # set the scenarios references, for flattened subprocess configuration
        if self.flatten_subprocess and self.builder_tool:
            self.scenarios = self.builder_tool.get_all_built_disciplines()
        else:
            self.scenarios = self.proxy_disciplines

        # configure al processes stored in children
        for disc in self.get_disciplines_to_configure():
            disc.configure()

        # configure current discipline DriverEvaluator
        # if self._data_in == {} or (self.get_disciplines_to_configure() == []
        # and len(self.proxy_disciplines) != 0) or len(self.cls_builder) == 0:
        if self._data_in == {} or self.subprocess_is_configured():
            # Call standard configure methods to set the process discipline
            # tree
            super().configure()
            self.configure_driver()

        if self.subprocess_is_configured():
            self.update_data_io_with_subprocess_io()
            self.set_children_cache_inputs()

    def update_data_io_with_subprocess_io(self):
        """
        Update the DriverEvaluator _data_in and _data_out with subprocess i/o so that grammar of the driver can be
        exploited for couplings etc.
        """
        self._restart_data_io_to_disc_io()
        # TODO: working because no two different discs share a local ns
        for proxy_disc in self.proxy_disciplines:
            # if not isinstance(proxy_disc, ProxyDisciplineGather):
            subprocess_data_in = proxy_disc.get_data_io_with_full_name(
                self.IO_TYPE_IN, as_namespaced_tuple=True)
            subprocess_data_out = proxy_disc.get_data_io_with_full_name(
                self.IO_TYPE_OUT, as_namespaced_tuple=True)
            self._update_data_io(subprocess_data_in, self.IO_TYPE_IN)
            self._update_data_io(subprocess_data_out, self.IO_TYPE_OUT)

    def configure_driver(self):
        """
        To be overload by drivers with specific configuration actions
        """
        # Extract variables for eval analysis in mono instance mode
        disc_in = self.get_data_in()
        if self.BUILDER_MODE in disc_in:
            if self.get_sosdisc_inputs(self.BUILDER_MODE) == self.MONO_INSTANCE \
                    and 'eval_inputs' in disc_in and len(self.proxy_disciplines) > 0:

                # CHECK USECASE IMPORT AND IMPORT IT IF NEEDED
                # Manage usecase import
                ref_discipline_full_name = f'{self.ee.study_name}.Eval'
                self.manage_import_inputs_from_sub_process(
                    ref_discipline_full_name)
                # SET EVAL POSSIBLE VALUES
                self.set_eval_possible_values()
            elif self.get_sosdisc_inputs(self.BUILDER_MODE) == self.MULTI_INSTANCE and self.SCENARIO_DF in disc_in:
                self.configure_tool()
                self.configure_subprocesses_with_driver_input()

    def prepare_variables_to_propagate(self):

        # TODO: code below might need refactoring after reference_scenario
        # configuration fashion is decided upon
        scenario_df = self.get_sosdisc_inputs(self.SCENARIO_DF)
        instance_reference = self.get_sosdisc_inputs(self.INSTANCE_REFERENCE)
        # sce_df = copy.deepcopy(scenario_df)

        if instance_reference:
            # Addition of Reference Scenario
            scenario_df = scenario_df.append(
                {self.SELECTED_SCENARIO: True,
                    self.SCENARIO_NAME: 'ReferenceScenario'},
                ignore_index=True)

        # NB assuming that the scenario_df entries are unique otherwise there
        # is some intelligence to be added
        scenario_names = scenario_df[scenario_df[self.SELECTED_SCENARIO]
                                     == True][self.SCENARIO_NAME].values.tolist()
        trade_vars = []
        # check that all the input scenarios have indeed been built
        # (configuration sequence allows the opposite)
        if self.subprocesses_built(scenario_names):
            trade_vars = [col for col in scenario_df.columns if col not in
                          [self.SELECTED_SCENARIO, self.SCENARIO_NAME]]

        return scenario_df, instance_reference, trade_vars, scenario_names

    def configure_subprocesses_with_driver_input(self):
        """
        This function forces the trade variables values of the subprocesses in function of the driverevaluator input df.
        """

        scenario_df, instance_reference, trade_vars, scenario_names = self.prepare_variables_to_propagate()
        # PROPAGATE NON-TRADE VARIABLES VALUES FROM REFERENCE TO SUBDISCIPLINES
        if self.subprocesses_built(scenario_names):
            # CHECK USECASE IMPORT AND IMPORT IT IF NEEDED
            # PROPAGATE NON-TRADE VARIABLES VALUES FROM REFERENCE TO
            # SUBDISCIPLINES
            if instance_reference:
                scenario_names = scenario_names[:-1]
                ref_discipline = self.scenarios[self.get_reference_scenario_index(
                )]
                ref_discipline_full_name = ref_discipline.get_disc_full_name()

                # Manage usecase import
                self.manage_import_inputs_from_sub_process(
                    ref_discipline_full_name)

                ref_changes_dict, ref_dict = self.get_reference_non_trade_variables_changes(
                    trade_vars)

                # Modification of read-only or editable depending on
                # LINKED_MODE or COPY_MODE
                self.modify_editable_attribute_according_to_reference_mode(
                    ref_discipline, scenario_names, ref_dict)
                # Propagation to other scenarios if necessary
                self.propagate_reference_non_trade_variables(
                        ref_changes_dict, ref_dict, ref_discipline, scenario_names)
            else:
<<<<<<< HEAD
                if self.original_editable_dict:
                    for key in self.original_editable_dict.keys():
                        self.ee.dm.set_data(
                            key, 'editable', self.original_editable_dict[key])
=======
                if self.original_editable_dict_non_ref:
                    for key in self.original_editable_dict_non_ref.keys():
                        self.ee.dm.set_data(key, 'editable', self.original_editable_dict_non_ref[key])

>>>>>>> 6157440c

            # PROPAGATE TRADE VARIABLES VALUES FROM scenario_df
            # check that there are indeed variable changes input, with respect
            # to reference scenario
            if trade_vars:
                driver_evaluator_ns = self.ee.ns_manager.get_local_namespace_value(
                    self)
                scenarios_data_dict = {}
                for sc in scenario_names:
                    # assuming it is unique # TODO: as index?
                    sc_row = scenario_df[scenario_df[self.SCENARIO_NAME]
                                         == sc].iloc[0]
                    for var in trade_vars:
                        var_full_name = self.ee.ns_manager.compose_ns(
                            [driver_evaluator_ns, sc, var])
                        scenarios_data_dict[var_full_name] = sc_row.loc[var]
                if scenarios_data_dict and self.subprocess_is_configured():
                    # push to dm
                    # TODO: should also alter associated disciplines' reconfig.
                    # flags for structuring ? TO TEST
                    self.ee.dm.set_values_from_dict(scenarios_data_dict)
                    # self.ee.load_study_from_input_dict(scenarios_data_dict)

    # def set_reference_trade_variables_in_scenario_df(self, sce_df):
    #
    #     var_names = [col for col in sce_df.columns if col not in
    #                  [self.SELECTED_SCENARIO, self.SCENARIO_NAME]]
    #
    #     index_ref_disc = self.get_reference_scenario_index()
    #     for var in var_names:
    #         short_name_var = var.split(".")[-1]
    #         for subdisc in self.proxy_disciplines[index_ref_disc].proxy_disciplines:
    #             if short_name_var in subdisc.get_data_in():
    #                 value_var = subdisc.get_sosdisc_inputs(short_name_var)
    #                 sce_df.at[sce_df.loc[sce_df[self.SCENARIO_NAME] == 'ReferenceScenario'].index, var] = value_var
    #
    #     return sce_df
    # def set_reference_trade_variables_in_scenario_df(self, sce_df):
    #
    #     var_names = [col for col in sce_df.columns if col not in
    #                  [self.SELECTED_SCENARIO, self.SCENARIO_NAME]]
    #
    #     index_ref_disc = self.get_reference_scenario_index()
    #     # for var in var_names:
    #     #    short_name_var = var.split(".")[-1]
    #     #    for subdisc in self.proxy_disciplines[index_ref_disc].proxy_disciplines:
    #     #        if short_name_var in subdisc.get_data_in():
    #     #            value_var = subdisc.get_sosdisc_inputs(short_name_var)
    #     #            sce_df.at[sce_df.loc[sce_df[self.SCENARIO_NAME]
    #     #                                 == 'ReferenceScenario'].index, var] = value_var
    #     # TODO
    #     # This is with error in case value_var is a list-like object (numpy array, list, set, tuple etc.)
    #     # https://stackoverflow.com/questions/48000225/must-have-equal-len-keys-and-value-when-setting-with-an-iterable
    #     # Example variable z = array([1., 1.]) of sellar put in trade variables
    #     return sce_df

    def get_reference_scenario_index(self):
        index_ref = 0
        for disc in self.scenarios:
            if disc.sos_name == 'ReferenceScenario' \
                    or self.ee.ns_manager.compose_ns([self.sos_name, 'ReferenceScenario']) in disc.sos_name:  # for flatten_subprocess
                    # TODO: better implement this 2nd condition ?
                break
            else:
                index_ref += 1
        return index_ref

    def check_if_there_are_reference_variables_changes(self):

        scenario_df, instance_reference, trade_vars, scenario_names = self.prepare_variables_to_propagate()

        ref_changes_dict = {}
        if self.subprocesses_built(scenario_names):
            if instance_reference:
                ref_changes_dict, ref_dict = self.get_reference_non_trade_variables_changes(
                    trade_vars)

        return ref_changes_dict

    def get_reference_non_trade_variables_changes(self, trade_vars):
        ref_discipline = self.scenarios[self.get_reference_scenario_index()]

        # Take reference scenario non-trade variables (num and non-num) and its
        # values
        ref_dict = {}
        for key in ref_discipline.get_input_data_names():
            if all(key.split(ref_discipline.sos_name + '.')[-1] != trade_var for trade_var in trade_vars):
                ref_dict[key] = ref_discipline.ee.dm.get_value(key)

        # Check if reference values have changed and select only those which
        # have changed
        ref_changes_dict = {}
        for key in ref_dict.keys():
            if key in self.old_ref_dict.keys():
                if isinstance(ref_dict[key], pd.DataFrame):
                    if not ref_dict[key].equals(self.old_ref_dict[key]):
                        ref_changes_dict[key] = ref_dict[key]
                elif isinstance(ref_dict[key], np.ndarray):
                    if not (np.array_equal(ref_dict[key], self.old_ref_dict[key])):
                        ref_changes_dict[key] = ref_dict[key]
                else:
                    if ref_dict[key] != self.old_ref_dict[key]:
                        ref_changes_dict[key] = ref_dict[key]
            else:
                ref_changes_dict[key] = ref_dict[key]

        return ref_changes_dict, ref_dict

    def propagate_reference_non_trade_variables(self, ref_changes_dict, ref_dict, ref_discipline, scenario_names_to_propagate):

        if ref_changes_dict:
            self.old_ref_dict = copy.deepcopy(ref_dict)

        ref_discipline = self.scenarios[self.get_reference_scenario_index()]

        # Build other scenarios variables and values dict from reference
        dict_to_propagate = {}
        if self.get_sosdisc_inputs(self.REFERENCE_MODE) == self.LINKED_MODE: # Propagate all reference
            dict_to_propagate = self.transform_dict_from_reference_to_other_scenarios(ref_discipline,
                                                                                      scenario_names_to_propagate,
                                                                                      ref_dict)
        elif self.get_sosdisc_inputs(self.REFERENCE_MODE) == self.COPY_MODE and ref_changes_dict: # Propagate reference changes
            dict_to_propagate = self.transform_dict_from_reference_to_other_scenarios(ref_discipline,
                                                                                      scenario_names_to_propagate,
                                                                                      ref_changes_dict)
        # Propagate other scenarios variables and values
        self.ee.dm.set_values_from_dict(dict_to_propagate)

    def modify_editable_attribute_according_to_reference_mode(self, ref_discipline, scenario_names, ref_dict):

        scenarios_non_trade_vars_dict = self.transform_dict_from_reference_to_other_scenarios(ref_discipline,
                                                                                              scenario_names,
                                                                                              ref_dict)
        if self.save_editable_attr:
<<<<<<< HEAD
            self.save_original_editable_attr_from_non_trade_variables(
                ref_dict, scenarios_non_trade_vars_dict)
=======
            self.save_original_editable_attr_from_non_trade_variables(ref_dict, scenarios_non_trade_vars_dict)
            # self.original_editability_dict = self.original_editable_dict_ref | self.original_editable_dict_non_ref
            self.original_editability_dict = {**self.original_editable_dict_ref, **self.original_editable_dict_non_ref}
>>>>>>> 6157440c
            self.save_editable_attr = False

        if self.get_sosdisc_inputs(self.REFERENCE_MODE) == self.LINKED_MODE:
            for key in scenarios_non_trade_vars_dict.keys():
                self.ee.dm.set_data(key, 'editable', False)
        elif self.get_sosdisc_inputs(self.REFERENCE_MODE) == self.COPY_MODE:
            for key in scenarios_non_trade_vars_dict.keys():
                if self.original_editability_dict[key] == False:
                    pass
                else:
                    self.ee.dm.set_data(key, 'editable', True)

    def save_original_editable_attr_from_non_trade_variables(self, ref_dict, scenarios_non_trade_vars_dict):

        for key in ref_dict:
<<<<<<< HEAD
            self.original_editable_dict[key] = self.dm.get_data(
                key, 'editable')
        for key in scenarios_non_trade_vars_dict:
            self.original_editable_dict[key] = self.dm.get_data(
                key, 'editable')
=======
            self.original_editable_dict_ref[key] = self.dm.get_data(key, 'editable')
        for key in scenarios_non_trade_vars_dict:
            self.original_editable_dict_non_ref[key] = self.dm.get_data(key, 'editable')

>>>>>>> 6157440c

    def transform_dict_from_reference_to_other_scenarios(self, ref_discipline, scenario_names, dict_from_ref):

        transformed_to_other_scenarios_dict = {}
        for key in dict_from_ref.keys():
            for sc in scenario_names:
                if ref_discipline.sos_name in key and self.sos_name in key:
                    new_key = key.split(self.sos_name, 1)[0] + self.sos_name + '.' + sc + \
                        key.split(self.sos_name,
                                  1)[-1].split(ref_discipline.sos_name, 1)[-1]
                elif ref_discipline.sos_name in key and not self.sos_name in key:
                    new_key = key.split(ref_discipline.sos_name, 1)[
                        0] + sc + key.split(ref_discipline.sos_name, 1)[-1]
                else:
                    new_key = key
                if self.dm.check_data_in_dm(new_key):
                    transformed_to_other_scenarios_dict[new_key] = dict_from_ref[key]

        return transformed_to_other_scenarios_dict

        # # Take non-trade variables values from subdisciplines of reference scenario
        # for subdisc in self.proxy_disciplines[index_ref_disc].proxy_disciplines:
        #     if subdisc.__class__.__name__ == 'ProxyDiscipline':
        #         # For ProxyDiscipline --> Propagation of non-trade variables
        #         self.propagate_non_trade_variables_of_proxy_discipline(subdisc, trade_vars)
        #     elif subdisc.__class__.__name__ == 'ProxyDriverEvaluator':
        #         # For ProxyDriverEvaluator --> Propagation of non-trade variables from ReferenceScenario (recursivity)
        #         subdisc.set_non_trade_variables_from_reference_scenario(trade_vars)
        #     else:
        #         # For ProxyCoupling... --> Propagation of its subdisciplines variables (recursively)
        #         self.propagate_non_trade_variables_of_proxy_coupling(subdisc, trade_vars)

    # def propagate_non_trade_variables_of_proxy_discipline(self, subdiscipline, trade_vars):
    #
    #     non_trade_var_dict_ref_to_propagate = {}
    #     non_trade_var_dict_not_ref_scenario = {}
    #     # Get non-numerical variables full name and values from reference
    #     non_num_var_dict = subdiscipline.get_non_numerical_variables_and_values_dict()
    #
    #     # If non-numerical variables have been set, select non-trade variables from them
    #     if all(value == None for value in non_num_var_dict.values()):
    #         pass
    #     else:
    #         for key in non_num_var_dict:  # Non-numerical variables
    #             if all(key.split('.ReferenceScenario.')[-1] != trade_var for trade_var in
    #                    trade_vars):  # Here non-trade variables are taken from non-numerical values
    #                 non_trade_var_dict_ref_to_propagate[key] = non_num_var_dict[key]
    #
    #     # Adapt non-trade variables and values from reference to full name of other scenarios
    #     if non_trade_var_dict_ref_to_propagate:
    #         for key in non_trade_var_dict_ref_to_propagate.keys():
    #             for sc in self.scenario_names[:-1]:
    #                 if 'ReferenceScenario' in key:
    #                     new_key = key.rsplit('ReferenceScenario', 1)[0] + sc + key.rsplit('ReferenceScenario', 1)[-1]
    #                     # new_key = driver_evaluator_ns + "." + sc + key.split('ReferenceScenario')[-1]
    #                 else:
    #                     new_key = key
    #                 non_trade_var_dict_not_ref_scenario[new_key] = non_trade_var_dict_ref_to_propagate[key]
    #
    #     if non_trade_var_dict_not_ref_scenario:
    #         self.ee.dm.set_values_from_dict(non_trade_var_dict_not_ref_scenario)
    #
    # def propagate_non_trade_variables_of_proxy_coupling(self, subcoupling, trade_vars):
    #     for subsubdisc in subcoupling.proxy_disciplines:
    #         if subsubdisc.__class__.__name__ == 'ProxyDiscipline':
    #             # For ProxyDiscipline --> Propagation of non-trade variables
    #             self.propagate_non_trade_variables_of_proxy_discipline(subsubdisc, trade_vars)
    #         elif subsubdisc.__class__.__name__ == 'ProxyDriverEvaluator':
    #             # For ProxyDriverEvaluator --> Propagation of non-trade variables from ReferenceScenario (recursivity)
    #             subsubdisc.set_non_trade_variables_from_reference_scenario(trade_vars)
    #         else:
    #             # For ProxyCoupling... --> Propagation of its subdisciplines variables (recursively)
    #             self.propagate_non_trade_variables_of_proxy_coupling(subsubdisc, trade_vars)

    def subprocesses_built(self, scenario_names):
        """
        Check whether the subproxies built are coherent with the input list scenario_names.

        Arguments:
            scenario_names (list[string]): expected names of the subproxies.
        """
        # TODO: if scenario_names is None get it?
        if self.flatten_subprocess and self.builder_tool:
            proxies_names = self.builder_tool.get_all_built_disciplines_names()
        else:
            proxies_names = [disc.sos_name for disc in self.scenarios]
        # # assuming self.coupling_per_scenario is true so bock below commented
        # if self.coupling_per_scenario:
        #     builder_names = [b.sos_name for b in self.cls_builder]
        #     expected_proxies_names = []
        #     for sc_name in scenario_names:
        #         for builder_name in builder_names:
        #             expected_proxies_names.append(self.ee.ns_manager.compose_ns([sc_name, builder_name]))
        #     return set(expected_proxies_names) == set(proxies_names)
        # else:
        # return set(proxies_names) == set(scenario_names)
        return proxies_names != [] and set(proxies_names) == set(scenario_names)

    def setup_sos_disciplines(self):
        """
        Dynamic inputs and outputs of the DriverEvaluator
        """
        if self.BUILDER_MODE in self.get_data_in():
            builder_mode = self.get_sosdisc_inputs(self.BUILDER_MODE)
            disc_in = self.get_data_in()
            if builder_mode == self.MULTI_INSTANCE:
                self.build_inst_desc_io_with_scenario_df()
                if self.GENERATED_SAMPLES in disc_in:
                    generated_samples = self.get_sosdisc_inputs(
                        self.GENERATED_SAMPLES)
                    generated_samples_dict = {
                        self.GENERATED_SAMPLES: generated_samples}
                    scenario_df = self.get_sosdisc_inputs(self.SCENARIO_DF)
                    # checking whether generated_samples has changed
                    # NB also doing nothing with an empty dataframe, which means sample needs to be regenerated to renew
                    # scenario_df on 2nd config. The reason of this choice is that using an optional generated_samples
                    # gives problems with structuring variables checks leading
                    # to incomplete configuration sometimes
                    if not (generated_samples.empty and not self.old_samples_df) \
                            and not dict_are_equal(generated_samples_dict, self.old_samples_df):
                        # checking whether the dataframes are already coherent in which case the changes come probably
                        # from a load and there is no need to crush the truth
                        # values
                        if not generated_samples.equals(
                                scenario_df.drop([self.SELECTED_SCENARIO, self.SCENARIO_NAME], 1)):
                            # TODO: could overload struct. var. check to spare this deepcopy (only if generated_samples
                            # remains as a DriverEvaluator input, othrwise
                            # another sample change check logic is needed)
                            self.old_samples_df = copy.deepcopy(
                                generated_samples_dict)
                            # we crush old scenario_df and propose a df with
                            # all scenarios imposed by new sample, all
                            # de-activated
                            scenario_df = pd.DataFrame(
                                columns=[self.SELECTED_SCENARIO, self.SCENARIO_NAME])
                            scenario_df = pd.concat(
                                [scenario_df, generated_samples], axis=1)
                            n_scenarios = len(scenario_df.index)
                            # check whether the number of generated scenarios
                            # is not too high to auto-activate them
                            if self.MAX_SAMPLE_AUTO_BUILD_SCENARIOS is None or n_scenarios <= self.MAX_SAMPLE_AUTO_BUILD_SCENARIOS:
                                scenario_df[self.SELECTED_SCENARIO] = True
                            else:
                                self.logger.warn(
                                    f'Sampled over {self.MAX_SAMPLE_AUTO_BUILD_SCENARIOS} scenarios, please select which to build. ')
                                scenario_df[self.SELECTED_SCENARIO] = False
                            scenario_name = scenario_df[self.SCENARIO_NAME]
                            for i in scenario_name.index.tolist():
                                scenario_name.iloc[i] = 'scenario_' + \
                                                        str(i + 1)
                            self.logger.info(
                                'Generated sample has changed, updating scenarios to select.')
                            self.dm.set_data(self.get_var_full_name(self.SCENARIO_DF, disc_in),
                                             'value', scenario_df, check_value=False)

            elif builder_mode == self.MONO_INSTANCE:
                # TODO: clean code below with class variables etc.
                dynamic_inputs = {'eval_inputs': {'type': 'dataframe',
                                                  'dataframe_descriptor': {'selected_input': ('bool', None, True),
                                                                           'full_name': ('string', None, False)},
                                                  'dataframe_edition_locked': False,
                                                  'structuring': True,
                                                  'visibility': self.SHARED_VISIBILITY,
                                                  'namespace': self.NS_EVAL},
                                  'eval_outputs': {'type': 'dataframe',
                                                   'dataframe_descriptor': {'selected_output': ('bool', None, True),
                                                                            'full_name': ('string', None, False)},
                                                   'dataframe_edition_locked': False,
                                                   'structuring': True, 'visibility': self.SHARED_VISIBILITY,
                                                   'namespace': self.NS_EVAL},
                                  'n_processes': {'type': 'int', 'numerical': True, 'default': 1},
                                  'wait_time_between_fork': {'type': 'float', 'numerical': True, 'default': 0.0}
                                  }

                dynamic_outputs = {
                    'samples_inputs_df': {'type': 'dataframe', 'unit': None, 'visibility': self.SHARED_VISIBILITY,
                                          'namespace': self.NS_EVAL}
                }

                selected_inputs_has_changed = False
                if 'eval_inputs' in disc_in:
                    # if len(disc_in) != 0:

                    eval_outputs = self.get_sosdisc_inputs('eval_outputs')
                    eval_inputs = self.get_sosdisc_inputs('eval_inputs')

                    # we fetch the inputs and outputs selected by the user
                    selected_outputs = eval_outputs[eval_outputs['selected_output']
                                                    == True]['full_name']
                    selected_inputs = eval_inputs[eval_inputs['selected_input']
                                                  == True]['full_name']
                    if set(selected_inputs.tolist()) != set(self.selected_inputs):
                        selected_inputs_has_changed = True
                        self.selected_inputs = selected_inputs.tolist()
                    self.selected_outputs = selected_outputs.tolist()

                    if len(selected_inputs) > 0 and len(selected_outputs) > 0:
                        # TODO: is it OK that it crashes with empty input ? also, might want an eval without outputs ?
                        # we set the lists which will be used by the evaluation
                        # function of sosEval
                        self.set_eval_in_out_lists(
                            self.selected_inputs, self.selected_outputs)

                        # setting dynamic outputs. One output of type dict per selected
                        # output
                        for out_var in self.eval_out_list:
                            dynamic_outputs.update(
                                {f'{out_var.split(self.ee.study_name + ".", 1)[1]}_dict': {'type': 'dict',
                                                                                           'visibility': 'Shared',
                                                                                           'namespace': self.NS_DOE}})
                        dynamic_inputs.update(self._get_dynamic_inputs_doe(
                            disc_in, selected_inputs_has_changed))
                self.add_inputs(dynamic_inputs)
                self.add_outputs(dynamic_outputs)
            elif builder_mode == self.REGULAR_BUILD:
                pass  # regular build requires no specific dynamic inputs
            elif builder_mode is None:
                pass
            else:
                raise ValueError(
                    f'Wrong builder mode input in {self.sos_name}')
        # after managing the different builds inputs, we do the setup_sos_disciplines of the wrapper in case it is
        # overload, e.g. in the case of a custom driver_wrapper_cls (with DriverEvaluatorWrapper this does nothing)
        # super().setup_sos_disciplines() # TODO: manage custom driver wrapper
        # case

    def prepare_build(self):
        """
        Get the actual drivers of the subprocesses of the DriverEvaluator.
        """
        # TODO: make me work with custom driver
        builder_list = []
        if self.BUILDER_MODE in self.get_data_in():
            builder_mode = self.get_sosdisc_inputs(self.BUILDER_MODE)
            builder_mode_has_changed = builder_mode != self.old_builder_mode
            if builder_mode_has_changed:
                self.clean_children()
                self.clean_sub_builders()
                if self.old_builder_mode == self.MONO_INSTANCE:
                    self.eval_process_builder = None
                elif self.old_builder_mode == self.MULTI_INSTANCE:
                    self.builder_tool = None
                self.old_builder_mode = copy.copy(builder_mode)
            if builder_mode == self.MULTI_INSTANCE:
                builder_list = self.prepare_multi_instance_build()
            elif builder_mode == self.MONO_INSTANCE:
                builder_list = self.prepare_mono_instance_build()
            elif builder_mode == self.REGULAR_BUILD:
                builder_list = super().prepare_build()
            elif builder_mode is None:
                pass
            else:
                raise ValueError(
                    f'Wrong builder mode input in {self.sos_name}')
        return builder_list

    def prepare_execution(self):
        """
        Preparation of the GEMSEO process, including GEMSEO objects instantiation
        """
        # prepare_execution of proxy_disciplines as in coupling
        # TODO: move to builder ?
        for disc in self.scenarios:
            disc.prepare_execution()
        # TODO : cache mgmt of children necessary ? here or in
        # SoSMDODisciplineDriver ?
        super().prepare_execution()

        self.reset_subdisciplines_of_wrapper()

    def reset_subdisciplines_of_wrapper(self):

        self.mdo_discipline_wrapp.reset_subdisciplines(self)

    def set_wrapper_attributes(self, wrapper):
        """
        set the attribute ".attributes" of wrapper which is used to provide the wrapper with information that is
        figured out at configuration time but needed at runtime. The DriverEvaluator in particular needs to provide
        its wrapper with a reference to the subprocess GEMSEO objets so they can be manipulated at runtime.
        """
        # io full name maps set by ProxyDiscipline
        super().set_wrapper_attributes(wrapper)

        # driverevaluator subprocess
        wrapper.attributes.update({'sub_mdo_disciplines': [
            proxy.mdo_discipline_wrapp.mdo_discipline for proxy in self.proxy_disciplines
            if proxy.mdo_discipline_wrapp is not None]})  # discs and couplings but not scatters

        # specific to mono-instance
        if self.BUILDER_MODE in self.get_data_in() and self.get_sosdisc_inputs(self.BUILDER_MODE) == self.MONO_INSTANCE and self.eval_in_list is not None:
            eval_attributes = {'eval_in_list': self.eval_in_list,
                               'eval_out_list': self.eval_out_list,
                               'reference_scenario': self.get_x0(),
                               'activated_elems_dspace_df': [[True, True]
                                                             if self.ee.dm.get_data(var, 'type') == 'array' else [True]
                                                             for var in self.eval_in_list],
                               # TODO: Array dimensions greater than 2?
                               'study_name': self.ee.study_name,
                               'reduced_dm': self.ee.dm.reduced_dm,  # for conversions
                               'selected_inputs': self.selected_inputs,
                               'selected_outputs': self.selected_outputs,
                               }
            wrapper.attributes.update(eval_attributes)

    def is_configured(self):
        """
        Return False if discipline is not configured or structuring variables have changed or children are not all configured
        """
        disc_in = self.get_data_in()
        if self.BUILDER_MODE in disc_in:
            if self.get_sosdisc_inputs(self.BUILDER_MODE) == self.MULTI_INSTANCE:
                if self.INSTANCE_REFERENCE in disc_in and self.get_sosdisc_inputs(self.INSTANCE_REFERENCE):
                    if self.SCENARIO_DF in disc_in:
                        return super().is_configured() and self.subprocess_is_configured() and not self.check_if_there_are_reference_variables_changes() and self.sub_proc_import_usecase_status == 'No_SP_UC_Import'
            elif self.get_sosdisc_inputs(self.BUILDER_MODE) == self.MONO_INSTANCE:
                return super().is_configured() and self.subprocess_is_configured()
                # This condition is not needed (and not working)
                # self.sub_proc_import_usecase_status == 'No_SP_UC_Import'

        return super().is_configured() and self.subprocess_is_configured()

    def subprocess_is_configured(self):
        """
        Return True if the subprocess is configured or the builder is empty.
        """
        # Explanation:
        # 1. self._data_in == {} : if the discipline as no input key it should have and so need to be configured
        # 2. Added condition compared to SoSDiscipline(as sub_discipline or associated sub_process builder)
        # 2.1 (self.get_disciplines_to_configure() == [] and len(self.proxy_disciplines) != 0) : sub_discipline(s) exist(s) but all configured
        # 2.2 len(self.cls_builder) == 0 No yet provided builder but we however need to configure (as in 2.1 when we have sub_disciplines which no need to be configured)
        # Remark1: condition "(   and len(self.proxy_disciplines) != 0) or len(self.cls_builder) == 0" added for proc build
        # Remark2: /!\ REMOVED the len(self.proxy_disciplines) == 0 condition
        # to accommodate the DriverEvaluator that holds te build until inputs
        # are available
        return self.get_disciplines_to_configure() == []  # or len(self.cls_builder) == 0

    def get_disciplines_to_configure(self):
        return self._get_disciplines_to_configure(self.scenarios)

    def prepare_multi_instance_build(self):
        """
        Call the tool to build the subprocesses in multi-instance builder mode.
        """
        self.build_tool()
        # Tool is building disciplines for the driver on behalf of the driver name
        # no further disciplines needed to be builded by the evaluator
        return []

    def build_inst_desc_io_with_scenario_df(self):
        '''
        Complete inst_desc_in with scenario_df
        '''
        dynamic_inputs = {self.SCENARIO_DF: {
            self.TYPE: 'dataframe',
            self.DEFAULT: pd.DataFrame(columns=[self.SELECTED_SCENARIO, self.SCENARIO_NAME]),
            self.DATAFRAME_DESCRIPTOR: {self.SELECTED_SCENARIO: ('bool', None, True),
                                        self.SCENARIO_NAME: ('string', None, True)},
            self.DATAFRAME_EDITION_LOCKED: False,
            self.EDITABLE: True,
            self.STRUCTURING: True}}  # TODO: manage variable columns for (non-very-simple) multiscenario cases

        dynamic_inputs.update({self.INSTANCE_REFERENCE:
                               {SoSWrapp.TYPE: 'bool',
                                SoSWrapp.DEFAULT: False,
                                SoSWrapp.POSSIBLE_VALUES: [True, False],
                                SoSWrapp.STRUCTURING: True}})

        disc_in = self.get_data_in()
        if self.INSTANCE_REFERENCE in disc_in:
            instance_reference = self.get_sosdisc_inputs(
                self.INSTANCE_REFERENCE)
            if instance_reference:
                dynamic_inputs.update({self.REFERENCE_MODE:
                                       {SoSWrapp.TYPE: 'string',
                                        SoSWrapp.DEFAULT: self.LINKED_MODE,
                                        SoSWrapp.POSSIBLE_VALUES: self.REFERENCE_MODE_POSSIBLE_VALUES,
                                        SoSWrapp.STRUCTURING: True}})

        dynamic_inputs.update({self.GENERATED_SAMPLES: {'type': 'dataframe',
                                                        'dataframe_edition_locked': True,
                                                        'structuring': True,
                                                        'unit': None,
                                                        # 'visibility': SoSWrapp.SHARED_VISIBILITY,
                                                        # 'namespace': 'ns_sampling',
                                                        'default': pd.DataFrame(),
                                                        # self.OPTIONAL:
                                                        # True,
                                                        self.USER_LEVEL: 3
                                                        }})
        self.add_inputs(dynamic_inputs)
        # so that eventual mono-instance outputs get clear
        self.add_outputs({})

    def configure_tool(self):
        '''
        Instantiate the tool if it does not and prepare it with data that he needs (the tool know what he needs)
        '''
        if self.builder_tool is None:
            builder_tool_cls = self.ee.factory.create_scatter_tool_builder(
                'scatter_tool', map_name=self.map_name, hide_coupling_in_driver=self.hide_coupling_in_driver)
            self.builder_tool = builder_tool_cls.instantiate()
            self.builder_tool.associate_tool_to_driver(
                self, cls_builder=self.cls_builder, associated_namespaces=self.associated_namespaces)
        self.scatter_list_valid, self.scatter_list_integrity_msg = self.check_scatter_list_validity()
        if self.scatter_list_valid:
            self.builder_tool.prepare_tool()
        else:
            self.logger.error(self.scatter_list_integrity_msg)

    def build_tool(self):
        if self.builder_tool is not None and self.scatter_list_valid:
            self.builder_tool.build()

    def check_scatter_list_validity(self):
        # checking for duplicates
        msg = ''
        if self.SCENARIO_DF in self.get_data_in():
            scenario_df = self.get_sosdisc_inputs(self.SCENARIO_DF)
            scenario_names = scenario_df[scenario_df[self.SELECTED_SCENARIO]
                                         == True][self.SCENARIO_NAME].values.tolist()
            set_sc_names = set(scenario_names)
            if len(scenario_names) != len(set_sc_names):
                repeated_elements = [
                    sc for sc in set_sc_names if scenario_names.count(sc) > 1]
                msg = 'Cannot activate several scenarios with the same name (' + \
                      repeated_elements[0]
                for sc in repeated_elements[1:]:
                    msg += ', ' + sc
                msg += ').'
                return False, msg
        # in any other case the list is valid
        return True, msg

    def check_data_integrity(self):
        # checking for duplicates
        disc_in = self.get_data_in()
        if self.SCENARIO_DF in disc_in and not self.scatter_list_valid:
            self.dm.set_data(
                self.get_var_full_name(self.SCENARIO_DF, disc_in), 
                self.CHECK_INTEGRITY_MSG, self.scatter_list_integrity_msg)

    # MONO INSTANCE PROCESS
    def _get_disc_shared_ns_value(self):
        """
        Get the namespace ns_eval used in the mono-instance case.
        """
        return self.ee.ns_manager.disc_ns_dict[self]['others_ns'][self.NS_EVAL].get_value()

    def _set_eval_process_builder(self):
        '''
        Create the eval process builder, in a coupling if necessary, which will allow mono-instance builds.
        '''
        if len(self.cls_builder) == 0:  # added condition for proc build
            disc_builder = None
        elif len(self.cls_builder) == 1:
            # Note no distinction is made whether the builder is executable or not; old implementation used to put
            # scatter builds under a coupling automatically too. # TODO: check
            # if necessary for gather implementation.
            disc_builder = self.cls_builder[0]
        else:
            # If eval process is a list of builders then we build a coupling
            # containing the eval process
            if self.flatten_subprocess:
                disc_builder = None
            else:
                disc_builder = self.create_sub_builder_coupling(
                    self.SUBCOUPLING_NAME, self.cls_builder)
                self.hide_coupling_in_driver_for_display(disc_builder)

        self.eval_process_builder = disc_builder

    def hide_coupling_in_driver_for_display(self, disc_builder):
        '''
        Set the display_value of the sub coupling to the display_value of the driver 
        (if no display_value filled the display_value is the simulation value)
        '''
        driver_display_value = self.ee.ns_manager.get_local_namespace(
            self).get_display_value()
        self.ee.ns_manager.add_display_ns_to_builder(
            disc_builder, driver_display_value)

    def prepare_mono_instance_build(self):
        '''
        Get the builder of the single subprocesses in mono-instance builder mode.
        '''
        if self.eval_process_builder is None:
            self._set_eval_process_builder()

        return [self.eval_process_builder] if self.eval_process_builder is not None else []

    def set_eval_in_out_lists(self, in_list, out_list, inside_evaluator=False):
        '''
        Set the evaluation variable list (in and out) present in the DM
        which fits with the eval_in_base_list filled in the usecase or by the user
        '''
        self.eval_in_list = [
            f'{self.ee.study_name}.{element}' for element in in_list]
        self.eval_out_list = [
            f'{self.ee.study_name}.{element}' for element in out_list]

    def set_eval_possible_values(self):
        '''
            Once all disciplines have been run through,
            set the possible values for eval_inputs and eval_outputs in the DM
        '''
        analyzed_disc = self.proxy_disciplines[0]
        possible_in_values_full, possible_out_values_full = self.fill_possible_values(
            analyzed_disc)
        possible_in_values_full, possible_out_values_full = self.find_possible_values(analyzed_disc,
                                                                                      possible_in_values_full,
                                                                                      possible_out_values_full)

        # Take only unique values in the list
        possible_in_values = list(set(possible_in_values_full))
        possible_out_values = list(set(possible_out_values_full))

        # these sorts are just for aesthetics
        possible_in_values.sort()
        possible_out_values.sort()

        default_in_dataframe = pd.DataFrame({'selected_input': [False for _ in possible_in_values],
                                             'full_name': possible_in_values})
        default_out_dataframe = pd.DataFrame({'selected_output': [False for _ in possible_out_values],
                                              'full_name': possible_out_values})

        eval_input_new_dm = self.get_sosdisc_inputs('eval_inputs')
        eval_output_new_dm = self.get_sosdisc_inputs('eval_outputs')
        my_ns_eval_path = self._get_disc_shared_ns_value()

        if eval_input_new_dm is None:
            self.dm.set_data(f'{my_ns_eval_path}.eval_inputs',
                             'value', default_in_dataframe, check_value=False)
        # check if the eval_inputs need to be updated after a subprocess
        # configure
        elif set(eval_input_new_dm['full_name'].tolist()) != (set(default_in_dataframe['full_name'].tolist())):
            self.check_eval_io(eval_input_new_dm['full_name'].tolist(), default_in_dataframe['full_name'].tolist(),
                               is_eval_input=True)
            default_dataframe = copy.deepcopy(default_in_dataframe)
            already_set_names = eval_input_new_dm['full_name'].tolist()
            already_set_values = eval_input_new_dm['selected_input'].tolist()
            for index, name in enumerate(already_set_names):
                default_dataframe.loc[default_dataframe['full_name'] == name, 'selected_input'] = already_set_values[
                    index]
            self.dm.set_data(f'{my_ns_eval_path}.eval_inputs',
                             'value', default_dataframe, check_value=False)

        if eval_output_new_dm is None:
            self.dm.set_data(f'{my_ns_eval_path}.eval_outputs',
                             'value', default_out_dataframe, check_value=False)
        # check if the eval_inputs need to be updated after a subprocess
        # configure
        elif set(eval_output_new_dm['full_name'].tolist()) != (set(default_out_dataframe['full_name'].tolist())):
            self.check_eval_io(eval_output_new_dm['full_name'].tolist(), default_out_dataframe['full_name'].tolist(),
                               is_eval_input=False)
            default_dataframe = copy.deepcopy(default_out_dataframe)
            already_set_names = eval_output_new_dm['full_name'].tolist()
            already_set_values = eval_output_new_dm['selected_output'].tolist()
            for index, name in enumerate(already_set_names):
                default_dataframe.loc[default_dataframe['full_name'] == name, 'selected_output'] = already_set_values[
                    index]
            self.dm.set_data(f'{my_ns_eval_path}.eval_outputs',
                             'value', default_dataframe, check_value=False)

    def fill_possible_values(self, disc):
        '''
            Fill possible values lists for eval inputs and outputs
            an input variable must be a float coming from a data_in of a discipline in all the process
            and not a default variable
            an output variable must be any data from a data_out discipline
        '''
        poss_in_values_full = []
        poss_out_values_full = []
        disc_in = disc.get_data_in()
        for data_in_key in disc_in.keys():
            is_input_type = disc_in[data_in_key][self.TYPE] in self.EVAL_INPUT_TYPE
            is_structuring = disc_in[data_in_key].get(
                self.STRUCTURING, False)
            in_coupling_numerical = data_in_key in list(
                ProxyCoupling.DESC_IN.keys())
            full_id = disc.get_var_full_name(
                data_in_key, disc_in)
            is_in_type = self.dm.data_dict[self.dm.data_id_map[full_id]
                                           ]['io_type'] == 'in'
            # is_input_multiplier_type = disc_in[data_in_key][self.TYPE] in self.INPUT_MULTIPLIER_TYPE
            is_editable = disc_in[data_in_key]['editable']
            is_None = disc_in[data_in_key]['value'] is None
            if is_in_type and not in_coupling_numerical and not is_structuring and is_editable:
                # Caution ! This won't work for variables with points in name
                # as for ac_model
                # we remove the study name from the variable full  name for a
                # sake of simplicity
                if is_input_type:
                    poss_in_values_full.append(
                        full_id.split(self.ee.study_name + ".", 1)[1])
                    # poss_in_values_full.append(full_id)

                # if is_input_multiplier_type and not is_None:
                #     poss_in_values_list = self.set_multipliers_values(
                #         disc, full_id, data_in_key)
                #     for val in poss_in_values_list:
                #         poss_in_values_full.append(val)

        disc_out = disc.get_data_out()
        for data_out_key in disc_out.keys():
            # Caution ! This won't work for variables with points in name
            # as for ac_model
            in_coupling_numerical = data_out_key in list(
                ProxyCoupling.DESC_IN.keys()) or data_out_key == 'residuals_history'
            full_id = disc.get_var_full_name(
                data_out_key, disc_out)
            if not in_coupling_numerical:
                # we remove the study name from the variable full  name for a
                # sake of simplicity
                poss_out_values_full.append(
                    full_id.split(self.ee.study_name + ".", 1)[1])
                # poss_out_values_full.append(full_id)
        return poss_in_values_full, poss_out_values_full

    def find_possible_values(
            self, disc, possible_in_values, possible_out_values):
        '''
            Run through all disciplines and sublevels
            to find possible values for eval_inputs and eval_outputs
        '''
        # TODO: does this involve avoidable, recursive back and forths during
        # configuration ? (<-> config. graph)
        if len(disc.proxy_disciplines) != 0:
            for sub_disc in disc.proxy_disciplines:
                sub_in_values, sub_out_values = self.fill_possible_values(
                    sub_disc)
                possible_in_values.extend(sub_in_values)
                possible_out_values.extend(sub_out_values)
                self.find_possible_values(
                    sub_disc, possible_in_values, possible_out_values)

        return possible_in_values, possible_out_values

    def get_x0(self):
        '''
        Get initial values for input values decided in the evaluation
        '''

        return dict(zip(self.eval_in_list,
                        map(self.dm.get_value, self.eval_in_list)))

    def _get_dynamic_inputs_doe(self, disc_in, selected_inputs_has_changed):
        default_custom_dataframe = pd.DataFrame(
            [[NaN for _ in range(len(self.selected_inputs))]], columns=self.selected_inputs)
        dataframe_descriptor = {}
        for i, key in enumerate(self.selected_inputs):
            cle = key
            var = tuple([self.ee.dm.get_data(
                self.eval_in_list[i], 'type'), None, True])
            dataframe_descriptor[cle] = var

        dynamic_inputs = {'samples_df': {'type': 'dataframe', self.DEFAULT: default_custom_dataframe,
                                         'dataframe_descriptor': dataframe_descriptor,
                                         'dataframe_edition_locked': False,
                                         'visibility': SoSWrapp.SHARED_VISIBILITY,
                                         'namespace': self.NS_EVAL
                                         }}

        # This reflects 'samples_df' dynamic input has been configured and that
        # eval_inputs have changed
        if 'samples_df' in disc_in and selected_inputs_has_changed:

            if disc_in['samples_df']['value'] is not None:
                from_samples = list(disc_in['samples_df']['value'].keys())
                from_eval_inputs = list(default_custom_dataframe.keys())
                final_dataframe = pd.DataFrame(
                    None, columns=self.selected_inputs)

                len_df = 1
                for element in from_eval_inputs:
                    if element in from_samples:
                        len_df = len(disc_in['samples_df']['value'])

                for element in from_eval_inputs:
                    if element in from_samples:
                        final_dataframe[element] = disc_in['samples_df']['value'][element]

                    else:
                        final_dataframe[element] = [NaN for _ in range(len_df)]

                disc_in['samples_df']['value'] = final_dataframe
            disc_in['samples_df']['dataframe_descriptor'] = dataframe_descriptor
        return dynamic_inputs

    def check_eval_io(self, given_list, default_list, is_eval_input):
        """
        Set the evaluation variable list (in and out) present in the DM
        which fits with the eval_in_base_list filled in the usecase or by the user
        """

        for given_io in given_list:
            if given_io not in default_list:
                if is_eval_input:
                    error_msg = f'The input {given_io} in eval_inputs is not among possible values. Check if it is an ' \
                                f'input of the subprocess with the correct full name (without study name at the ' \
                                f'beginning) and within allowed types (int, array, float). Dynamic inputs might  not ' \
                                f'be created. '

                else:
                    error_msg = f'The output {given_io} in eval_outputs is not among possible values. Check if it is an ' \
                                f'output of the subprocess with the correct full name (without study name at the ' \
                                f'beginning). Dynamic inputs might  not be created. '

                self.logger.warning(error_msg)

    def clean_sub_builders(self):
        '''
        Clean sub_builders as they were at initialization especially for their associated namespaces
        '''
        for builder in self.cls_builder:
            # delete all associated namespaces
            builder.delete_all_associated_namespaces()
            # set back all associated namespaces that was at the init of the
            # evaluator
            builder.add_namespace_list_in_associated_namespaces(
                self.associated_namespaces)

    def manage_import_inputs_from_sub_process(self, ref_discipline_full_name):
        """
        """
        # Set sub_proc_import_usecase_status
        self.set_sub_process_usecase_status_from_user_inputs()

        disc_in = self.get_data_in()

        # Treat the case of SP_UC_Import
        if self.sub_proc_import_usecase_status == 'SP_UC_Import':
            # Get the anonymized dict
            if 1 == 0:  # TODO (when use of Modal)
                anonymize_input_dict_from_usecase = self.get_sosdisc_inputs(
                    self.SUB_PROCESS_INPUTS)[ProcessBuilderParameterType.USECASE_DATA]
            else:
                # (without use of Modal)
                anonymize_input_dict_from_usecase = self.get_sosdisc_inputs(
                    self.USECASE_DATA)

            # LOAD REFERENCE of MULTI-INSTANCE MODE WITH USECASE DATA
            if self.INSTANCE_REFERENCE in disc_in:
                #method  ='load_study'
                method = 'set_values'
                self.update_reference_from_anonymised_dict(
                    anonymize_input_dict_from_usecase, ref_discipline_full_name, method)

            elif self.BUILDER_MODE in disc_in:
                builder_mode = self.get_sosdisc_inputs(self.BUILDER_MODE)
                if builder_mode == self. MONO_INSTANCE:
                    # LOAD REFERENCE of MONO-INSTANCE MODE WITH USECASE DATA
                    #method = 'load_study'
                    method = 'set_values'
                    self.update_reference_from_anonymised_dict(
                        anonymize_input_dict_from_usecase, ref_discipline_full_name, method)
            else:
                # We are in multi instance qithout reference
                # LOAD ALL SCENARIOS of MULTI-INSTANCE MODE WITH USECASE DATA
                # (Not needed as already covered)
                pass

    def update_reference_from_anonymised_dict(self, anonymize_input_dict_from_usecase, ref_discipline_full_name, method):
        """
        """
        # 1. Put anonymized dict in context (unanonymize) of the reference
        # First identify the reference scenario
        input_dict_from_usecase = self.put_anonymized_input_dict_in_sub_process_context(
            anonymize_input_dict_from_usecase, ref_discipline_full_name)
        # print(input_dict_from_usecase)
        # self.ee.display_treeview_nodes(True)
        # 2. load data in dm (# Push the data to the reference
        # instance)

        filtered_import_dict = {}
        for key in input_dict_from_usecase:
            if self.ee.dm.check_data_in_dm(key):
                filtered_import_dict[key] = input_dict_from_usecase[key]

        self.ee.dm.set_values_from_dict(filtered_import_dict)

        are_all_data_set = len(filtered_import_dict.keys()) == len(
            input_dict_from_usecase.keys())

        if are_all_data_set:
            # 3. Update parameters
            #     Set the status to 'No_SP_UC_Import'
            self.sub_proc_import_usecase_status = 'No_SP_UC_Import'
            if 1 == 0:  # TODO (when use of Modal)
                # Empty the anonymized dict in (when use of Modal)
                sub_process_inputs_dict = self.get_sosdisc_inputs(
                    self.SUB_PROCESS_INPUTS)
                sub_process_inputs_dict[ProcessBuilderParameterType.USECASE_DATA] = {
                }
                self.dm.set_data(f'{self.get_disc_full_name()}.{self.SUB_PROCESS_INPUTS}',
                                 self.VALUES, sub_process_inputs_dict, check_value=False)
            if 1 == 0:  # TODO (when use of Modal)
                # Consequently update the previous_sub_process_usecase_data
                #     Empty the previous_sub_process_usecase_data
                self.previous_sub_process_usecase_data = {}
            else:
                sub_process_usecase_data = self.get_sosdisc_inputs(
                    self.USECASE_DATA)
                self.previous_sub_process_usecase_data = sub_process_usecase_data

    def set_sub_process_usecase_status_from_user_inputs(self):
        """
            State subprocess usecase import status
            The uscase is defined by its name and its anonimized dict
            Function needed in manage_import_inputs_from_sub_process()
        """
        disc_in = self.get_data_in()
        # With modal #TODO Activate it when proc builder web_api eev3 migrated
        # on eev4 and remove USECASE_DATA
        if self.SUB_PROCESS_INPUTS in disc_in:  # and self.sub_proc_build_status != 'Empty_SP'
            sub_process_inputs_dict = self.get_sosdisc_inputs(
                self.SUB_PROCESS_INPUTS)
            sub_process_usecase_name = sub_process_inputs_dict[
                ProcessBuilderParameterType.USECASE_INFO][ProcessBuilderParameterType.USECASE_NAME]
            sub_process_usecase_data = sub_process_inputs_dict[ProcessBuilderParameterType.USECASE_DATA]
            if self.previous_sub_process_usecase_name != sub_process_usecase_name or self.previous_sub_process_usecase_data != sub_process_usecase_data:
                self.previous_sub_process_usecase_name = sub_process_usecase_name
                self.previous_sub_process_usecase_data = sub_process_usecase_data
                # not not sub_process_usecase_data True means it is not an
                # empty dictionary
                if sub_process_usecase_name != 'Empty' and not not sub_process_usecase_data:
                    self.sub_proc_import_usecase_status = 'SP_UC_Import'
            else:
                self.sub_proc_import_usecase_status = 'No_SP_UC_Import'
        else:
            self.sub_proc_import_usecase_status = 'No_SP_UC_Import'

        # Without modal #TODO Remove when proc builder web_api eev3 migrated on
        # eev4
        if self.USECASE_DATA in disc_in:
            sub_process_usecase_data = self.get_sosdisc_inputs(
                self.USECASE_DATA)
            if self.previous_sub_process_usecase_data != sub_process_usecase_data:
                # not not sub_process_usecase_data True means it is not an
                # empty dictionary
                if not not sub_process_usecase_data:
                    self.sub_proc_import_usecase_status = 'SP_UC_Import'
            else:
                self.sub_proc_import_usecase_status = 'No_SP_UC_Import'
        else:
            self.sub_proc_import_usecase_status = 'No_SP_UC_Import'

    def put_anonymized_input_dict_in_sub_process_context(self, anonymize_input_dict_from_usecase, ref_discipline_full_name):
        """
            Put_anonymized_input_dict in sub_process context
            Function needed in manage_import_inputs_from_sub_process()
        """
        # Get unanonymized dict (i.e. dict of subprocess in driver context)
        # from anonymized dict and context
        # Following treatment of substitution of the new_study_placeholder of value self.ref_discipline_full_name
        # may not to be done for all variables (see vsMS with ns_to_update that
        # has not all the ns keys)

        input_dict_from_usecase = {}
        new_study_placeholder = ref_discipline_full_name
        for key_to_unanonymize, value in anonymize_input_dict_from_usecase.items():
            converted_key = key_to_unanonymize.replace(
                self.ee.STUDY_PLACEHOLDER_WITHOUT_DOT, new_study_placeholder)
            # see def __unanonymize_key  in execution_engine
            uc_d = {converted_key: value}
            input_dict_from_usecase.update(uc_d)
        return input_dict_from_usecase

    def get_disc_label(self):

        return 'DriverEvaluator'<|MERGE_RESOLUTION|>--- conflicted
+++ resolved
@@ -347,19 +347,12 @@
                     ref_discipline, scenario_names, ref_dict)
                 # Propagation to other scenarios if necessary
                 self.propagate_reference_non_trade_variables(
-                        ref_changes_dict, ref_dict, ref_discipline, scenario_names)
+                    ref_changes_dict, ref_dict, ref_discipline, scenario_names)
             else:
-<<<<<<< HEAD
-                if self.original_editable_dict:
-                    for key in self.original_editable_dict.keys():
-                        self.ee.dm.set_data(
-                            key, 'editable', self.original_editable_dict[key])
-=======
                 if self.original_editable_dict_non_ref:
                     for key in self.original_editable_dict_non_ref.keys():
-                        self.ee.dm.set_data(key, 'editable', self.original_editable_dict_non_ref[key])
-
->>>>>>> 6157440c
+                        self.ee.dm.set_data(
+                            key, 'editable', self.original_editable_dict_non_ref[key])
 
             # PROPAGATE TRADE VARIABLES VALUES FROM scenario_df
             # check that there are indeed variable changes input, with respect
@@ -477,11 +470,13 @@
 
         # Build other scenarios variables and values dict from reference
         dict_to_propagate = {}
-        if self.get_sosdisc_inputs(self.REFERENCE_MODE) == self.LINKED_MODE: # Propagate all reference
+        # Propagate all reference
+        if self.get_sosdisc_inputs(self.REFERENCE_MODE) == self.LINKED_MODE:
             dict_to_propagate = self.transform_dict_from_reference_to_other_scenarios(ref_discipline,
                                                                                       scenario_names_to_propagate,
                                                                                       ref_dict)
-        elif self.get_sosdisc_inputs(self.REFERENCE_MODE) == self.COPY_MODE and ref_changes_dict: # Propagate reference changes
+        # Propagate reference changes
+        elif self.get_sosdisc_inputs(self.REFERENCE_MODE) == self.COPY_MODE and ref_changes_dict:
             dict_to_propagate = self.transform_dict_from_reference_to_other_scenarios(ref_discipline,
                                                                                       scenario_names_to_propagate,
                                                                                       ref_changes_dict)
@@ -494,14 +489,11 @@
                                                                                               scenario_names,
                                                                                               ref_dict)
         if self.save_editable_attr:
-<<<<<<< HEAD
             self.save_original_editable_attr_from_non_trade_variables(
                 ref_dict, scenarios_non_trade_vars_dict)
-=======
-            self.save_original_editable_attr_from_non_trade_variables(ref_dict, scenarios_non_trade_vars_dict)
             # self.original_editability_dict = self.original_editable_dict_ref | self.original_editable_dict_non_ref
-            self.original_editability_dict = {**self.original_editable_dict_ref, **self.original_editable_dict_non_ref}
->>>>>>> 6157440c
+            self.original_editability_dict = {
+                **self.original_editable_dict_ref, **self.original_editable_dict_non_ref}
             self.save_editable_attr = False
 
         if self.get_sosdisc_inputs(self.REFERENCE_MODE) == self.LINKED_MODE:
@@ -517,18 +509,11 @@
     def save_original_editable_attr_from_non_trade_variables(self, ref_dict, scenarios_non_trade_vars_dict):
 
         for key in ref_dict:
-<<<<<<< HEAD
-            self.original_editable_dict[key] = self.dm.get_data(
+            self.original_editable_dict_ref[key] = self.dm.get_data(
                 key, 'editable')
         for key in scenarios_non_trade_vars_dict:
-            self.original_editable_dict[key] = self.dm.get_data(
+            self.original_editable_dict_non_ref[key] = self.dm.get_data(
                 key, 'editable')
-=======
-            self.original_editable_dict_ref[key] = self.dm.get_data(key, 'editable')
-        for key in scenarios_non_trade_vars_dict:
-            self.original_editable_dict_non_ref[key] = self.dm.get_data(key, 'editable')
-
->>>>>>> 6157440c
 
     def transform_dict_from_reference_to_other_scenarios(self, ref_discipline, scenario_names, dict_from_ref):
 
@@ -967,7 +952,7 @@
         disc_in = self.get_data_in()
         if self.SCENARIO_DF in disc_in and not self.scatter_list_valid:
             self.dm.set_data(
-                self.get_var_full_name(self.SCENARIO_DF, disc_in), 
+                self.get_var_full_name(self.SCENARIO_DF, disc_in),
                 self.CHECK_INTEGRITY_MSG, self.scatter_list_integrity_msg)
 
     # MONO INSTANCE PROCESS
