'''
Copyright 2024 Capgemini

Licensed under the Apache License, Version 2.0 (the "License");
you may not use this file except in compliance with the License.
You may obtain a copy of the License at

    http://www.apache.org/licenses/LICENSE-2.0

Unless required by applicable law or agreed to in writing, software
distributed under the License is distributed on an "AS IS" BASIS,
WITHOUT WARRANTIES OR CONDITIONS OF ANY KIND, either express or implied.
See the License for the specific language governing permissions and
limitations under the License.
'''
from __future__ import annotations

import logging
from enum import Enum

from sostrades_core.datasets.datasets_connectors.abstract_datasets_connector import (
    AbstractDatasetsConnector,
    DatasetUnableToInitializeConnectorException,
)
from sostrades_core.datasets.datasets_connectors.arango_datasets_connector import (
    ArangoDatasetsConnector,
)
from sostrades_core.datasets.datasets_connectors.bigquery_datasets_connector import (
    BigqueryDatasetsConnector,
)
from sostrades_core.datasets.datasets_connectors.json_datasets_connector.\
    json_datasets_connector_multiversion import (
    JSONDatasetsConnectorMV,
)
from sostrades_core.datasets.datasets_connectors.json_datasets_connector.json_datasets_connectorV0 import (
    JSONDatasetsConnectorV0,
)
from sostrades_core.datasets.datasets_connectors.json_datasets_connector.json_datasets_connectorV1 import (
    JSONDatasetsConnectorV1,
)
from sostrades_core.datasets.datasets_connectors.local_filesystem_datasets_connector.\
    local_filesystem_datasets_connector_multiversion import (
    LocalFileSystemDatasetsConnectorMV,
)
from sostrades_core.datasets.datasets_connectors.local_filesystem_datasets_connector.\
    local_filesystem_datasets_connectorV1 import (
    LocalFileSystemDatasetsConnectorV1,
)
from sostrades_core.datasets.datasets_connectors.local_filesystem_datasets_connector.local_filesystem_datasets_connectorV0 import (
    LocalFileSystemDatasetsConnectorV0,
)
from sostrades_core.datasets.datasets_connectors.local_repository_datasets_connector import (
    LocalRepositoryDatasetsConnector,
)
from sostrades_core.datasets.datasets_connectors.sospickle_datasets_connector import (
    SoSPickleDatasetsConnector,
)
from sostrades_core.tools.metaclasses.no_instance import NoInstanceMeta


class DatasetConnectorType(Enum):
<<<<<<< HEAD
    """Dataset connector types enum"""

=======
    """
    Dataset connector types enum
    """
>>>>>>> 640b89bd
    JSON = JSONDatasetsConnectorV0
    JSON_V1 = JSONDatasetsConnectorV1
    JSON_MV = JSONDatasetsConnectorMV
    Local = LocalFileSystemDatasetsConnectorV0
    Local_V1 = LocalFileSystemDatasetsConnectorV1
    Local_MV = LocalFileSystemDatasetsConnectorMV
    Arango = ArangoDatasetsConnector
    SoSpickle = SoSPickleDatasetsConnector
    Local_repository = LocalRepositoryDatasetsConnector
    Bigquery = BigqueryDatasetsConnector

    @classmethod
    def get_enum_value(cls, value_str: str) -> DatasetConnectorType:
        """
        Get the enum value corresponding to the given string.

        Args:
            value_str (str): The string representation of the enum value.

        Returns:
            DatasetConnectorType: The corresponding enum value.

        Raises:
            DatasetUnableToInitializeConnectorException: If no matching enum value is found.

        """
        try:
            # Iterate through the enum members and find the one with a matching value
            return next(member for member in cls if member.name == value_str)
        except StopIteration:
            raise DatasetUnableToInitializeConnectorException(f"No matching enum value found for '{value_str}'")


class DatasetsConnectorFactory(metaclass=NoInstanceMeta):
    """Dataset connector factory"""

    __logger = logging.getLogger(__name__)

    @classmethod
    def get_connector(cls, connector_identifier: str,
                      connector_type: DatasetConnectorType, **connector_instanciation_fields: dict) -> AbstractDatasetsConnector:
        """
        Instantiate a connector of type connector_type with provided arguments.
        Raises DatasetUnableToInitializeConnectorException if type is invalid.

        Args:
            connector_identifier (str): The identifier for the connector.
            connector_type (DatasetConnectorType): The type of connector to instantiate.
            **connector_instanciation_fields (dict): Additional fields for connector instantiation.

        Returns:
            AbstractDatasetsConnector: The instantiated connector.

        Raises:
            DatasetUnableToInitializeConnectorException: If the connector type is invalid.

        """
        cls.__logger.debug(f"Instantiating connector of type {connector_type}")
        if not isinstance(connector_type, DatasetConnectorType) or not issubclass(
            connector_type.value, AbstractDatasetsConnector
        ):
            raise DatasetUnableToInitializeConnectorException(f"Unexpected connector type {connector_type}")
        try:
            return connector_type.value(connector_identifier, **connector_instanciation_fields)
        except TypeError as exc:
            raise DatasetUnableToInitializeConnectorException(connector_type) from exc<|MERGE_RESOLUTION|>--- conflicted
+++ resolved
@@ -59,14 +59,8 @@
 
 
 class DatasetConnectorType(Enum):
-<<<<<<< HEAD
     """Dataset connector types enum"""
 
-=======
-    """
-    Dataset connector types enum
-    """
->>>>>>> 640b89bd
     JSON = JSONDatasetsConnectorV0
     JSON_V1 = JSONDatasetsConnectorV1
     JSON_MV = JSONDatasetsConnectorMV
