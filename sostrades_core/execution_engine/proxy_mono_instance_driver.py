'''
Copyright 2023 Capgemini

Licensed under the Apache License, Version 2.0 (the "License");
you may not use this file except in compliance with the License.
You may obtain a copy of the License at

    http://www.apache.org/licenses/LICENSE-2.0

Unless required by applicable law or agreed to in writing, software
distributed under the License is distributed on an "AS IS" BASIS,
WITHOUT WARRANTIES OR CONDITIONS OF ANY KIND, either express or implied.
See the License for the specific language governing permissions and
limitations under the License.
'''

from __future__ import annotations

from typing import TYPE_CHECKING, Any, ClassVar

from sostrades_core.execution_engine.proxy_driver_evaluator import ProxyDriverEvaluator
from sostrades_core.execution_engine.proxy_sample_generator import ProxySampleGenerator
from sostrades_core.tools.gather.gather_tool import gather_selected_outputs

if TYPE_CHECKING:
    from sostrades_core.execution_engine.execution_engine import ExecutionEngine
    from sostrades_core.execution_engine.sos_builder import SoSBuilder


class ProxyMonoInstanceDriverError(Exception):
    """Error class for the ProxyMonoInstanceDriver."""


class ProxyMonoInstanceDriver(ProxyDriverEvaluator):
    """A driver that evaluates a single discipline or coupling."""

    _ontology_data: ClassVar = {
        'label': 'Mono-Instance Driver',
        'type': 'Research',
        'source': 'SoSTrades Project',
        'validated': '',
        'validated_by': 'SoSTrades Project',
        'last_modification_date': '',
        'category': '',
        'definition': '',
        'icon': '',
        'version': '',
    }

    SUBCOUPLING_NAME: str = "subprocess"

    REF_DISCIPLINE_NAME: str = "Eval"

    DESC_IN: ClassVar[dict[str, Any]] = {
        ProxyDriverEvaluator.GATHER_OUTPUTS: {
            ProxyDriverEvaluator.TYPE: 'dataframe',
            ProxyDriverEvaluator.DATAFRAME_DESCRIPTOR: {
                'selected_output': ('bool', None, True),
                'full_name': ('string', None, False),
                'output_name': ('multiple', None, True),
            },
            ProxyDriverEvaluator.DATAFRAME_EDITION_LOCKED: False,
            ProxyDriverEvaluator.STRUCTURING: True,
        },
        'n_processes': {
            ProxyDriverEvaluator.TYPE: 'int',
            ProxyDriverEvaluator.DEFAULT: 1,
        },
        'wait_time_between_fork': {
            ProxyDriverEvaluator.TYPE: 'float',
            ProxyDriverEvaluator.DEFAULT: 0.0,
        },
    }

    DESC_IN.update(ProxyDriverEvaluator.DESC_IN)

    DESC_OUT: ClassVar[dict[str, Any]] = {'samples_inputs_df': {ProxyDriverEvaluator.TYPE: 'dataframe', 'unit': None}}

    def __init__(
        self,
        sos_name: str,
        ee: ExecutionEngine,
        cls_builder: list[SoSBuilder],
        driver_wrapper_cls: type | None = None,
        associated_namespaces: list[str] | None = None,
        map_name: str | None = None,
    ):
        """
        Args:
            sos_name: The name of the discipline/node.
            ee: The execution engine of the current process.
            cls_builder: The list of the sub proxy builders.
            driver_wrapper_cls: The class constructor of the driver wrapper (user-defined wrapper or SoSTrades wrapper).
            associated_namespaces: The list containing ns ids ['name__value'] for namespaces associated to builder.
            map_name: The name of the map associated to the scatter builder in case of multi-instance build. Unused
            here, but passed by default by the driver builder.
        """
        super().__init__(
            sos_name,
            ee,
            cls_builder,
            driver_wrapper_cls,
            associated_namespaces=associated_namespaces,
            map_name=map_name,
        )
        self.driver_eval_mode = self.DRIVER_EVAL_MODE_MONO

    def setup_sos_disciplines(self):  # noqa: D102
        disc_in = self.get_data_in()
        dynamic_outputs = {}
        if disc_in and self.GATHER_OUTPUTS in disc_in:
            gather_outputs = self.get_sosdisc_inputs(self.GATHER_OUTPUTS)
            selected_outputs_dict = gather_selected_outputs(gather_outputs, self.GATHER_DEFAULT_SUFFIX)
            self.selected_outputs = selected_outputs_dict.keys()
            if selected_outputs_dict:
                self.eval_out_list = self._compose_with_driver_ns(self.selected_outputs)
                self.eval_out_names = selected_outputs_dict.values()
                # setting dynamic outputs. One output of type dict per selected output
                dynamic_outputs.update({out_name: {self.TYPE: 'dict'} for out_name in self.eval_out_names})
                dynamic_outputs.update({'samples_outputs_df': {self.TYPE: 'dataframe'}})

                self.add_outputs(dynamic_outputs)

    def configure_driver(self):  # noqa: D102
        if len(self.proxy_disciplines) > 0:
            # CHECK USECASE IMPORT AND IMPORT IT IF NEEDED
            # Manage usecase import
            ref_discipline_full_name = f"{self.ee.study_name}.{self.REF_DISCIPLINE_NAME}"
            self.manage_import_inputs_from_sub_process(ref_discipline_full_name)
            # SET EVAL POSSIBLE VALUES
            self.set_eval_possible_values()

    def set_wrapper_attributes(self, wrapper):  # noqa: D102
        super().set_wrapper_attributes(wrapper)
        if self.selected_inputs is not None:
            # specific to mono-instance
            eval_attributes = {
                'eval_out_list': self.eval_out_list,
                'eval_out_names': self.eval_out_names,
                'driver_name': self.get_disc_full_name(),
                'reduced_dm': self.ee.dm.reduced_dm,  # for conversions
                'selected_inputs': self.selected_inputs,
                'selected_outputs': self.selected_outputs,
            }
            wrapper.attributes.update(eval_attributes)

    def prepare_build(self):
<<<<<<< HEAD
        '''Get the builder of the single subprocesses in mono-instance builder mode.'''
=======
        """Get the builder of the single subprocesses in mono-instance builder mode."""
>>>>>>> b07fa522
        if self.get_data_in() and self.eval_process_builder is None:
            self._set_eval_process_builder()
        sub_builders = [self.eval_process_builder] if self.eval_process_builder else []
        # add sample generator
        sub_builders.extend(super().prepare_build())
        return sub_builders

    def update_reference(self):  # noqa: D102
        return bool(self.get_data_in())

    def is_configured(self):  # noqa: D102
        return super().is_configured() and self.sub_proc_import_usecase_status == 'No_SP_UC_Import'

    def _set_eval_process_builder(self):
<<<<<<< HEAD
        '''Create the eval process builder, in a coupling if necessary, which will allow mono-instance builds.'''
=======
        """Create the eval process builder, in a coupling if necessary, which will allow mono-instance builds."""
>>>>>>> b07fa522
        updated_ns_list = self.update_sub_builders_namespaces()
        if len(self.cls_builder) == 0:  # added condition for proc build
            disc_builder = None
        elif len(self.cls_builder) == 1:
            # Note no distinction is made whether the builder is executable or not; old implementation used to put
            # scatter builds under a coupling automatically too.
            disc_builder = self.cls_builder[0]
        else:
            # If eval process is a list of builders then we build a coupling
            # containing the eval process

            disc_builder = self.create_sub_builder_coupling(self.SUBCOUPLING_NAME, self.cls_builder)
            self.hide_coupling_in_driver_for_display(disc_builder)

        self.eval_process_builder = disc_builder

        self.eval_process_builder.add_namespace_list_in_associated_namespaces(updated_ns_list)

    def update_sub_builders_namespaces(self):
<<<<<<< HEAD
        '''Update sub builders namespaces with the driver name in monoinstance case'''
=======
        """Update sub builders namespaces with the driver name in monoinstance case"""
>>>>>>> b07fa522
        ns_ids_list = []
        extra_name = f'{self.sos_name}'
        after_name = self.father_executor.get_disc_full_name()

        for ns_name in self.sub_builder_namespaces:
            old_ns = self.ee.ns_manager.get_ns_in_shared_ns_dict(ns_name)
            updated_value = self.ee.ns_manager.update_ns_value_with_extra_ns(
                old_ns.get_value(), extra_name, after_name=after_name
            )
            display_value = old_ns.get_display_value_if_exists()
            ns_id = self.ee.ns_manager.add_ns(
                ns_name, updated_value, display_value=display_value, add_in_shared_ns_dict=False
            )
            ns_ids_list.append(ns_id)

        return ns_ids_list

    def hide_coupling_in_driver_for_display(self, disc_builder):
        """
        Set the display_value of the sub coupling to the display_value of the driver
        (if no display_value filled the display_value is the simulation value)
        """
        driver_display_value = self.ee.ns_manager.get_local_namespace(self).get_display_value()
        self.ee.ns_manager.add_display_ns_to_builder(disc_builder, driver_display_value)

    def check_data_integrity(self):
        """
        Check the data integrity of the driver (from super) and there should be at least one trades variables
        and at least one gather output should be selected
        """
        super().check_data_integrity()
        disc_in = self.get_data_in()

        if self.SAMPLES_DF in disc_in:
            value_check = True
            # if we are at run time no need to check the samples and output
            if self.sample_generator_disc is not None:
                sampling_generation_mode = self.sample_generator_disc.sampling_generation_mode
                if sampling_generation_mode == ProxySampleGenerator.AT_RUN_TIME:
                    value_check = False
            if value_check:
                # check that there is at least one trade variables
                # (the trades variables are column with variable names in samples_df)
                samples_df = self.get_sosdisc_inputs(self.SAMPLES_DF)
                variables_column = [col for col in samples_df.columns if col not in self.SAMPLES_DF_COLUMNS_LIST]
                if len(variables_column) == 0:
                    warning_msg = 'There should be at least one trade variable column in samples_df'
                    self.check_integrity_msg_list.append(warning_msg)
                    # save inetrgity message on samples_df
                    self.driver_data_integrity = False
                    data_integrity_msg = '\n'.join(self.check_integrity_msg_list)
                    self.dm.set_data(
                        self.get_var_full_name(self.SAMPLES_DF, disc_in), self.CHECK_INTEGRITY_MSG, data_integrity_msg
                    )

            # check that there is at least one gather output selected
            gather_outputs = self.get_sosdisc_inputs(self.GATHER_OUTPUTS)
            selected_outputs_dict = gather_selected_outputs(gather_outputs, self.GATHER_DEFAULT_SUFFIX)
            if selected_outputs_dict is None or len(selected_outputs_dict) == 0:
                self.dm.set_data(
                    self.get_var_full_name(self.GATHER_OUTPUTS, disc_in),
                    self.CHECK_INTEGRITY_MSG,
                    "There should be at least one selected output",
                )<|MERGE_RESOLUTION|>--- conflicted
+++ resolved
@@ -94,6 +94,7 @@
             associated_namespaces: The list containing ns ids ['name__value'] for namespaces associated to builder.
             map_name: The name of the map associated to the scatter builder in case of multi-instance build. Unused
             here, but passed by default by the driver builder.
+
         """
         super().__init__(
             sos_name,
@@ -145,11 +146,7 @@
             wrapper.attributes.update(eval_attributes)
 
     def prepare_build(self):
-<<<<<<< HEAD
-        '''Get the builder of the single subprocesses in mono-instance builder mode.'''
-=======
         """Get the builder of the single subprocesses in mono-instance builder mode."""
->>>>>>> b07fa522
         if self.get_data_in() and self.eval_process_builder is None:
             self._set_eval_process_builder()
         sub_builders = [self.eval_process_builder] if self.eval_process_builder else []
@@ -164,11 +161,7 @@
         return super().is_configured() and self.sub_proc_import_usecase_status == 'No_SP_UC_Import'
 
     def _set_eval_process_builder(self):
-<<<<<<< HEAD
-        '''Create the eval process builder, in a coupling if necessary, which will allow mono-instance builds.'''
-=======
         """Create the eval process builder, in a coupling if necessary, which will allow mono-instance builds."""
->>>>>>> b07fa522
         updated_ns_list = self.update_sub_builders_namespaces()
         if len(self.cls_builder) == 0:  # added condition for proc build
             disc_builder = None
@@ -188,11 +181,7 @@
         self.eval_process_builder.add_namespace_list_in_associated_namespaces(updated_ns_list)
 
     def update_sub_builders_namespaces(self):
-<<<<<<< HEAD
-        '''Update sub builders namespaces with the driver name in monoinstance case'''
-=======
         """Update sub builders namespaces with the driver name in monoinstance case"""
->>>>>>> b07fa522
         ns_ids_list = []
         extra_name = f'{self.sos_name}'
         after_name = self.father_executor.get_disc_full_name()
