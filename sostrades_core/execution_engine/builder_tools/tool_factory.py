<<<<<<< HEAD
'''
Copyright 2022 Airbus SAS
Modifications on 2023/05/12-2025/02/14 Copyright 2025 Capgemini

Licensed under the Apache License, Version 2.0 (the "License");
you may not use this file except in compliance with the License.
You may obtain a copy of the License at

    http://www.apache.org/licenses/LICENSE-2.0

Unless required by applicable law or agreed to in writing, software
distributed under the License is distributed on an "AS IS" BASIS,
WITHOUT WARRANTIES OR CONDITIONS OF ANY KIND, either express or implied.
See the License for the specific language governing permissions and
limitations under the License.
'''
import inspect
import os
from importlib import import_module

from sostrades_core.execution_engine.builder_tools.tool_builder import ToolBuilder


class ToolFactoryException(Exception):
    pass


class ToolFactory:
    """Specification: ToolFactory allows to manage tools used by driver to prepare build"""

    EE_PATH = 'sostrades_core.execution_engine'
    TOOL_FOLDER = f'{EE_PATH}.builder_tools'

    def __init__(self, execution_engine, sos_name):
        """
        Constructor

        :params: execution_engine (current execution engine instance)
        :type: ExecutionEngine

        :params: sos_name (discipline name)
        :type: string
        """
        self.__sos_name = sos_name
        self.__execution_engine = execution_engine

        self.__builder_tools = []

        self.__logger = self.__execution_engine.logger.getChild(self.__class__.__name__)

        self.__reset()

    def __reset(self):
        """Reinitialize members variables"""
        self.__builder_tools = []

    @property
    def sos_name(self):
        return self.__sos_name

    def add_tool(self, tool):
        """Add a tool to the list of factory tools"""
        self.__builder_tools.append(tool)

    def add_tool_list(self, tools):
        self.__builder_tools.extend(tools)

    def remove_tool(self, tool):
        """
        remove one discipline from coupling
        :param disc: sos discipline to remove
        :type: SoSDiscipline Object
        """
        self.__builder_tools.remove(tool)

    @property
    def builder_tools(self):
        """
        Return all sostrades disciplines manage by the factory

        :returns: list of sostrades disciplines
        :type: SoSDisciplines[]
        """
        return self.__builder_tools

    @property
    def repository(self):
        """Return the repository used to create the process"""
        return self.__repository

    @repository.setter
    def repository(self, value):
        """Set the repository used to create the process"""
        self.__repository = value

    def get_builder_from_class_name(self, sos_name, mod_name, folder_list):
        """Get builder only using class name and retrievind the module path from the function get_module_class_path"""
        mod_path = self.get_module_class_path(mod_name, folder_list)

        if mod_path is None:
            raise ToolFactoryException(
                f'The builder {mod_name} has not been found in the folder list {folder_list}'
            )
        return self.get_builder_from_module(sos_name, mod_path)

    def get_builder_from_module(self, sos_name, mod_path):
        """Get a builder which is defined by the class in the mod_path"""
        cls = self.get_disc_class_from_module(mod_path)
        builder = ToolBuilder(sos_name, self.__execution_engine, cls)
        return builder

    def create_tool_builder(
            self, tool_name, tool_type, sub_builders=None,
            map_name=None
    ):
        """Create a  tool builder"""
        tool_builder = self.get_builder_from_class_name(
            tool_name, tool_type, [self.TOOL_FOLDER])
        tool_builder.set_builder_info('map_name', map_name)
        tool_builder.set_builder_info('cls_builder', sub_builders)
        return tool_builder

    def get_disc_class_from_module(self, module_path):
        """Get the disc class from the module_path"""
        module_struct_list = module_path.split('.')
        import_name = '.'.join(module_struct_list[:-1])
        m = import_module(import_name)
        return getattr(m, module_struct_list[-1])

    def get_module_class_path(self, class_name, folder_list):
        """
        Return the module path of a class in a list of directories
        Return the first found for now .. TODO
        """
        module_class_path = None
        for folder in folder_list:
            # Get the module of the folder
            try:
                module = import_module(folder)
                folder_path = os.path.dirname(module.__file__)
            except ImportError:
                raise Warning(f'The folder {folder} is not a module')

            # Get all files in the folder_path
            file_list = os.listdir(folder_path)
            # Find all submodules in the path
            sub_module_list = [
                import_module('.'.join([folder, file.split('.')[0]]))
                for file in file_list
            ]

            for sub_module in sub_module_list:
                # Find all members of each submodule which are classes
                # belonging to the sub_module
                class_list = [
                    value
                    for value, cls in inspect.getmembers(sub_module)
                    if inspect.isclass(getattr(sub_module, value))
                       and cls.__module__ == sub_module.__name__
                ]
                # CHeck if the following class is in the list
                if class_name in class_list:
                    module_class_path = '.'.join(
                        [sub_module.__name__, class_name])
                    break
            else:
                continue
            break

        return module_class_path
=======
'''
Copyright 2022 Airbus SAS
Modifications on 2023/05/12-2023/11/03 Copyright 2023 Capgemini

Licensed under the Apache License, Version 2.0 (the "License");
you may not use this file except in compliance with the License.
You may obtain a copy of the License at

    http://www.apache.org/licenses/LICENSE-2.0

Unless required by applicable law or agreed to in writing, software
distributed under the License is distributed on an "AS IS" BASIS,
WITHOUT WARRANTIES OR CONDITIONS OF ANY KIND, either express or implied.
See the License for the specific language governing permissions and
limitations under the License.
'''
from sostrades_core.execution_engine.builder_tools.tool_builder import ToolBuilder
from sostrades_core.tools.import_tool.import_tool import get_class_from_path, get_module_class_path


class ToolFactoryException(Exception):
    pass


class ToolFactory:
    """
    Specification: ToolFactory allows to manage tools used by driver to prepare build
    """

    EE_PATH = 'sostrades_core.execution_engine'
    TOOL_FOLDER = f'{EE_PATH}.builder_tools'

    def __init__(self, execution_engine, sos_name):
        """Constructor

        :params: execution_engine (current execution engine instance)
        :type: ExecutionEngine

        :params: sos_name (discipline name)
        :type: string
        """

        self.__sos_name = sos_name
        self.__execution_engine = execution_engine

        self.__builder_tools = []

        self.__logger = self.__execution_engine.logger.getChild(self.__class__.__name__)

        self.__reset()

    def __reset(self):
        """Reinitialize members variables"""
        self.__builder_tools = []

    @property
    def sos_name(self):
        return self.__sos_name

    def add_tool(self, tool):
        """
        Add a tool to the list of factory tools
        """

        self.__builder_tools.append(tool)

    def add_tool_list(self, tools):
        self.__builder_tools.extend(tools)

    def remove_tool(self, tool):
        """remove one discipline from coupling
        :param disc: sos discipline to remove
        :type: SoSDiscipline Object
        """

        self.__builder_tools.remove(tool)

    @property
    def builder_tools(self):
        """Return all sostrades disciplines manage by the factory

        :returns: list of sostrades disciplines
        :type: SoSDisciplines[]
        """

        return self.__builder_tools

    @property
    def repository(self):
        """Return the repository used to create the process"""
        return self.__repository

    @repository.setter
    def repository(self, value):
        """Set the repository used to create the process"""
        self.__repository = value

    def get_builder_from_class_name(self, sos_name, mod_name, folder_list):
        """
        Get builder only using class name and retrievind the module path from the function get_module_class_path
        """
        mod_path = get_module_class_path(mod_name, folder_list)

        if mod_path is None:
            raise ToolFactoryException(
                f'The builder {mod_name} has not been found in the folder list {folder_list}'
            )
        return self.get_builder_from_module(sos_name, mod_path)

    def get_builder_from_module(self, sos_name, mod_path):
        """
        Get a builder which is defined by the class in the mod_path
        """
        cls = get_class_from_path(mod_path)
        builder = ToolBuilder(sos_name, self.__execution_engine, cls)
        return builder

    def create_tool_builder(
            self, tool_name, tool_type, sub_builders=None,
            map_name=None
    ):
        """
        create a  tool builder
        """

        tool_builder = self.get_builder_from_class_name(
            tool_name, tool_type, [self.TOOL_FOLDER])
        tool_builder.set_builder_info('map_name', map_name)
        tool_builder.set_builder_info('cls_builder', sub_builders)
        return tool_builder
>>>>>>> cf7d3a75
<|MERGE_RESOLUTION|>--- conflicted
+++ resolved
@@ -1,303 +1,118 @@
-<<<<<<< HEAD
-'''
-Copyright 2022 Airbus SAS
-Modifications on 2023/05/12-2025/02/14 Copyright 2025 Capgemini
-
-Licensed under the Apache License, Version 2.0 (the "License");
-you may not use this file except in compliance with the License.
-You may obtain a copy of the License at
-
-    http://www.apache.org/licenses/LICENSE-2.0
-
-Unless required by applicable law or agreed to in writing, software
-distributed under the License is distributed on an "AS IS" BASIS,
-WITHOUT WARRANTIES OR CONDITIONS OF ANY KIND, either express or implied.
-See the License for the specific language governing permissions and
-limitations under the License.
-'''
-import inspect
-import os
-from importlib import import_module
-
-from sostrades_core.execution_engine.builder_tools.tool_builder import ToolBuilder
-
-
-class ToolFactoryException(Exception):
-    pass
-
-
-class ToolFactory:
-    """Specification: ToolFactory allows to manage tools used by driver to prepare build"""
-
-    EE_PATH = 'sostrades_core.execution_engine'
-    TOOL_FOLDER = f'{EE_PATH}.builder_tools'
-
-    def __init__(self, execution_engine, sos_name):
-        """
-        Constructor
-
-        :params: execution_engine (current execution engine instance)
-        :type: ExecutionEngine
-
-        :params: sos_name (discipline name)
-        :type: string
-        """
-        self.__sos_name = sos_name
-        self.__execution_engine = execution_engine
-
-        self.__builder_tools = []
-
-        self.__logger = self.__execution_engine.logger.getChild(self.__class__.__name__)
-
-        self.__reset()
-
-    def __reset(self):
-        """Reinitialize members variables"""
-        self.__builder_tools = []
-
-    @property
-    def sos_name(self):
-        return self.__sos_name
-
-    def add_tool(self, tool):
-        """Add a tool to the list of factory tools"""
-        self.__builder_tools.append(tool)
-
-    def add_tool_list(self, tools):
-        self.__builder_tools.extend(tools)
-
-    def remove_tool(self, tool):
-        """
-        remove one discipline from coupling
-        :param disc: sos discipline to remove
-        :type: SoSDiscipline Object
-        """
-        self.__builder_tools.remove(tool)
-
-    @property
-    def builder_tools(self):
-        """
-        Return all sostrades disciplines manage by the factory
-
-        :returns: list of sostrades disciplines
-        :type: SoSDisciplines[]
-        """
-        return self.__builder_tools
-
-    @property
-    def repository(self):
-        """Return the repository used to create the process"""
-        return self.__repository
-
-    @repository.setter
-    def repository(self, value):
-        """Set the repository used to create the process"""
-        self.__repository = value
-
-    def get_builder_from_class_name(self, sos_name, mod_name, folder_list):
-        """Get builder only using class name and retrievind the module path from the function get_module_class_path"""
-        mod_path = self.get_module_class_path(mod_name, folder_list)
-
-        if mod_path is None:
-            raise ToolFactoryException(
-                f'The builder {mod_name} has not been found in the folder list {folder_list}'
-            )
-        return self.get_builder_from_module(sos_name, mod_path)
-
-    def get_builder_from_module(self, sos_name, mod_path):
-        """Get a builder which is defined by the class in the mod_path"""
-        cls = self.get_disc_class_from_module(mod_path)
-        builder = ToolBuilder(sos_name, self.__execution_engine, cls)
-        return builder
-
-    def create_tool_builder(
-            self, tool_name, tool_type, sub_builders=None,
-            map_name=None
-    ):
-        """Create a  tool builder"""
-        tool_builder = self.get_builder_from_class_name(
-            tool_name, tool_type, [self.TOOL_FOLDER])
-        tool_builder.set_builder_info('map_name', map_name)
-        tool_builder.set_builder_info('cls_builder', sub_builders)
-        return tool_builder
-
-    def get_disc_class_from_module(self, module_path):
-        """Get the disc class from the module_path"""
-        module_struct_list = module_path.split('.')
-        import_name = '.'.join(module_struct_list[:-1])
-        m = import_module(import_name)
-        return getattr(m, module_struct_list[-1])
-
-    def get_module_class_path(self, class_name, folder_list):
-        """
-        Return the module path of a class in a list of directories
-        Return the first found for now .. TODO
-        """
-        module_class_path = None
-        for folder in folder_list:
-            # Get the module of the folder
-            try:
-                module = import_module(folder)
-                folder_path = os.path.dirname(module.__file__)
-            except ImportError:
-                raise Warning(f'The folder {folder} is not a module')
-
-            # Get all files in the folder_path
-            file_list = os.listdir(folder_path)
-            # Find all submodules in the path
-            sub_module_list = [
-                import_module('.'.join([folder, file.split('.')[0]]))
-                for file in file_list
-            ]
-
-            for sub_module in sub_module_list:
-                # Find all members of each submodule which are classes
-                # belonging to the sub_module
-                class_list = [
-                    value
-                    for value, cls in inspect.getmembers(sub_module)
-                    if inspect.isclass(getattr(sub_module, value))
-                       and cls.__module__ == sub_module.__name__
-                ]
-                # CHeck if the following class is in the list
-                if class_name in class_list:
-                    module_class_path = '.'.join(
-                        [sub_module.__name__, class_name])
-                    break
-            else:
-                continue
-            break
-
-        return module_class_path
-=======
-'''
-Copyright 2022 Airbus SAS
-Modifications on 2023/05/12-2023/11/03 Copyright 2023 Capgemini
-
-Licensed under the Apache License, Version 2.0 (the "License");
-you may not use this file except in compliance with the License.
-You may obtain a copy of the License at
-
-    http://www.apache.org/licenses/LICENSE-2.0
-
-Unless required by applicable law or agreed to in writing, software
-distributed under the License is distributed on an "AS IS" BASIS,
-WITHOUT WARRANTIES OR CONDITIONS OF ANY KIND, either express or implied.
-See the License for the specific language governing permissions and
-limitations under the License.
-'''
-from sostrades_core.execution_engine.builder_tools.tool_builder import ToolBuilder
-from sostrades_core.tools.import_tool.import_tool import get_class_from_path, get_module_class_path
-
-
-class ToolFactoryException(Exception):
-    pass
-
-
-class ToolFactory:
-    """
-    Specification: ToolFactory allows to manage tools used by driver to prepare build
-    """
-
-    EE_PATH = 'sostrades_core.execution_engine'
-    TOOL_FOLDER = f'{EE_PATH}.builder_tools'
-
-    def __init__(self, execution_engine, sos_name):
-        """Constructor
-
-        :params: execution_engine (current execution engine instance)
-        :type: ExecutionEngine
-
-        :params: sos_name (discipline name)
-        :type: string
-        """
-
-        self.__sos_name = sos_name
-        self.__execution_engine = execution_engine
-
-        self.__builder_tools = []
-
-        self.__logger = self.__execution_engine.logger.getChild(self.__class__.__name__)
-
-        self.__reset()
-
-    def __reset(self):
-        """Reinitialize members variables"""
-        self.__builder_tools = []
-
-    @property
-    def sos_name(self):
-        return self.__sos_name
-
-    def add_tool(self, tool):
-        """
-        Add a tool to the list of factory tools
-        """
-
-        self.__builder_tools.append(tool)
-
-    def add_tool_list(self, tools):
-        self.__builder_tools.extend(tools)
-
-    def remove_tool(self, tool):
-        """remove one discipline from coupling
-        :param disc: sos discipline to remove
-        :type: SoSDiscipline Object
-        """
-
-        self.__builder_tools.remove(tool)
-
-    @property
-    def builder_tools(self):
-        """Return all sostrades disciplines manage by the factory
-
-        :returns: list of sostrades disciplines
-        :type: SoSDisciplines[]
-        """
-
-        return self.__builder_tools
-
-    @property
-    def repository(self):
-        """Return the repository used to create the process"""
-        return self.__repository
-
-    @repository.setter
-    def repository(self, value):
-        """Set the repository used to create the process"""
-        self.__repository = value
-
-    def get_builder_from_class_name(self, sos_name, mod_name, folder_list):
-        """
-        Get builder only using class name and retrievind the module path from the function get_module_class_path
-        """
-        mod_path = get_module_class_path(mod_name, folder_list)
-
-        if mod_path is None:
-            raise ToolFactoryException(
-                f'The builder {mod_name} has not been found in the folder list {folder_list}'
-            )
-        return self.get_builder_from_module(sos_name, mod_path)
-
-    def get_builder_from_module(self, sos_name, mod_path):
-        """
-        Get a builder which is defined by the class in the mod_path
-        """
-        cls = get_class_from_path(mod_path)
-        builder = ToolBuilder(sos_name, self.__execution_engine, cls)
-        return builder
-
-    def create_tool_builder(
-            self, tool_name, tool_type, sub_builders=None,
-            map_name=None
-    ):
-        """
-        create a  tool builder
-        """
-
-        tool_builder = self.get_builder_from_class_name(
-            tool_name, tool_type, [self.TOOL_FOLDER])
-        tool_builder.set_builder_info('map_name', map_name)
-        tool_builder.set_builder_info('cls_builder', sub_builders)
-        return tool_builder
->>>>>>> cf7d3a75
+'''
+Copyright 2022 Airbus SAS
+Modifications on 2023/05/12-2025/02/26 Copyright 2025 Capgemini
+
+Licensed under the Apache License, Version 2.0 (the "License");
+you may not use this file except in compliance with the License.
+You may obtain a copy of the License at
+
+    http://www.apache.org/licenses/LICENSE-2.0
+
+Unless required by applicable law or agreed to in writing, software
+distributed under the License is distributed on an "AS IS" BASIS,
+WITHOUT WARRANTIES OR CONDITIONS OF ANY KIND, either express or implied.
+See the License for the specific language governing permissions and
+limitations under the License.
+'''
+from sostrades_core.execution_engine.builder_tools.tool_builder import ToolBuilder
+from sostrades_core.tools.import_tool.import_tool import get_class_from_path, get_module_class_path
+
+
+class ToolFactoryException(Exception):
+    pass
+
+
+class ToolFactory:
+    """Specification: ToolFactory allows to manage tools used by driver to prepare build"""
+
+    EE_PATH = 'sostrades_core.execution_engine'
+    TOOL_FOLDER = f'{EE_PATH}.builder_tools'
+
+    def __init__(self, execution_engine, sos_name):
+        """
+        Constructor
+
+        :params: execution_engine (current execution engine instance)
+        :type: ExecutionEngine
+
+        :params: sos_name (discipline name)
+        :type: string
+        """
+        self.__sos_name = sos_name
+        self.__execution_engine = execution_engine
+
+        self.__builder_tools = []
+
+        self.__logger = self.__execution_engine.logger.getChild(self.__class__.__name__)
+
+        self.__reset()
+
+    def __reset(self):
+        """Reinitialize members variables"""
+        self.__builder_tools = []
+
+    @property
+    def sos_name(self):
+        return self.__sos_name
+
+    def add_tool(self, tool):
+        """Add a tool to the list of factory tools"""
+        self.__builder_tools.append(tool)
+
+    def add_tool_list(self, tools):
+        self.__builder_tools.extend(tools)
+
+    def remove_tool(self, tool):
+        """
+        remove one discipline from coupling
+        :param disc: sos discipline to remove
+        :type: SoSDiscipline Object
+        """
+        self.__builder_tools.remove(tool)
+
+    @property
+    def builder_tools(self):
+        """
+        Return all sostrades disciplines manage by the factory
+
+        :returns: list of sostrades disciplines
+        :type: SoSDisciplines[]
+        """
+        return self.__builder_tools
+
+    @property
+    def repository(self):
+        """Return the repository used to create the process"""
+        return self.__repository
+
+    @repository.setter
+    def repository(self, value):
+        """Set the repository used to create the process"""
+        self.__repository = value
+
+    def get_builder_from_class_name(self, sos_name, mod_name, folder_list):
+        """Get builder only using class name and retrievind the module path from the function get_module_class_path"""
+        mod_path = get_module_class_path(mod_name, folder_list)
+
+        if mod_path is None:
+            raise ToolFactoryException(
+                f'The builder {mod_name} has not been found in the folder list {folder_list}'
+            )
+        return self.get_builder_from_module(sos_name, mod_path)
+
+    def get_builder_from_module(self, sos_name, mod_path):
+        """Get a builder which is defined by the class in the mod_path"""
+        cls = get_class_from_path(mod_path)
+        builder = ToolBuilder(sos_name, self.__execution_engine, cls)
+        return builder
+
+    def create_tool_builder(
+            self, tool_name, tool_type, sub_builders=None,
+            map_name=None
+    ):
+        """Create a  tool builder"""
+        tool_builder = self.get_builder_from_class_name(
+            tool_name, tool_type, [self.TOOL_FOLDER])
+        tool_builder.set_builder_info('map_name', map_name)
+        tool_builder.set_builder_info('cls_builder', sub_builders)
+        return tool_builder