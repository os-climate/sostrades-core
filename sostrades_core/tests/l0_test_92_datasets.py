'''
Copyright 2024 Capgemini

Licensed under the Apache License, Version 2.0 (the "License");
you may not use this file except in compliance with the License.
You may obtain a copy of the License at

    http://www.apache.org/licenses/LICENSE-2.0

Unless required by applicable law or agreed to in writing, software
distributed under the License is distributed on an "AS IS" BASIS,
WITHOUT WARRANTIES OR CONDITIONS OF ANY KIND, either express or implied.
See the License for the specific language governing permissions and
limitations under the License.
'''
import logging
import os
import unittest

import numpy as np
import pandas as pd

import sostrades_core.sos_processes.test.sellar.test_sellar_coupling.usecase_dataset_and_dict_sellar_coupling as uc_dataset_dict
import sostrades_core.sos_processes.test.sellar.test_sellar_coupling.usecase_dataset_sellar_coupling
import sostrades_core.sos_processes.test.test_disc1_disc2_dataset.usecase_dataset
import sostrades_core.sos_processes.test.test_disc1_nested_types.usecase_local_dataset
from sostrades_core.datasets.dataset_info.dataset_info_v0 import DatasetInfoV0
from sostrades_core.datasets.dataset_info.dataset_info_v1 import DatasetInfoV1
from sostrades_core.datasets.dataset_mapping import (
    DatasetsMapping,
    DatasetsMappingException,
)
from sostrades_core.datasets.datasets_connectors.abstract_datasets_connector import (
    DatasetGenericException,
)
from sostrades_core.datasets.datasets_connectors.datasets_connector_factory import DatasetConnectorType
from sostrades_core.datasets.datasets_connectors.datasets_connector_manager import DatasetsConnectorManager
from sostrades_core.sos_processes.test.test_disc1_all_types.usecase_dataset import Study
from sostrades_core.sos_processes.test.test_disc1_disc2_coupling.usecase_coupling_2_disc_test import (
    Study as StudyDisc1Disc2,
)
from sostrades_core.study_manager.study_manager import StudyManager
from sostrades_core.tools.compare_data_manager_tooling import dict_are_equal


class TestDatasets(unittest.TestCase):
    """
    Discipline to test datasets
    """

    def setUp(self):
        # Set logging level to debug for datasets
        logging.getLogger("sostrades_core.datasets").setLevel(logging.DEBUG)

        # nested types reference values to be completed with more nested types
        df1 = pd.DataFrame({'years': [2020, 2021, 2022],
                            'type': ['alpha', 'beta', 'gamma']})
        df2 = pd.DataFrame({'years': [2020, 2021, 2022],
                            'price': [20.33, 60.55, 72.67]})
        dict_df = {'df1': df1.copy(), 'df2': df2.copy()}
        dict_dict_df = {'dict': {'df1': df1.copy(), 'df2': df2.copy()}}
        dict_dict_float = {'dict': {'f1': 0.033, 'f2': 333.66}}
        array_string = np.array(['s1', 's2'])
        array_df = np.array([df1.copy(), df2.copy()])
        dspace_dict_lists = {'variable': ['x', 'z', 'y_1', 'y_2'],
                             'value': [[1.], [5., 2.], [1.], [1.]],
                             'lower_bnd': [[0.], [-10., 0.], [-100.], [-100.]],
                             'upper_bnd': [[10.], [10., 10.], [100.], [100.]],
                             'enable_variable': [True, True, True, True],
                             'activated_elem': [[True], [True, True], [True], [True]]}
        dspace_dict_array = {'variable': ['x', 'z', 'y_1', 'y_2'],
                             'value': [np.array([1.]), np.array([5., 2.]), np.array([1.]), np.array([1.])],
                             'lower_bnd': [np.array([0.]), np.array([-10., 0.]), np.array([-100.]), np.array([-100.])],
                             'upper_bnd': [np.array([10.]), np.array([10., 10.]), np.array([100.]), np.array([100.])],
                             'enable_variable': [True, True, True, True],
                             'activated_elem': [[True], [True, True], [True], [True]]}

        dspace_lists = pd.DataFrame(dspace_dict_lists)
        dspace_array = pd.DataFrame(dspace_dict_array)

        self.nested_types_reference_dict = {'X_dict_df': dict_df,
                                            'X_dict_dict_df': dict_dict_df,
                                            'X_dict_dict_float': dict_dict_float,
                                            'X_array_string': array_string,
                                            'X_array_df': array_df,
                                            'X_dspace_lists': dspace_lists,
                                            'X_dspace_array': dspace_array,
                                            }

    def test_01_usecase1(self):
        usecase_file_path = sostrades_core.sos_processes.test.test_disc1_disc2_dataset.usecase_dataset.__file__
        process_path = os.path.dirname(usecase_file_path)
        study = StudyManager(file_path=usecase_file_path)
        dm = study.execution_engine.dm
        # assert data are empty
        self.assertEqual(dm.get_value("usecase_dataset.a"), None)
        self.assertEqual(dm.get_value("usecase_dataset.Disc1VirtualNode.x"), None)
        self.assertEqual(dm.get_value("usecase_dataset.Disc2VirtualNode.x"), None)
        self.assertEqual(dm.get_value("usecase_dataset.Disc1.b"), None)
        self.assertEqual(dm.get_value("usecase_dataset.Disc2.b"), None)
        self.assertEqual(dm.get_value("usecase_dataset.Disc1.c"), None)
        self.assertEqual(dm.get_value("usecase_dataset.Disc2.c"), None)

        study.update_data_from_dataset_mapping(
            DatasetsMapping.from_json_file(os.path.join(process_path, "usecase_dataset.json")))

        self.assertEqual(dm.get_value("usecase_dataset.a"), 1)
        self.assertEqual(dm.get_value("usecase_dataset.Disc1VirtualNode.x"), 4)
        self.assertEqual(dm.get_value("usecase_dataset.Disc2VirtualNode.x"), 4)
        self.assertEqual(dm.get_value("usecase_dataset.Disc1.b"), "string_2")
        self.assertEqual(dm.get_value("usecase_dataset.Disc2.b"), "string_2")
        self.assertEqual(dm.get_value("usecase_dataset.Disc1.c"), "string_3")
        self.assertEqual(dm.get_value("usecase_dataset.Disc2.c"), "string_3")

        # check numerical parameters
        self.assertEqual(dm.get_value("usecase_dataset.linearization_mode"), "auto")
        self.assertEqual(dm.get_value("usecase_dataset.debug_mode"), "")
        self.assertEqual(dm.get_value("usecase_dataset.cache_type"), "")
        self.assertEqual(dm.get_value("usecase_dataset.cache_file_path"), "")
        self.assertEqual(dm.get_value("usecase_dataset.inner_mda_name"), "MDAJacobi")
        self.assertEqual(dm.get_value("usecase_dataset.max_mda_iter"), 30)
        self.assertEqual(dm.get_value("usecase_dataset.n_processes"), 1)
        self.assertEqual(dm.get_value("usecase_dataset.chain_linearize"), False)
        self.assertEqual(dm.get_value("usecase_dataset.tolerance"), 1.0e-6)
        self.assertEqual(dm.get_value("usecase_dataset.use_lu_fact"), False)
        self.assertEqual(dm.get_value("usecase_dataset.warm_start"), False)
        self.assertEqual(dm.get_value("usecase_dataset.acceleration_method"), "Alternate2Delta")
        self.assertEqual(dm.get_value("usecase_dataset.n_subcouplings_parallel"), 1)
        self.assertEqual(dm.get_value("usecase_dataset.tolerance_gs"), 10.0)
        self.assertEqual(dm.get_value("usecase_dataset.over_relaxation_factor"), 0.99)
        self.assertEqual(dm.get_value("usecase_dataset.epsilon0"), 1.0e-6)
        self.assertEqual(dm.get_value("usecase_dataset.linear_solver_MDO"), "GMRES")
        self.assertEqual(dm.get_value("usecase_dataset.linear_solver_MDO_preconditioner"), "None")
        self.assertEqual(dm.get_value("usecase_dataset.linear_solver_MDO_options"), {
            "max_iter": 1000,
            "tol": 1.0e-8})
        self.assertEqual(dm.get_value("usecase_dataset.linear_solver_MDA"), "GMRES")
        self.assertEqual(dm.get_value("usecase_dataset.linear_solver_MDA_preconditioner"), "None")
        self.assertEqual(dm.get_value("usecase_dataset.linear_solver_MDA_options"), {
            "max_iter": 1000,
            "tol": 1.0e-8})
        self.assertEqual(dm.get_value("usecase_dataset.group_mda_disciplines"), False)
        self.assertEqual(dm.get_value("usecase_dataset.propagate_cache_to_children"), False)

    def test_02_usecase2(self):
        usecase_file_path = sostrades_core.sos_processes.test.test_disc1_disc2_dataset.usecase_dataset.__file__
        process_path = os.path.dirname(usecase_file_path)
        study = StudyManager(file_path=usecase_file_path)
        dm = study.execution_engine.dm
        # assert data are empty
        self.assertEqual(dm.get_value("usecase_dataset.a"), None)
        self.assertEqual(dm.get_value("usecase_dataset.Disc1VirtualNode.x"), None)
        self.assertEqual(dm.get_value("usecase_dataset.Disc2VirtualNode.x"), None)
        self.assertEqual(dm.get_value("usecase_dataset.Disc1.b"), None)
        self.assertEqual(dm.get_value("usecase_dataset.Disc2.b"), None)
        self.assertEqual(dm.get_value("usecase_dataset.Disc1.c"), None)
        self.assertEqual(dm.get_value("usecase_dataset.Disc2.c"), None)

        study.update_data_from_dataset_mapping(
            DatasetsMapping.from_json_file(os.path.join(process_path, "usecase_2datasets.json")))

        self.assertEqual(dm.get_value("usecase_dataset.a"), 10)
        self.assertEqual(dm.get_value("usecase_dataset.Disc1VirtualNode.x"), 20)
        self.assertEqual(dm.get_value("usecase_dataset.Disc2VirtualNode.x"), 20)
        self.assertEqual(dm.get_value("usecase_dataset.Disc1.b"), "string_1")
        self.assertEqual(dm.get_value("usecase_dataset.Disc2.b"), "string_1")
        self.assertEqual(dm.get_value("usecase_dataset.Disc1.c"), "string_2")
        self.assertEqual(dm.get_value("usecase_dataset.Disc2.c"), "string_2")

    def test_03_mapping(self):
        """
        Some example to work with dataset mapping
        """
        test_data_folder = os.path.join(os.path.dirname(__file__), "data")
        json_file_path = os.path.join(test_data_folder, "test_92_example_mapping.json")

        dataset_mapping = DatasetsMapping.from_json_file(file_path=json_file_path)

        self.assertEqual(dataset_mapping.datasets_infos["V0|<1connector_id>|<1dataset_id>"].connector_id,
                         "<1connector_id>")
        self.assertEqual(dataset_mapping.datasets_infos["V0|<1connector_id>|<1dataset_id>"].dataset_id, "<1dataset_id>")
        self.assertEqual(dataset_mapping.datasets_infos["V0|<2connector_id>|<2dataset_id>"].connector_id,
                         "<2connector_id>")
        self.assertEqual(dataset_mapping.datasets_infos["V0|<2connector_id>|<2dataset_id>"].dataset_id, "<2dataset_id>")

        self.assertEqual(
            dataset_mapping.namespace_datasets_mapping["namespace1"], ["V0|<1connector_id>|<1dataset_id>"]
        )
        self.assertEqual(
            set(dataset_mapping.namespace_datasets_mapping["namespace2"]),
            set(["V0|<1connector_id>|<1dataset_id>", "V0|<2connector_id>|<2dataset_id>"]),
        )

    def test_04_datasets_types(self):
        usecase_file_path = sostrades_core.sos_processes.test.test_disc1_all_types.usecase_dataset.__file__
        process_path = os.path.dirname(usecase_file_path)
        study = StudyManager(file_path=usecase_file_path)

        dm = study.execution_engine.dm

        study.update_data_from_dataset_mapping(
            DatasetsMapping.from_json_file(os.path.join(process_path, "usecase_dataset.json")))

        self.assertEqual(dm.get_value("usecase_dataset.Disc1.a"), 1)
        self.assertEqual(dm.get_value("usecase_dataset.Disc1.x"), 4.0)
        self.assertEqual(dm.get_value("usecase_dataset.Disc1.b"), 2)
        self.assertEqual(dm.get_value("usecase_dataset.Disc1.name"), "A1")
        self.assertEqual(dm.get_value("usecase_dataset.Disc1.x_dict"), {"test1": 1, "test2": 2})
        self.assertTrue(np.array_equal(dm.get_value("usecase_dataset.Disc1.y_array"), np.array([1.0, 2.0, 3.0])))
        self.assertEqual(dm.get_value("usecase_dataset.Disc1.z_list"), [1.0, 2.0, 3.0])
        self.assertEqual(dm.get_value("usecase_dataset.Disc1.b_bool"), False)
        self.assertTrue((dm.get_value("usecase_dataset.Disc1.d") == pd.DataFrame(
            {"years": [2023, 2024], "x": [1.0, 10.0]})).all().all())

    def test_05_nested_process_level0(self):
        usecase_file_path = sostrades_core.sos_processes.test.sellar.test_sellar_coupling.usecase_dataset_sellar_coupling.__file__
        process_path = os.path.dirname(usecase_file_path)
        study = StudyManager(file_path=usecase_file_path)
        study_name = "usecase_dataset_sellar_coupling"

        dm = study.execution_engine.dm

        study.update_data_from_dataset_mapping(
            DatasetsMapping.from_json_file(os.path.join(process_path, "usecase_dataset_sellar_coupling.json")))

        self.assertEqual(dm.get_value(f"{study_name}.SellarCoupling.x"), [1.0])
        self.assertEqual(dm.get_value(f"{study_name}.SellarCoupling.y_1"), [2.0])
        self.assertEqual(dm.get_value(f"{study_name}.SellarCoupling.y_2"), [3.0])
        self.assertTrue((dm.get_value(f"{study_name}.SellarCoupling.z") == [4.0, 5.0]).all())
        self.assertEqual(dm.get_value(f"{study_name}.SellarCoupling.Sellar_Problem.local_dv"), 10.0)

    def test_06_parameter_change_returned_in_load_data_using_both_dict_and_datasets(self):
        usecase_file_path = uc_dataset_dict.__file__
        process_path = os.path.dirname(usecase_file_path)
        study = StudyManager(file_path=usecase_file_path)
        uc = uc_dataset_dict.Study()

        param_changes = study.load_data(from_input_dict=uc.setup_usecase())
        param_changes.extend(study.update_data_from_dataset_mapping(
            DatasetsMapping.from_json_file(os.path.join(process_path, "usecase_dataset_sellar_coupling.json"))))
        x_parameterchanges = [_pc for _pc in param_changes if
                              _pc.parameter_id == 'usecase_dataset_and_dict_sellar_coupling.SellarCoupling.x']
        z_parameterchanges = [_pc for _pc in param_changes if
                              _pc.parameter_id == 'usecase_dataset_and_dict_sellar_coupling.SellarCoupling.z']

        self.assertEqual(x_parameterchanges[0].variable_type, 'array')
        self.assertEqual(x_parameterchanges[0].old_value, None)
        self.assertTrue(np.all(x_parameterchanges[0].new_value == [21.]))
        self.assertEqual(z_parameterchanges[0].variable_type, 'array')
        self.assertEqual(z_parameterchanges[0].old_value, None)
        self.assertTrue(np.all(z_parameterchanges[0].new_value == [21., 21.]))
        self.assertEqual(x_parameterchanges[0].dataset_id, None)
        self.assertEqual(x_parameterchanges[0].connector_id, None)
        self.assertEqual(z_parameterchanges[0].dataset_id, None)
        self.assertEqual(z_parameterchanges[0].connector_id, None)

        self.assertEqual(x_parameterchanges[1].variable_type, 'array')
        self.assertTrue(np.all(x_parameterchanges[1].old_value == [21.]))
        self.assertTrue(np.all(x_parameterchanges[1].new_value == [1.]))
        self.assertEqual(z_parameterchanges[1].variable_type, 'array')
        self.assertTrue(np.all(z_parameterchanges[1].old_value == [21., 21.]))
        self.assertTrue(np.all(z_parameterchanges[1].new_value == [4., 5.]))
        self.assertEqual(x_parameterchanges[1].dataset_id, 'V0|MVP0_datasets_connector|dataset_sellar')
        self.assertEqual(x_parameterchanges[1].connector_id, 'MVP0_datasets_connector')
        self.assertEqual(z_parameterchanges[1].dataset_id, 'V0|MVP0_datasets_connector|dataset_sellar')
        self.assertEqual(z_parameterchanges[1].connector_id, 'MVP0_datasets_connector')

    def test_07_datasets_local_connector_with_all_non_nested_types(self):
        """
        Check correctness of loaded values after loading a handcrafted local directories' dataset,  testing usage of
        LocalDatasetsConnector and FileSystemDatasetsSerializer.
        """
        usecase_file_path = sostrades_core.sos_processes.test.test_disc1_all_types.usecase_dataset.__file__
        process_path = os.path.dirname(usecase_file_path)
        study = StudyManager(file_path=usecase_file_path)

        dm = study.execution_engine.dm

        study.update_data_from_dataset_mapping(
            DatasetsMapping.from_json_file(os.path.join(process_path, "usecase_local_dataset.json")))

        self.assertEqual(dm.get_value("usecase_dataset.Disc1.a"), 1)
        self.assertEqual(dm.get_value("usecase_dataset.Disc1.x"), 4.0)
        self.assertEqual(dm.get_value("usecase_dataset.Disc1.b"), 2)
        self.assertEqual(dm.get_value("usecase_dataset.Disc1.name"), "A1")
        self.assertEqual(dm.get_value("usecase_dataset.Disc1.x_dict"), {"test1": 1, "test2": 2})
        self.assertTrue(np.array_equal(dm.get_value("usecase_dataset.Disc1.y_array"), np.array([1.0, 2.0, 3.0])))
        self.assertEqual(dm.get_value("usecase_dataset.Disc1.z_list"), [1.0, 2.0, 3.0])
        self.assertEqual(dm.get_value("usecase_dataset.Disc1.b_bool"), False)
        self.assertTrue((dm.get_value("usecase_dataset.Disc1.d") == pd.DataFrame(
            {"years": [2023, 2024], "x": [1.0, 10.0]})).all().all())

    def test_07b_datasets_local_connector_with_several_namespace(self):
        """
        Check correctness of loaded values after loading a handcrafted local directories' dataset,  testing usage of
        LocalDatasetsConnector and FileSystemDatasetsSerializer. and more than one namespace
        """
        usecase_file_path = sostrades_core.sos_processes.test.test_disc1_disc2_coupling.usecase_coupling_2_disc_test.__file__
        process_path = os.path.dirname(usecase_file_path)
        study = StudyDisc1Disc2()
        study.load_data()
        study.run()
        dm = study.execution_engine.dm

        data_types_dict = {'a': 'float',
            'x': 'float',
            'b': 'float',
            'y': 'float',
            'z': 'float',
            'constant': 'float',
            'power': 'int',
            'indicator': 'float'
            }

        # export study in another folder
        # create connector test for export
        connector_args = {
            "root_directory_path": "./sostrades_core/tests/data/local_datasets_db_export_test/",
            "create_if_not_exists": True
        }

        export_connector = DatasetsConnectorManager.register_connector(connector_identifier="MVP0_local_datasets_connector_export_test",
                                                    connector_type=DatasetConnectorType.get_enum_value("Local"),
                                                    **connector_args)
        test_data_folder = os.path.join(os.path.dirname(__file__), "data")
        export_mapping_repo_file_path = os.path.join(test_data_folder, "test_92_export_mapping_disc1_disc2.json")

        # test export
        mapping = DatasetsMapping.from_json_file(export_mapping_repo_file_path)
        study.export_data_from_dataset_mapping(mapping)
        exported_data = export_connector.get_values_all(DatasetInfoV0("MVP0_local_datasets_connector_export_test",
                                                                      "test_dataset_disc1_disc2"), data_types_dict)
        self.assertEqual(dm.get_value("usecase_coupling_2_disc_test.Disc1.a"), exported_data.get("a"))
        self.assertEqual(dm.get_value("usecase_coupling_2_disc_test.x"), exported_data.get("x"))
        self.assertEqual(dm.get_value("usecase_coupling_2_disc_test.Disc1.b"), exported_data.get("b"))
        self.assertEqual(dm.get_value("usecase_coupling_2_disc_test.Disc1.indicator"), exported_data.get("indicator"))
        self.assertEqual(dm.get_value("usecase_coupling_2_disc_test.y"), exported_data.get("y"))
        self.assertEqual(dm.get_value("usecase_coupling_2_disc_test.Disc2.constant"), exported_data.get("constant"))
        self.assertEqual(dm.get_value("usecase_coupling_2_disc_test.Disc2.power"), exported_data.get("power"))
        self.assertEqual(dm.get_value("usecase_coupling_2_disc_test.z"), exported_data.get("z"))

        # test import
        study2 = StudyManager(file_path=usecase_file_path)
        study2.update_data_from_dataset_mapping(mapping)
        dm2 = study2.execution_engine.dm
        self.assertEqual(dm2.get_value("usecase_coupling_2_disc_test.Disc1.a"), exported_data.get("a"))
        self.assertEqual(dm2.get_value("usecase_coupling_2_disc_test.x"), exported_data.get("x"))
        self.assertEqual(dm2.get_value("usecase_coupling_2_disc_test.Disc1.b"), exported_data.get("b"))
        self.assertEqual(dm2.get_value("usecase_coupling_2_disc_test.Disc1.indicator"), exported_data.get("indicator"))
        self.assertEqual(dm2.get_value("usecase_coupling_2_disc_test.y"), exported_data.get("y"))
        self.assertEqual(dm2.get_value("usecase_coupling_2_disc_test.Disc2.constant"), exported_data.get("constant"))
        self.assertEqual(dm2.get_value("usecase_coupling_2_disc_test.Disc2.power"), exported_data.get("power"))
        self.assertEqual(dm2.get_value("usecase_coupling_2_disc_test.z"), exported_data.get("z"))

        export_connector.clear(remove_root_directory=True)

    def test_08_json_to_local_connector_conversion_and_loading(self):
        """
        Use a local connector to copy values from a JSON connector then load them in the study and check correctness,
        thus testing ability of LocalConnector to both write and load values.
        """
        from sostrades_core.datasets.datasets_connectors.datasets_connector_factory import (
            DatasetConnectorType,
        )
        from sostrades_core.datasets.datasets_connectors.datasets_connector_manager import (
            DatasetsConnectorManager,
        )
        connector_args = {
            "root_directory_path": "./sostrades_core/tests/data/local_datasets_db_copy_test/",
            "create_if_not_exists": True
        }
        DatasetsConnectorManager.register_connector(connector_identifier="MVP0_local_datasets_connector_copy_test",
                                                    connector_type=DatasetConnectorType.get_enum_value("Local"),
                                                    **connector_args)
        usecase_file_path = sostrades_core.sos_processes.test.test_disc1_all_types.usecase_dataset.__file__
        process_path = os.path.dirname(usecase_file_path)
        study = StudyManager(file_path=usecase_file_path)

        dm = study.execution_engine.dm
        connector_to = DatasetsConnectorManager.get_connector('MVP0_local_datasets_connector_copy_test')
        connector_json = DatasetsConnectorManager.get_connector('MVP0_datasets_connector')

        dataset_vars = ["a",
                        "x",
                        "b",
                        "name",
                        "x_dict",
                        "y_array",
                        "z_list",
                        "b_bool",
                        "d"]

        data_types_dict = {_k: dm.get_data(f"usecase_dataset.Disc1.{_k}", "type") for _k in dataset_vars}

        try:
            connector_to.copy_dataset_from(connector_from=connector_json,
                                           dataset_identifier=DatasetInfoV0(connector_json, "dataset_all_types"),
                                           data_types_dict=data_types_dict,
                                           create_if_not_exists=True)

            study.update_data_from_dataset_mapping(
                DatasetsMapping.from_json_file(os.path.join(process_path, "usecase_local_dataset_copy_test.json")))
            self.assertEqual(dm.get_value("usecase_dataset.Disc1.a"), 1)
            self.assertEqual(dm.get_value("usecase_dataset.Disc1.x"), 4.0)
            self.assertEqual(dm.get_value("usecase_dataset.Disc1.b"), 2)
            self.assertEqual(dm.get_value("usecase_dataset.Disc1.name"), "A1")
            self.assertEqual(dm.get_value("usecase_dataset.Disc1.x_dict"), {"test1": 1, "test2": 2})
            self.assertTrue(np.array_equal(dm.get_value("usecase_dataset.Disc1.y_array"), np.array([1.0, 2.0, 3.0])))
            self.assertEqual(dm.get_value("usecase_dataset.Disc1.z_list"), [1.0, 2.0, 3.0])
            self.assertEqual(dm.get_value("usecase_dataset.Disc1.b_bool"), False)
            self.assertTrue((dm.get_value("usecase_dataset.Disc1.d") == pd.DataFrame(
                {"years": [2023, 2024], "x": [1.0, 10.0]})).all().all())
            connector_to.clear(remove_root_directory=True)
        except Exception as cm:
            connector_to.clear(remove_root_directory=True)
            raise cm

    def test_09_dataset_error(self):
        """
        Some example to check datasets error
        """
        test_data_folder = os.path.join(os.path.dirname(__file__), "data")

        # check mapping file error
        mapping_error_json_file_path = os.path.join(test_data_folder, "test_92_example_mapping_error_format.json")
        with self.assertRaises(DatasetsMappingException):
            DatasetsMapping.from_json_file(mapping_error_json_file_path)

        # check dataset reading error
        usecase_file_path = sostrades_core.sos_processes.test.test_disc1_all_types.usecase_dataset.__file__
        process_path = os.path.dirname(usecase_file_path)
        study = StudyManager(file_path=usecase_file_path)
        mapping = DatasetsMapping.from_json_file(os.path.join(process_path, "usecase_local_dataset_error.json"))
        with self.assertRaises(DatasetGenericException):
            study.update_data_from_dataset_mapping(mapping)

    def test_10_repository_dataset_connector(self):
        """
        Some example to check repository datasets connector
        """
        test_data_folder = os.path.join(os.path.dirname(__file__), "data")

        mapping_repo_file_path = os.path.join(test_data_folder, "test_92_mapping_repository.json")

        usecase_file_path = sostrades_core.sos_processes.test.test_disc1_all_types.usecase_dataset.__file__
        process_path = os.path.dirname(usecase_file_path)
        study = StudyManager(file_path=usecase_file_path)
        dm = study.execution_engine.dm
        study.update_data_from_dataset_mapping(DatasetsMapping.from_json_file(mapping_repo_file_path))

        self.assertEqual(dm.get_value("usecase_dataset.Disc1.a"), 1)
        self.assertEqual(dm.get_value("usecase_dataset.Disc1.x"), 4.0)
        self.assertEqual(dm.get_value("usecase_dataset.Disc1.b"), 2)
        self.assertEqual(dm.get_value("usecase_dataset.Disc1.name"), "A1")
        self.assertEqual(dm.get_value("usecase_dataset.Disc1.x_dict"), {"test1": 1, "test2": 2})
        self.assertTrue(np.array_equal(dm.get_value("usecase_dataset.Disc1.y_array"), np.array([1.0, 2.0, 3.0])))
        self.assertEqual(dm.get_value("usecase_dataset.Disc1.z_list"), [1.0, 2.0, 3.0])
        self.assertEqual(dm.get_value("usecase_dataset.Disc1.b_bool"), False)
        self.assertTrue((dm.get_value("usecase_dataset.Disc1.d") == pd.DataFrame(
            {"years": [2023, 2024], "x": [1.0, 10.0]})).all().all())

    def test_11_datasets_local_connector_nested_types(self):
        """
        Check correctness of loaded values after loading a handcrafted local directories' dataset, testing usage of
        LocalDatasetsConnector and FileSystemDatasetsSerializer pickle-based loading for the following nested types:
            - dict[str: DataFrame]
            - dict[str: dict[str: DataFrame]]
            - dict[str: dict[str: float]]  (THIS IS JSONIFIABLE)
            - array[str]
            - array[DataFrame]
            - design space with lists (DataFrame with string, list, and bool columns)
            - design space with arrays (DataFrame with string, array, list and bool columns)
        """

        usecase_file_path = sostrades_core.sos_processes.test.test_disc1_nested_types.usecase_local_dataset.__file__
        process_path = os.path.dirname(usecase_file_path)
        study = StudyManager(file_path=usecase_file_path)
        dm = study.execution_engine.dm
        study.update_data_from_dataset_mapping(
            DatasetsMapping.from_json_file(os.path.join(process_path, "usecase_local_dataset.json")))
        dm_dict = {var: dm.get_value(f"usecase_local_dataset.Disc1.{var}") for var in self.nested_types_reference_dict}
        self.assertTrue(dict_are_equal(self.nested_types_reference_dict, dm_dict))

    def test_12_local_to_local_connector_conversion_and_loading_for_nested_types(self):
        """
        Use a local connector to copy values from a validated local connector then load them in the study and check
        correctness, thus testing ability of LocalConnector to both write and load values in the scope of the nested
        types listed in test_11 above, some of which need to be stored in a separate pickle (1 pickle per dataset).

        Note the following differences between connector dump to pickle and the hand-crafted dataset used for test_11:
        - since dict[str: dict[str: float]] is jsonifiable it will be saved in the descriptor.json, and not pickled
        - since dataframe dumping is based on GUI method, it can dump design-space-like dataframes to csv, not pickled
        """
        from sostrades_core.datasets.datasets_connectors.datasets_connector_factory import (
            DatasetConnectorType,
        )
        from sostrades_core.datasets.datasets_connectors.datasets_connector_manager import (
            DatasetsConnectorManager,
        )
        connector_args = {
            "root_directory_path": "./sostrades_core/tests/data/local_datasets_db_copy_test_nested/",
            "create_if_not_exists": True
        }
        DatasetsConnectorManager.register_connector(
            connector_identifier="MVP0_local_datasets_connector_copy_test_nested",
            connector_type=DatasetConnectorType.get_enum_value("Local"),
            **connector_args)
        usecase_file_path = sostrades_core.sos_processes.test.test_disc1_nested_types.usecase_local_dataset.__file__
        process_path = os.path.dirname(usecase_file_path)
        study = StudyManager(file_path=usecase_file_path)

        dm = study.execution_engine.dm
        connector_to = DatasetsConnectorManager.get_connector('MVP0_local_datasets_connector_copy_test_nested')
        connector_local = DatasetsConnectorManager.get_connector('MVP0_local_datasets_connector')

        data_types_dict = {_k: dm.get_data(f"usecase_local_dataset.Disc1.{_k}", "type") for _k in
                           self.nested_types_reference_dict}

        try:
            connector_to.copy_dataset_from(connector_from=connector_local,
                                           dataset_identifier=DatasetInfoV0(connector_local, "dataset_nested_types"),
                                           data_types_dict=data_types_dict,
                                           create_if_not_exists=True)

            study.update_data_from_dataset_mapping(
                DatasetsMapping.from_json_file(os.path.join(process_path, "usecase_local_dataset_copy_test.json")))
            dm_dict = {var: dm.get_value(f"usecase_local_dataset.Disc1.{var}") for var in
                       self.nested_types_reference_dict}

            self.assertTrue(dict_are_equal(self.nested_types_reference_dict, dm_dict))
            connector_to.clear(remove_root_directory=True)
        except Exception as cm:
            connector_to.clear(remove_root_directory=True)
            raise cm

    def test_13_export_with_repository_dataset_connector(self):
        """
        Some example to check repository datasets connector export
        """
        from sostrades_core.datasets.datasets_connectors.datasets_connector_factory import (
            DatasetConnectorType,
        )
        from sostrades_core.datasets.datasets_connectors.datasets_connector_manager import (
            DatasetsConnectorManager,
        )

        # create usecase with data
        test_data_folder = os.path.join(os.path.dirname(__file__), "data")
        mapping_repo_file_path = os.path.join(test_data_folder, "test_92_mapping_repository.json")
        usecase_file_path = sostrades_core.sos_processes.test.test_disc1_all_types.usecase_dataset.__file__
        process_path = os.path.dirname(usecase_file_path)
        study = StudyManager(file_path=usecase_file_path)
        study.update_data_from_dataset_mapping(DatasetsMapping.from_json_file(mapping_repo_file_path))

        # export study in another folder to compare the datasets
        # create connector test for export
        connector_args = {
            "root_directory_path": "./sostrades_core/tests/data/local_datasets_db_export_test/",
            "create_if_not_exists": True
        }

        DatasetsConnectorManager.register_connector(connector_identifier="MVP0_local_datasets_connector_export_test",
                                                    connector_type=DatasetConnectorType.get_enum_value("Local"),
                                                    **connector_args)
        export_mapping_repo_file_path = os.path.join(test_data_folder, "test_92_export_mapping_repository.json")

        study.export_data_from_dataset_mapping(DatasetsMapping.from_json_file(export_mapping_repo_file_path))

        dm = study.execution_engine.dm
        connector_export = DatasetsConnectorManager.get_connector('MVP0_local_datasets_connector_export_test')

        dataset_vars = ["a",
                        "x",
                        "b",
                        "name",
                        "x_dict",
                        "y_array",
                        "z_list",
                        "b_bool",
                        "d"]

        data_types_dict = {_k: dm.get_data(f"usecase_dataset.Disc1.{_k}", "type") for _k in dataset_vars}

        try:
<<<<<<< HEAD
            values = connector_export.get_values_all(dataset_identifier=DatasetInfoV0('MVP0_local_datasets_connector_export_test', "dataset_disc1"),
                                           data_types_dict=data_types_dict)
=======
            values = connector_export.get_values_all(
                dataset_identifier=DatasetInfoV0('MVP0_local_datasets_connector_export_test', "dataset_disc1"),
                data_types_dict=data_types_dict)
>>>>>>> 4efb6f19

            self.assertEqual(values["a"], 1)
            self.assertEqual(values["x"], 4.0)
            self.assertEqual(values["b"], 2)
            self.assertEqual(values["name"], "A1")
            self.assertEqual(values["x_dict"], {"test1": 1, "test2": 2})
            self.assertTrue(np.array_equal(values["y_array"], np.array([1.0, 2.0, 3.0])))
            self.assertEqual(values["z_list"], [1.0, 2.0, 3.0])
            self.assertEqual(values["b_bool"], False)
            self.assertTrue((values["d"] == pd.DataFrame({"years": [2023, 2024], "x": [1.0, 10.0]})).all().all())
            connector_export.clear(remove_root_directory=True)
        except Exception as cm:
            connector_export.clear(remove_root_directory=True)
            raise

    def test_14_test_import_parameter_level(self):

        usecase_file_path = sostrades_core.sos_processes.test.test_disc1_all_types.usecase_dataset.__file__
        test_data_folder = os.path.join(os.path.dirname(__file__), "data")
        # this
        mapping_repo_file_path = os.path.join(test_data_folder, "test_92_mapping_parameters_level_repository.json")
        process_path = os.path.dirname(usecase_file_path)
        study = StudyManager(file_path=usecase_file_path)
        dm = study.execution_engine.dm
        # assert data are empty
        self.assertEqual(dm.get_value("usecase_dataset.Disc1.a"), None)
        self.assertEqual(dm.get_value("usecase_dataset.Disc1.x"), None)
        self.assertEqual(dm.get_value("usecase_dataset.Disc1.b"), None)
        self.assertEqual(dm.get_value("usecase_dataset.Disc1.x_dict"), {})
        self.assertEqual(len(dm.get_value("usecase_dataset.Disc1.d")), 0)
        self.assertEqual(dm.get_value("usecase_dataset.linearization_mode"), "finite_differences")
        self.assertEqual(dm.get_value("usecase_dataset.Disc1.linearization_mode"), "finite_differences")

        study.update_data_from_dataset_mapping(DatasetsMapping.from_json_file(mapping_repo_file_path))

        self.assertEqual(dm.get_value("usecase_dataset.Disc1.a"), 2)
        self.assertEqual(dm.get_value("usecase_dataset.Disc1.x"), 4.0)
        self.assertEqual(dm.get_value("usecase_dataset.Disc1.b"), None)
        self.assertEqual(dm.get_value("usecase_dataset.Disc1.x_dict"), {})
        self.assertEqual(len(dm.get_value("usecase_dataset.Disc1.d")), 2)

        # check numerical parameters
        self.assertEqual(dm.get_value("usecase_dataset.linearization_mode"), "auto")
        self.assertEqual(dm.get_value("usecase_dataset.Disc1.linearization_mode"), "auto")

    def test_15_test_export_parameter_level(self):
        """
        Some example to check repository datasets connector export
        """
        from sostrades_core.datasets.datasets_connectors.datasets_connector_factory import (
            DatasetConnectorType,
        )
        from sostrades_core.datasets.datasets_connectors.datasets_connector_manager import (
            DatasetsConnectorManager,
        )

        # create usecase with data
        test_data_folder = os.path.join(os.path.dirname(__file__), "data")
        mapping_repo_file_path = os.path.join(test_data_folder, "test_92_mapping_repository.json")
        usecase_file_path = sostrades_core.sos_processes.test.test_disc1_all_types.usecase_dataset.__file__
        process_path = os.path.dirname(usecase_file_path)
        study = StudyManager(file_path=usecase_file_path)
        study.update_data_from_dataset_mapping(DatasetsMapping.from_json_file(mapping_repo_file_path))

        # export study in another folder to compare the datasets
        # create connector test for export
        connector_args = {
            "root_directory_path": "./sostrades_core/tests/data/local_test_export_param/",
            "create_if_not_exists": True
        }

        DatasetsConnectorManager.register_connector(connector_identifier="MVP0_local_export_test_param",
                                                    connector_type=DatasetConnectorType.get_enum_value("Local"),
                                                    **connector_args)
        export_mapping_repo_file_path = os.path.join(test_data_folder, "test_92_export_mapping_param_level.json")
        try:
            study.export_data_from_dataset_mapping(DatasetsMapping.from_json_file(export_mapping_repo_file_path))

            dm = study.execution_engine.dm
            connector_export = DatasetsConnectorManager.get_connector('MVP0_local_export_test_param')

            dataset_vars = ["a",
                            "x",
                            "b",
                            "name",
                            "x_dict",
                            "y_array",
                            "z_list",
                            "b_bool",
                            "d"]

            data_types_dict = {_k: dm.get_data(f"usecase_dataset.Disc1.{_k}", "type") for _k in dataset_vars}

<<<<<<< HEAD
            values = connector_export.get_values_all(dataset_identifier=DatasetInfoV0('MVP0_local_export_test_param', "dataset_all_types"),
                                           data_types_dict=data_types_dict)
=======
            values = connector_export.get_values_all(
                dataset_identifier=DatasetInfoV0('MVP0_local_export_test_param', "dataset_all_types"),
                data_types_dict=data_types_dict)

>>>>>>> 4efb6f19

            self.assertEqual(values["x"], 4.0)
            self.assertEqual(values["b"], 1)
            self.assertTrue((values["d"] == pd.DataFrame({"years": [2023, 2024], "x": [1.0, 10.0]})).all().all())
            connector_export.clear(remove_root_directory=True)
        except Exception as cm:
            connector_export.clear(remove_root_directory=True)
            raise

    def _test_16_bigquery_plain_types_export_import(self):
        """
        """
        os.environ["GOOGLE_APPLICATION_CREDENTIALS"] = ""
        from sostrades_core.datasets.datasets_connectors.datasets_connector_factory import (
            DatasetConnectorType,
        )
        from sostrades_core.datasets.datasets_connectors.datasets_connector_manager import (
            DatasetsConnectorManager,
        )
        connector_args = {
            "project_id": "gcp-businessplanet"
        }
        DatasetsConnectorManager.register_connector(connector_identifier="MVP0_bigquery_connector_copy_test",
                                                    connector_type=DatasetConnectorType.get_enum_value("Bigquery"),
                                                    **connector_args)
        usecase_file_path = sostrades_core.sos_processes.test.test_disc1_all_types.usecase_dataset.__file__
        process_path = os.path.dirname(usecase_file_path)
        study = StudyManager(file_path=usecase_file_path)

        dm = study.execution_engine.dm
        connector_to = DatasetsConnectorManager.get_connector('MVP0_bigquery_connector_copy_test')
        connector_json = DatasetsConnectorManager.get_connector('MVP0_datasets_connector')

        dataset_vars = ["a",
                        "x",
                        "b",
                        "name",
                        "x_dict",
                        "y_array",
                        "z_list",
                        "b_bool",
                        "d"]

        data_types_dict = {_k: dm.get_data(f"usecase_dataset.Disc1.{_k}", "type") for _k in dataset_vars}

        connector_to.copy_dataset_from(connector_from=connector_json,
                                       dataset_identifier=DatasetInfoV0(connector_json, "dataset_all_types"),
                                       data_types_dict=data_types_dict,
                                       create_if_not_exists=True)

        study.update_data_from_dataset_mapping(
            DatasetsMapping.from_json_file(os.path.join(process_path, "usecase_bigquery_dataset_copy_test.json")))
        self.assertEqual(dm.get_value("usecase_dataset.Disc1.a"), 1)
        self.assertEqual(dm.get_value("usecase_dataset.Disc1.x"), 4.0)
        self.assertEqual(dm.get_value("usecase_dataset.Disc1.b"), 2)
        self.assertEqual(dm.get_value("usecase_dataset.Disc1.name"), "A1")
        self.assertEqual(dm.get_value("usecase_dataset.Disc1.x_dict"), {"test1": 1, "test2": 2})
        self.assertTrue(np.array_equal(dm.get_value("usecase_dataset.Disc1.y_array"), np.array([1.0, 2.0, 3.0])))
        self.assertEqual(dm.get_value("usecase_dataset.Disc1.z_list"), [1.0, 2.0, 3.0])
        self.assertEqual(dm.get_value("usecase_dataset.Disc1.b_bool"), False)
        self.assertTrue((dm.get_value("usecase_dataset.Disc1.d") == pd.DataFrame(
            {"years": [2023, 2024], "x": [1.0, 10.0]})).all().all())

    def _test_17_bigquery_colum_name_characters_compatibility_on_dataframe_and_dict_tables(self):
        """
        """
        os.environ["GOOGLE_APPLICATION_CREDENTIALS"] = ""
        from sostrades_core.datasets.datasets_connectors.datasets_connector_factory import (
            DatasetConnectorType,
        )
        from sostrades_core.datasets.datasets_connectors.datasets_connector_manager import (
            DatasetsConnectorManager,
        )
        connector_args = {
            "project_id": "gcp-businessplanet"
        }
        DatasetsConnectorManager.register_connector(connector_identifier="MVP0_bigquery_connector_copy_test",
                                                    connector_type=DatasetConnectorType.get_enum_value("Bigquery"),
                                                    **connector_args)
        connector_to = DatasetsConnectorManager.get_connector('MVP0_bigquery_connector_copy_test')
        connector_from = DatasetsConnectorManager.get_connector('MVP0_local_datasets_connector')

        data_types_dict = {"WITNESS_gdp": "dataframe",
                           "dict_strange_keys": "dict"}

        connector_to.copy_dataset_from(connector_from=connector_from,
                                       dataset_identifier=DatasetInfoV0(connector_from, "dataset_df_bq"),
                                       data_types_dict=data_types_dict,
                                       create_if_not_exists=True)
<<<<<<< HEAD
        data_values = connector_to.get_values(DatasetInfoV0('MVP0_bigquery_connector_copy_test', "dataset_df_bq"), data_to_get=data_types_dict)
=======
        data_values = connector_to.get_values(DatasetInfoV0('MVP0_bigquery_connector_copy_test', "dataset_df_bq"),
                                              data_to_get=data_types_dict)
>>>>>>> 4efb6f19

        data_name = "WITNESS_gdp"
        ref_df = pd.read_csv(os.path.realpath(os.path.join(os.path.dirname(__file__),
                                                           "data", "local_datasets_db", "dataset_df_bq",
                                                           data_name + ".csv")))

        self.assertTrue((ref_df == data_values[data_name]).all().all())

        dict_strange_keys = data_values["dict_strange_keys"]
        dict_strange_keys_ref = {
            "key1 (?)": "whatever",
            "key2 #^/": "whatever"
        }
        self.assertEqual(dict_strange_keys_ref, dict_strange_keys)

    def test_19_json_V1_import(self):
        """
        Use a local connector to copy values from a JSON connector then load them in the study and check correctness,
        thus testing ability of LocalConnector to both write and load values.
        """
        from sostrades_core.datasets.datasets_connectors.datasets_connector_factory import (
            DatasetConnectorType,
        )
        from sostrades_core.datasets.datasets_connectors.datasets_connector_manager import (
            DatasetsConnectorManager,
        )
        test_data_folder = os.path.join(os.path.dirname(__file__), "data")
        # this
        json_db_path = os.path.join(test_data_folder, "test_92_datasets_db_v1.json")
        connector_args = {
            "file_path": json_db_path

        }
        DatasetsConnectorManager.register_connector(connector_identifier="json_v1_connector",
                                                    connector_type=DatasetConnectorType.JSON_V1,
                                                    **connector_args)
        study = Study()
        dm = study.execution_engine.dm

        import_mapping_repo_file_path = os.path.join(test_data_folder, "test_92_datasets_mapping_v1.json")
        try:
            study.load_data(from_datasets_mapping=DatasetsMapping.from_json_file(import_mapping_repo_file_path))

            self.assertEqual(dm.get_value("usecase_dataset.Disc1.a"), 1)
            self.assertEqual(dm.get_value("usecase_dataset.Disc1.x"), 4.0)
            self.assertEqual(dm.get_value("usecase_dataset.Disc1.b"), 2)
            self.assertEqual(dm.get_value("usecase_dataset.Disc1.name"), "A1")
            self.assertEqual(dm.get_value("usecase_dataset.Disc1.x_dict"), {"test1": 1, "test2": 2})
            self.assertTrue(np.array_equal(dm.get_value("usecase_dataset.Disc1.y_array"), np.array([1.0, 2.0, 3.0])))
            self.assertEqual(dm.get_value("usecase_dataset.Disc1.z_list"), [1.0, 2.0, 3.0])
            self.assertEqual(dm.get_value("usecase_dataset.Disc1.b_bool"), False)
            self.assertTrue((dm.get_value("usecase_dataset.Disc1.d") == pd.DataFrame(
                {"years": [2023, 2024], "x": [1.0, 10.0]})).all().all())

        except Exception as cm:
            raise cm

    def test_19_json_V1_export(self):
        """
        Use a local connector to copy values from a JSON connector then load them in the study and check correctness,
        thus testing ability of LocalConnector to both write and load values.
        """
        from sostrades_core.datasets.datasets_connectors.datasets_connector_factory import (
            DatasetConnectorType,
        )
        from sostrades_core.datasets.datasets_connectors.datasets_connector_manager import (
            DatasetsConnectorManager,
        )
        test_data_folder = os.path.join(os.path.dirname(__file__), "data")
        json_db_path = os.path.join(test_data_folder, "test_92_datasets_db_v1_test.json")
        connector_args = {
            "file_path": json_db_path
        }
        DatasetsConnectorManager.register_connector(connector_identifier="json_v1_connector",
                                                    connector_type=DatasetConnectorType.JSON_V1,
                                                    **connector_args)

        connector_export = DatasetsConnectorManager.get_connector("json_v1_connector")
        study = Study()
        study.load_data()  # load from mapping V0
        dm = study.execution_engine.dm

        dataset_vars_disc1 = [
            "a",
            "x",
            "b",
            "name",
            "x_dict",
            "y_array",
            "z_list",
            "b_bool",
            "d"]

        data_types_dict_disc1 = {_k: dm.get_data(f"usecase_dataset.Disc1.{_k}", "type") for _k in dataset_vars_disc1}

<<<<<<< HEAD
        dataset_vars = ["sub_mda_class", "max_mda_iter", "n_processes", "linear_solver_MDA_preconditioner"]
=======
        dataset_vars = ["inner_mda_name", "max_mda_iter", "n_processes", "linear_solver_MDA_preconditioner"]
>>>>>>> 4efb6f19
        data_types_dict = {_k: dm.get_data(f"usecase_dataset.{_k}", "type") for _k in dataset_vars}

        export_mapping_repo_file_path = os.path.join(test_data_folder, "test_92_datasets_mapping_v1.json")
        try:
<<<<<<< HEAD
            study.export_data_from_dataset_mapping(from_datasets_mapping=DatasetsMapping.from_json_file(export_mapping_repo_file_path))
            values = connector_export.get_values_all(dataset_identifier=DatasetInfoV1('connector_export', "dataset_all_types", "<study_ph>"),
                                           data_types_dict=data_types_dict)
            values.update(connector_export.get_values_all(dataset_identifier=DatasetInfoV1('connector_export', "dataset_all_types", "<study_ph>.Disc1"),
                                           data_types_dict=data_types_dict_disc1))
=======
            study.export_data_from_dataset_mapping(
                from_datasets_mapping=DatasetsMapping.from_json_file(export_mapping_repo_file_path))
            values = connector_export.get_values_all(
                dataset_identifier=DatasetInfoV1('connector_export', "dataset_all_types", "<study_ph>"),
                data_types_dict=data_types_dict)
            values.update(connector_export.get_values_all(
                dataset_identifier=DatasetInfoV1('connector_export', "dataset_all_types", "<study_ph>.Disc1"),
                data_types_dict=data_types_dict_disc1))
>>>>>>> 4efb6f19

            self.assertEqual(values["a"], 1)
            self.assertEqual(values["x"], 4.0)
            self.assertEqual(values["b"], 2)
            self.assertEqual(values["name"], "A1")
            self.assertEqual(values["x_dict"], {"test1": 1, "test2": 2})
            self.assertTrue(np.array_equal(values["y_array"], np.array([1.0, 2.0, 3.0])))
            self.assertEqual(values["z_list"], [1.0, 2.0, 3.0])
            self.assertEqual(values["b_bool"], False)
            self.assertTrue((values["d"] == pd.DataFrame({"years": [2023, 2024], "x": [1.0, 10.0]})).all().all())

        except Exception as cm:
            raise cm
        connector_export.clear_dataset("dataset_all_types")

    def test_20_file_system_V1_export_import(self):
        """
        Use a local connector to copy values from a JSON connector then load them in the study and check correctness,
        thus testing ability of LocalConnector to both write and load values.
        """
        from sostrades_core.datasets.datasets_connectors.datasets_connector_factory import (
            DatasetConnectorType,
        )
        from sostrades_core.datasets.datasets_connectors.datasets_connector_manager import (
            DatasetsConnectorManager,
        )
        test_data_folder = os.path.join(os.path.dirname(__file__), "data")
        connector_local = DatasetsConnectorManager.get_connector('MVP0_local_datasets_connector')

        connector_args = {
            "root_directory_path": "./sostrades_core/tests/data/local_test_20_import_V1/",
            "create_if_not_exists": True
        }
        DatasetsConnectorManager.register_connector(connector_identifier="json_v1_connector",
                                                    connector_type=DatasetConnectorType.Local_V1,
                                                    **connector_args)

        connector_export = DatasetsConnectorManager.get_connector("json_v1_connector")
        study = Study()
        study.load_data()  # load from mapping V0
        dm = study.execution_engine.dm

        # prepare data_type dict
        dataset_vars_disc1 = [
            "a",
            "x",
            "b",
            "name",
            "x_dict",
            "y_array",
            "z_list",
            "b_bool",
            "d"]

        data_types_dict_disc1 = {_k: dm.get_data(f"usecase_dataset.Disc1.{_k}", "type") for _k in dataset_vars_disc1}

<<<<<<< HEAD
        dataset_vars = ["sub_mda_class", "max_mda_iter", "n_processes", "linear_solver_MDA_preconditioner"]
=======
        dataset_vars = ["inner_mda_name", "max_mda_iter", "n_processes", "linear_solver_MDA_preconditioner"]
>>>>>>> 4efb6f19
        data_types_dict = {_k: dm.get_data(f"usecase_dataset.{_k}", "type") for _k in dataset_vars}

        # export data with the file system V1 connector
        export_mapping_repo_file_path = os.path.join(test_data_folder, "test_92_datasets_mapping_v1.json")
        try:
<<<<<<< HEAD
            study.export_data_from_dataset_mapping(from_datasets_mapping=DatasetsMapping.from_json_file(export_mapping_repo_file_path))
            values = connector_export.get_values_all(dataset_identifier=DatasetInfoV1('connector_export', "dataset_all_types", "<study_ph>"),
                                           data_types_dict=data_types_dict)
            values.update(connector_export.get_values_all(dataset_identifier=DatasetInfoV1('connector_export', "dataset_all_types", "<study_ph>.Disc1"),
                                           data_types_dict=data_types_dict_disc1))
=======
            study.export_data_from_dataset_mapping(
                from_datasets_mapping=DatasetsMapping.from_json_file(export_mapping_repo_file_path))
            values = connector_export.get_values_all(
                dataset_identifier=DatasetInfoV1('connector_export', "dataset_all_types", "<study_ph>"),
                data_types_dict=data_types_dict)
            values.update(connector_export.get_values_all(
                dataset_identifier=DatasetInfoV1('connector_export', "dataset_all_types", "<study_ph>.Disc1"),
                data_types_dict=data_types_dict_disc1))
>>>>>>> 4efb6f19

            self.assertEqual(values["a"], 1)
            self.assertEqual(values["x"], 4.0)
            self.assertEqual(values["b"], 2)
            self.assertEqual(values["name"], "A1")
            self.assertEqual(values["x_dict"], {"test1": 1, "test2": 2})
            self.assertTrue(np.array_equal(values["y_array"], np.array([1.0, 2.0, 3.0])))
            self.assertEqual(values["z_list"], [1.0, 2.0, 3.0])
            self.assertEqual(values["b_bool"], False)
            self.assertTrue((values["d"] == pd.DataFrame({"years": [2023, 2024], "x": [1.0, 10.0]})).all().all())

        except Exception as cm:
            connector_export.clear_dataset("dataset_all_types")
            raise cm

        # then import in an empty study
        # create empty study:
        empty_study = Study()
        empty_stdy_dm = empty_study.execution_engine.dm

        import_mapping_repo_file_path = os.path.join(test_data_folder, "test_92_datasets_mapping_v1.json")
        try:
            empty_study.load_data(from_datasets_mapping=DatasetsMapping.from_json_file(import_mapping_repo_file_path))

            self.assertEqual(empty_stdy_dm.get_value("usecase_dataset.Disc1.a"), 1)
            self.assertEqual(empty_stdy_dm.get_value("usecase_dataset.Disc1.x"), 4.0)
            self.assertEqual(empty_stdy_dm.get_value("usecase_dataset.Disc1.b"), 2)
            self.assertEqual(empty_stdy_dm.get_value("usecase_dataset.Disc1.name"), "A1")
            self.assertEqual(empty_stdy_dm.get_value("usecase_dataset.Disc1.x_dict"), {"test1": 1, "test2": 2})
            self.assertTrue(
                np.array_equal(empty_stdy_dm.get_value("usecase_dataset.Disc1.y_array"), np.array([1.0, 2.0, 3.0])))
            self.assertEqual(empty_stdy_dm.get_value("usecase_dataset.Disc1.z_list"), [1.0, 2.0, 3.0])
            self.assertEqual(empty_stdy_dm.get_value("usecase_dataset.Disc1.b_bool"), False)
            self.assertTrue((empty_stdy_dm.get_value("usecase_dataset.Disc1.d") == pd.DataFrame(
                {"years": [2023, 2024], "x": [1.0, 10.0]})).all().all())

        except Exception as cm:
            connector_export.clear_dataset("dataset_all_types")
            raise cm

        connector_export.clear(True)

    def test_21_datasets_local_connector_nested_types_V1(self):
        """
        for dataset V1
        Check correctness of loaded values after loading a handcrafted local directories' dataset, testing usage of
        LocalDatasetsConnector and FileSystemDatasetsSerializer pickle-based loading for the following nested types:
            - dict[str: DataFrame]
            - dict[str: dict[str: DataFrame]]
            - dict[str: dict[str: float]]  (THIS IS JSONIFIABLE)
            - array[str]
            - array[DataFrame]
            - design space with lists (DataFrame with string, list, and bool columns)
            - design space with arrays (DataFrame with string, array, list and bool columns)
        """

        usecase_file_path = sostrades_core.sos_processes.test.test_disc1_nested_types.usecase_local_dataset.__file__
        process_path = os.path.dirname(usecase_file_path)
        study = StudyManager(file_path=usecase_file_path)
        dm = study.execution_engine.dm

        connector_args = {
            "root_directory_path": "./sostrades_core/tests/data/local_test_21_import_V1/",
            "create_if_not_exists": True
        }
        DatasetsConnectorManager.register_connector(connector_identifier="local_datasets_V1",
                                                    connector_type=DatasetConnectorType.Local_V1,
                                                    **connector_args)
        local_connector_v1 = DatasetsConnectorManager.get_connector("local_datasets_V1")

        study.update_data_from_dataset_mapping(
            DatasetsMapping.from_json_file(os.path.join(process_path, "usecase_local_dataset.json")))
        dm_dict = {var: dm.get_value(f"usecase_local_dataset.Disc1.{var}") for var in self.nested_types_reference_dict}
        self.assertTrue(dict_are_equal(self.nested_types_reference_dict, dm_dict))

        # export in V1
        study.export_data_from_dataset_mapping(
            DatasetsMapping.from_json_file(os.path.join(process_path, "usecase_local_dataset_V1.json")))
        # import again in empty study
        study_empty = StudyManager(file_path=usecase_file_path)
        dm_empty = study_empty.execution_engine.dm
        study_empty.update_data_from_dataset_mapping(
            DatasetsMapping.from_json_file(os.path.join(process_path, "usecase_local_dataset_V1.json")))
        dm_dict = {var: dm_empty.get_value(f"usecase_local_dataset.Disc1.{var}") for var in
                   self.nested_types_reference_dict}
        self.assertTrue(dict_are_equal(self.nested_types_reference_dict, dm_dict))

        local_connector_v1.clear(True)

    def test_22_compatibility_V0_V1(self):
        """
        check that there is an error when we try to copy a dataset from connector V0 to connector V1
        """

        connector_args = {
            "root_directory_path": "./sostrades_core/tests/data/local_test_22_import_V1/",
            "create_if_not_exists": True
        }
        DatasetsConnectorManager.register_connector(connector_identifier="local_datasets_V1",
                                                    connector_type=DatasetConnectorType.Local_V1,
                                                    **connector_args)
        connector_to = DatasetsConnectorManager.get_connector('local_datasets_V1')
        connector_from = DatasetsConnectorManager.get_connector('MVP0_local_datasets_connector')
        with self.assertRaises(DatasetGenericException):
            connector_to.copy_dataset_from(connector_from=connector_from,
<<<<<<< HEAD
                                       dataset_identifier=DatasetInfoV1(connector_from, "dataset_all_types", "test"),
                                       data_types_dict={},
                                       create_if_not_exists=True)
=======
                                           dataset_identifier=DatasetInfoV1(connector_from, "dataset_all_types",
                                                                            "test"),
                                           data_types_dict={},
                                           create_if_not_exists=True)
>>>>>>> 4efb6f19

        connector_to.clear(True)


if __name__ == "__main__":
    cls = TestDatasets()
    cls.setUp()
    cls.test_07b_datasets_local_connector_with_several_namespace()<|MERGE_RESOLUTION|>--- conflicted
+++ resolved
@@ -582,15 +582,9 @@
         data_types_dict = {_k: dm.get_data(f"usecase_dataset.Disc1.{_k}", "type") for _k in dataset_vars}
 
         try:
-<<<<<<< HEAD
-            values = connector_export.get_values_all(dataset_identifier=DatasetInfoV0('MVP0_local_datasets_connector_export_test', "dataset_disc1"),
-                                           data_types_dict=data_types_dict)
-=======
             values = connector_export.get_values_all(
                 dataset_identifier=DatasetInfoV0('MVP0_local_datasets_connector_export_test', "dataset_disc1"),
                 data_types_dict=data_types_dict)
->>>>>>> 4efb6f19
-
             self.assertEqual(values["a"], 1)
             self.assertEqual(values["x"], 4.0)
             self.assertEqual(values["b"], 2)
@@ -682,16 +676,9 @@
                             "d"]
 
             data_types_dict = {_k: dm.get_data(f"usecase_dataset.Disc1.{_k}", "type") for _k in dataset_vars}
-
-<<<<<<< HEAD
-            values = connector_export.get_values_all(dataset_identifier=DatasetInfoV0('MVP0_local_export_test_param', "dataset_all_types"),
-                                           data_types_dict=data_types_dict)
-=======
             values = connector_export.get_values_all(
                 dataset_identifier=DatasetInfoV0('MVP0_local_export_test_param', "dataset_all_types"),
                 data_types_dict=data_types_dict)
-
->>>>>>> 4efb6f19
 
             self.assertEqual(values["x"], 4.0)
             self.assertEqual(values["b"], 1)
@@ -781,12 +768,9 @@
                                        dataset_identifier=DatasetInfoV0(connector_from, "dataset_df_bq"),
                                        data_types_dict=data_types_dict,
                                        create_if_not_exists=True)
-<<<<<<< HEAD
-        data_values = connector_to.get_values(DatasetInfoV0('MVP0_bigquery_connector_copy_test', "dataset_df_bq"), data_to_get=data_types_dict)
-=======
+
         data_values = connector_to.get_values(DatasetInfoV0('MVP0_bigquery_connector_copy_test', "dataset_df_bq"),
                                               data_to_get=data_types_dict)
->>>>>>> 4efb6f19
 
         data_name = "WITNESS_gdp"
         ref_df = pd.read_csv(os.path.realpath(os.path.join(os.path.dirname(__file__),
@@ -882,22 +866,12 @@
 
         data_types_dict_disc1 = {_k: dm.get_data(f"usecase_dataset.Disc1.{_k}", "type") for _k in dataset_vars_disc1}
 
-<<<<<<< HEAD
-        dataset_vars = ["sub_mda_class", "max_mda_iter", "n_processes", "linear_solver_MDA_preconditioner"]
-=======
+
         dataset_vars = ["inner_mda_name", "max_mda_iter", "n_processes", "linear_solver_MDA_preconditioner"]
->>>>>>> 4efb6f19
         data_types_dict = {_k: dm.get_data(f"usecase_dataset.{_k}", "type") for _k in dataset_vars}
-
         export_mapping_repo_file_path = os.path.join(test_data_folder, "test_92_datasets_mapping_v1.json")
         try:
-<<<<<<< HEAD
-            study.export_data_from_dataset_mapping(from_datasets_mapping=DatasetsMapping.from_json_file(export_mapping_repo_file_path))
-            values = connector_export.get_values_all(dataset_identifier=DatasetInfoV1('connector_export', "dataset_all_types", "<study_ph>"),
-                                           data_types_dict=data_types_dict)
-            values.update(connector_export.get_values_all(dataset_identifier=DatasetInfoV1('connector_export', "dataset_all_types", "<study_ph>.Disc1"),
-                                           data_types_dict=data_types_dict_disc1))
-=======
+
             study.export_data_from_dataset_mapping(
                 from_datasets_mapping=DatasetsMapping.from_json_file(export_mapping_repo_file_path))
             values = connector_export.get_values_all(
@@ -906,8 +880,6 @@
             values.update(connector_export.get_values_all(
                 dataset_identifier=DatasetInfoV1('connector_export', "dataset_all_types", "<study_ph>.Disc1"),
                 data_types_dict=data_types_dict_disc1))
->>>>>>> 4efb6f19
-
             self.assertEqual(values["a"], 1)
             self.assertEqual(values["x"], 4.0)
             self.assertEqual(values["b"], 2)
@@ -963,23 +935,13 @@
 
         data_types_dict_disc1 = {_k: dm.get_data(f"usecase_dataset.Disc1.{_k}", "type") for _k in dataset_vars_disc1}
 
-<<<<<<< HEAD
-        dataset_vars = ["sub_mda_class", "max_mda_iter", "n_processes", "linear_solver_MDA_preconditioner"]
-=======
+
         dataset_vars = ["inner_mda_name", "max_mda_iter", "n_processes", "linear_solver_MDA_preconditioner"]
->>>>>>> 4efb6f19
         data_types_dict = {_k: dm.get_data(f"usecase_dataset.{_k}", "type") for _k in dataset_vars}
 
         # export data with the file system V1 connector
         export_mapping_repo_file_path = os.path.join(test_data_folder, "test_92_datasets_mapping_v1.json")
         try:
-<<<<<<< HEAD
-            study.export_data_from_dataset_mapping(from_datasets_mapping=DatasetsMapping.from_json_file(export_mapping_repo_file_path))
-            values = connector_export.get_values_all(dataset_identifier=DatasetInfoV1('connector_export', "dataset_all_types", "<study_ph>"),
-                                           data_types_dict=data_types_dict)
-            values.update(connector_export.get_values_all(dataset_identifier=DatasetInfoV1('connector_export', "dataset_all_types", "<study_ph>.Disc1"),
-                                           data_types_dict=data_types_dict_disc1))
-=======
             study.export_data_from_dataset_mapping(
                 from_datasets_mapping=DatasetsMapping.from_json_file(export_mapping_repo_file_path))
             values = connector_export.get_values_all(
@@ -988,8 +950,6 @@
             values.update(connector_export.get_values_all(
                 dataset_identifier=DatasetInfoV1('connector_export', "dataset_all_types", "<study_ph>.Disc1"),
                 data_types_dict=data_types_dict_disc1))
->>>>>>> 4efb6f19
-
             self.assertEqual(values["a"], 1)
             self.assertEqual(values["x"], 4.0)
             self.assertEqual(values["b"], 2)
@@ -1094,17 +1054,10 @@
         connector_from = DatasetsConnectorManager.get_connector('MVP0_local_datasets_connector')
         with self.assertRaises(DatasetGenericException):
             connector_to.copy_dataset_from(connector_from=connector_from,
-<<<<<<< HEAD
-                                       dataset_identifier=DatasetInfoV1(connector_from, "dataset_all_types", "test"),
-                                       data_types_dict={},
-                                       create_if_not_exists=True)
-=======
                                            dataset_identifier=DatasetInfoV1(connector_from, "dataset_all_types",
                                                                             "test"),
                                            data_types_dict={},
                                            create_if_not_exists=True)
->>>>>>> 4efb6f19
-
         connector_to.clear(True)
 
 
