line-length = 120

[lint]
<<<<<<< HEAD
select = ["I", "TCH", "PLC", "PLE", "F", "E", "W", "PERF", "D"]
=======
select = ["I", "TCH", "PLC", "PLE", "F", "E", "W", "PERF", "PLW"]
>>>>>>> 640b89bd
# extend-select = ["ALL"]

ignore  = [
# Exceptions
    "E501", # Line too long
    "E722", # Do not use bare `except`
    "F841", # F841 Local variable `xxx` is assigned to but never used
    "D104", # Missing docstring in public package
    "D105", # Missing docstring in magic method
    "D205", # 1 blank line required between summary line and description
    "D212", # [*] Multi-line docstring summary should start at the first line
    "D300", # [*] Use triple double quotes `"""`
    "D400", # First line should end with a period
    "D401", # First line of docstring should be in imperative mood:
    "D404", # First word of the docstring should not be "This"
    "D415", # First line should end with a period, question mark, or exclamation point
    "PERF203", # `try`-`except` within a loop incurs performance overhead
# WIP rules. To remove at some point
    "D101", # Missing docstring in public class
    "D102", # Missing docstring in public method
    "D107", # Missing docstring in `__init__`
    ]
<|MERGE_RESOLUTION|>--- conflicted
+++ resolved
@@ -1,30 +1,30 @@
-line-length = 120
-
-[lint]
-<<<<<<< HEAD
-select = ["I", "TCH", "PLC", "PLE", "F", "E", "W", "PERF", "D"]
-=======
-select = ["I", "TCH", "PLC", "PLE", "F", "E", "W", "PERF", "PLW"]
->>>>>>> 640b89bd
-# extend-select = ["ALL"]
-
-ignore  = [
-# Exceptions
-    "E501", # Line too long
-    "E722", # Do not use bare `except`
-    "F841", # F841 Local variable `xxx` is assigned to but never used
-    "D104", # Missing docstring in public package
-    "D105", # Missing docstring in magic method
-    "D205", # 1 blank line required between summary line and description
-    "D212", # [*] Multi-line docstring summary should start at the first line
-    "D300", # [*] Use triple double quotes `"""`
-    "D400", # First line should end with a period
-    "D401", # First line of docstring should be in imperative mood:
-    "D404", # First word of the docstring should not be "This"
-    "D415", # First line should end with a period, question mark, or exclamation point
-    "PERF203", # `try`-`except` within a loop incurs performance overhead
-# WIP rules. To remove at some point
-    "D101", # Missing docstring in public class
-    "D102", # Missing docstring in public method
-    "D107", # Missing docstring in `__init__`
-    ]
+line-length = 120
+extend-exclude = [
+    "sostrades_core/sos_processes/test/test_script_gemseo/plot_gemseo_in_10_minutes.py",
+    "sostrades_core/sos_processes/test/test_script_gemseo_mda/plot_newtonraphson_sobieski.py"]
+
+
+[lint]
+select = ["I", "TCH", "PLC", "PLE", "F", "E", "W", "PERF", "PLW", "D"]
+# extend-select = ["ALL"]
+
+ignore  = [
+# Exceptions
+    "E501", # Line too long
+    "E722", # Do not use bare `except`
+    "F841", # F841 Local variable `xxx` is assigned to but never used
+    "D104", # Missing docstring in public package
+    "D105", # Missing docstring in magic method
+    "D205", # 1 blank line required between summary line and description
+    "D212", # [*] Multi-line docstring summary should start at the first line
+    "D300", # [*] Use triple double quotes `"""`
+    "D400", # First line should end with a period
+    "D401", # First line of docstring should be in imperative mood:
+    "D404", # First word of the docstring should not be "This"
+    "D415", # First line should end with a period, question mark, or exclamation point
+    "PERF203", # `try`-`except` within a loop incurs performance overhead
+# WIP rules. To remove at some point
+    "D101", # Missing docstring in public class
+    "D102", # Missing docstring in public method
+    "D107", # Missing docstring in `__init__`
+    ]