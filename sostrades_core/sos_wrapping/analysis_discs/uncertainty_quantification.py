--- conflicted
+++ resolved
@@ -1,2193 +1,1099 @@
-<<<<<<< HEAD
-'''
-Copyright 2022 Airbus SAS
-Modifications on 2023/02/23-2025/02/14 Copyright 2025 Capgemini
-
-Licensed under the Apache License, Version 2.0 (the "License");
-you may not use this file except in compliance with the License.
-You may obtain a copy of the License at
-
-    http://www.apache.org/licenses/LICENSE-2.0
-
-Unless required by applicable law or agreed to in writing, software
-distributed under the License is distributed on an "AS IS" BASIS,
-WITHOUT WARRANTIES OR CONDITIONS OF ANY KIND, either express or implied.
-See the License for the specific language governing permissions and
-limitations under the License.
-'''
-
-from __future__ import annotations
-
-from copy import deepcopy
-from typing import ClassVar
-
-import chaospy as cp
-import numpy as np
-import openturns as ot
-import pandas as pd
-import plotly.graph_objects as go
-from scipy.interpolate import RegularGridInterpolator
-from scipy.stats import norm
-
-from sostrades_core.execution_engine.sos_wrapp import SoSWrapp
-from sostrades_core.tools.post_processing.charts.chart_filter import ChartFilter
-from sostrades_core.tools.post_processing.plotly_native_charts.instantiated_plotly_native_chart import (
-    InstantiatedPlotlyNativeChart,
-)
-from sostrades_core.tools.post_processing.post_processing_tools import format_currency_legend
-
-
-class UncertaintyQuantification(SoSWrapp):
-    """Generic Uncertainty Quantification class."""
-
-    # ontology information
-    _ontology_data: ClassVar = {
-        "label": "Uncertainty Quantification Model",
-        SoSWrapp.TYPE: "Research",
-        "source": "SoSTrades Project",
-        "validated": "",
-        "validated_by": "SoSTrades Project",
-        "last_modification_date": "",
-        "category": "",
-        "definition": "",
-        "icon": "fa-solid fa-chart-area",
-        "version": "",
-    }
-
-    EVAL_INPUTS = "eval_inputs"
-    GATHER_OUTPUTS = "gather_outputs"
-    DEFAULT = SoSWrapp.DEFAULT
-    UPPER_BOUND = "upper_bnd"
-    LOWER_BOUND = "lower_bnd"
-    NB_POINTS = "nb_points"
-    VARIABLE = "variable"
-
-    eval_df_data_description: ClassVar = {
-        SoSWrapp.TYPE: "dataframe",
-        SoSWrapp.DATAFRAME_DESCRIPTOR: {},
-        SoSWrapp.DYNAMIC_DATAFRAME_COLUMNS: True,
-        SoSWrapp.UNIT: None,
-        SoSWrapp.VISIBILITY: SoSWrapp.SHARED_VISIBILITY,
-        SoSWrapp.NAMESPACE: "ns_evaluator",
-    }
-    DESC_IN: ClassVar = {
-        "samples_inputs_df": eval_df_data_description,
-        "samples_outputs_df": eval_df_data_description.copy(),
-        "design_space": {
-            SoSWrapp.TYPE: "dataframe",
-            SoSWrapp.DATAFRAME_DESCRIPTOR: {
-                "shortest_name": ("string", None, False),
-                LOWER_BOUND: ("multiple", None, True),
-                UPPER_BOUND: ("multiple", None, True),
-                VARIABLE: ("multiple", None, True),
-                NB_POINTS: ("int", None, True),
-                "full_name": ("string", None, False),
-            },
-            SoSWrapp.VISIBILITY: SoSWrapp.SHARED_VISIBILITY,
-            SoSWrapp.NAMESPACE: "ns_sample_generator",
-            SoSWrapp.STRUCTURING: True,
-        },
-        "confidence_interval": {
-            SoSWrapp.TYPE: "float",
-            SoSWrapp.UNIT: "%",
-            SoSWrapp.DEFAULT: 90,
-            SoSWrapp.RANGE: [0.0, 100.0],
-            SoSWrapp.STRUCTURING: False,
-            SoSWrapp.NUMERICAL: True,
-            SoSWrapp.RUN_NEEDED: True,
-            SoSWrapp.USER_LEVEL: 2,
-        },
-        "sample_size": {
-            SoSWrapp.TYPE: "float",
-            SoSWrapp.UNIT: None,
-            SoSWrapp.DEFAULT: 1000,
-            SoSWrapp.STRUCTURING: False,
-            SoSWrapp.NUMERICAL: True,
-            SoSWrapp.RUN_NEEDED: True,
-            SoSWrapp.USER_LEVEL: 2,
-        },
-        "prepare_samples_function": {
-            SoSWrapp.TYPE: "string",
-            SoSWrapp.DEFAULT: "None",
-            SoSWrapp.USER_LEVEL: 2,
-        },
-        EVAL_INPUTS: {
-            SoSWrapp.TYPE: "dataframe",
-            SoSWrapp.DATAFRAME_DESCRIPTOR: {
-                "selected_input": ("bool", None, True),
-                "full_name": ("string", None, False),
-                "shortest_name": ("string", None, False),
-                # "ontology_name": ("string", None, False),je
-            },
-            SoSWrapp.DATAFRAME_EDITION_LOCKED: False,
-            SoSWrapp.STRUCTURING: True,
-            SoSWrapp.VISIBILITY: SoSWrapp.SHARED_VISIBILITY,
-            SoSWrapp.NAMESPACE: "ns_sample_generator",
-        },
-        GATHER_OUTPUTS: {
-            SoSWrapp.TYPE: "dataframe",
-            SoSWrapp.DATAFRAME_DESCRIPTOR: {
-                "selected_output": ("bool", None, True),
-                "full_name": ("string", None, False),
-                "shortest_name": ("string", None, False),
-                # "ontology_name": ("string", None, False),
-            },
-            SoSWrapp.DATAFRAME_EDITION_LOCKED: False,
-            SoSWrapp.STRUCTURING: True,
-            SoSWrapp.VISIBILITY: SoSWrapp.SHARED_VISIBILITY,
-            SoSWrapp.NAMESPACE: "ns_evaluator",
-        },
-    }
-
-    DESC_OUT: ClassVar = {
-        "input_parameters_samples_df": {
-            SoSWrapp.TYPE: "dataframe",
-            SoSWrapp.UNIT: None,
-        },
-        "output_interpolated_values_df": {
-            SoSWrapp.TYPE: "dataframe",
-            SoSWrapp.UNIT: None,
-        },
-        "input_parameters_names": {
-            SoSWrapp.TYPE: "dataframe",
-            SoSWrapp.UNIT: None,
-        },
-        "dict_array_float_names": {
-            SoSWrapp.TYPE: "dict",
-            SoSWrapp.UNIT: None,
-        },
-        "pure_float_input_names": {
-            SoSWrapp.TYPE: "dataframe",
-            SoSWrapp.UNIT: None,
-        },
-        "float_output_names": {
-            SoSWrapp.TYPE: "list",
-            SoSWrapp.UNIT: None,
-        },
-    }
-
-    def setup_sos_disciplines(self):
-        """Setup sos disciplines."""
-        data_in = self.get_data_in()
-        if data_in != {}:
-            dynamic_outputs = {}
-            dynamic_inputs = {}
-            if (self.EVAL_INPUTS in data_in) & (self.GATHER_OUTPUTS in data_in):
-                gather_outputs = self.get_sosdisc_inputs(self.GATHER_OUTPUTS)
-                eval_inputs = self.get_sosdisc_inputs(self.EVAL_INPUTS)
-
-                if (eval_inputs is not None) & (gather_outputs is not None):
-
-                    selected_inputs = eval_inputs.loc[eval_inputs['selected_input']]['full_name']
-
-                    in_param = selected_inputs.tolist()
-
-                    selected_outputs = gather_outputs.loc[gather_outputs['selected_output']]['full_name']
-
-                    out_param = selected_outputs.tolist()
-                    out_param.sort()
-
-                    parameter_list = in_param + out_param
-                    parameter_list = [val.split(".")[-1] for val in parameter_list]
-                    conversion_full_ontology = {parameter: [parameter, ""] for parameter in parameter_list}
-                    distrib = ["PERT" for _ in selected_inputs.tolist()]
-
-                    if ("design_space" in data_in) & (len(in_param) > 0) and data_in["design_space"][
-                        "value"
-                    ] is not None:
-                        lower_bnd = data_in["design_space"]["value"][self.LOWER_BOUND]
-                        upper_bnd = data_in["design_space"]["value"][self.UPPER_BOUND]
-                        input_distribution_default = pd.DataFrame({
-                            "parameter": in_param,
-                            "distribution": distrib,
-                            "lower_parameter": lower_bnd,
-                            "upper_parameter": upper_bnd,
-                            "most_probable_value": [(a + b) / 2 for a, b in zip(lower_bnd, upper_bnd)],
-                        })
-
-                        input_distribution_default.loc[
-                            input_distribution_default["distribution"] == "Normal",
-                            "most_probable_value",
-                        ] = np.nan
-                        input_distribution_default.loc[
-                            input_distribution_default["distribution"] == "LogNormal",
-                            "most_probable_value",
-                        ] = np.nan
-
-                        data_details_default = pd.DataFrame()
-                        for input_param in list(set(in_param)):
-                            try:
-                                [name, unit] = conversion_full_ontology[input_param.split(".")[-1]]
-                            except Exception:
-                                [name, unit] = [input_param, ""]
-                            input_serie = pd.Series({
-                                SoSWrapp.TYPE: "input",
-                                "variable": input_param,
-                                "name": name,
-                                SoSWrapp.UNIT: unit,
-                            })
-                            data_details_default = pd.concat(
-                                [data_details_default, pd.DataFrame([input_serie])],
-                                ignore_index=True,
-                            )
-                        for output_param in list(set(out_param)):
-                            try:
-                                [name, unit] = conversion_full_ontology[output_param.split(".")[-1]]
-                            except Exception:
-                                [name, unit] = [output_param, None]
-
-                            output_serie = pd.Series({
-                                SoSWrapp.TYPE: "output",
-                                "variable": output_param,
-                                "name": name,
-                                SoSWrapp.UNIT: unit,
-                            })
-                            data_details_default = pd.concat(
-                                [
-                                    data_details_default,
-                                    pd.DataFrame([output_serie]),
-                                ],
-                                ignore_index=True,
-                            )
-
-                        dynamic_inputs["input_distribution_parameters_df"] = {
-                            SoSWrapp.TYPE: "dataframe",
-                            SoSWrapp.DATAFRAME_DESCRIPTOR: {
-                                "parameter": ("string", None, False),
-                                "distribution": ("string", None, True),
-                                "lower_parameter": ("multiple", None, True),
-                                "upper_parameter": ("multiple", None, True),
-                                "most_probable_value": ("multiple", None, True),
-                            },
-                            SoSWrapp.UNIT: "-",
-                            SoSWrapp.DEFAULT: input_distribution_default,
-                            SoSWrapp.STRUCTURING: False,
-                        }
-
-                        dynamic_inputs["data_details_df"] = {
-                            SoSWrapp.TYPE: "dataframe",
-                            SoSWrapp.DATAFRAME_DESCRIPTOR: {
-                                SoSWrapp.TYPE: ("string", None, False),
-                                "variable": ("string", None, False),
-                                "name": ("string", None, True),
-                                SoSWrapp.UNIT: ("string", None, True),
-                            },
-                            SoSWrapp.UNIT: None,
-                            SoSWrapp.DEFAULT: data_details_default,
-                            SoSWrapp.STRUCTURING: False,
-                        }
-
-                        if "input_distribution_parameters_df" in data_in:
-                            data_in["input_distribution_parameters_df"]["value"] = self.get_sosdisc_inputs(
-                                "input_distribution_parameters_df"
-                            )
-                            data_in["data_details_df"]["value"] = self.get_sosdisc_inputs("data_details_df")
-                            design_space_value = self.get_sosdisc_inputs("design_space")
-                            input_distribution_parameters_df_value = self.get_sosdisc_inputs(
-                                "input_distribution_parameters_df"
-                            )
-                            if (
-                                (design_space_value["variable"].to_list() != in_param)
-                                or (
-                                    input_distribution_parameters_df_value["lower_parameter"].to_list()
-                                    != design_space_value["lower_bnd"].to_list()
-                                )
-                                or (
-                                    self.get_sosdisc_inputs("input_distribution_parameters_df")[
-                                        "upper_parameter"
-                                    ].to_list()
-                                    != self.get_sosdisc_inputs("design_space")["upper_bnd"].to_list()
-                                )
-                            ):
-                                data_in["input_distribution_parameters_df"]["value"] = input_distribution_default
-                                data_in["data_details_df"]["value"] = data_details_default
-                            if self.get_sosdisc_inputs("data_details_df")["variable"].to_list() != (
-                                in_param + out_param
-                            ):
-                                data_in["data_details_df"]["value"] = data_details_default
-
-            self.add_inputs(dynamic_inputs)
-            self.add_outputs(dynamic_outputs)
-
-    def check_data_integrity(self):
-        """Check that eval_inputs and outputs are float."""
-        self.check_eval_in_out_types(self.EVAL_INPUTS, self.IO_TYPE_IN)
-        self.check_eval_in_out_types(self.GATHER_OUTPUTS, self.IO_TYPE_OUT)
-
-    def check_eval_in_out_types(self, eval_io_name, io_type) -> None:
-        """
-        Check data integrity of input or output parameters.
-
-        Args:
-            eval_io_name: evalinputs or gather_outputs.
-            io_type: "in" or "out".
-
-        """
-        eval_io = self.get_sosdisc_inputs(eval_io_name)
-        if eval_io is not None:
-            eval_io_full_name = self.get_input_var_full_name(eval_io_name)
-            parameter_list = eval_io.loc[eval_io[f'selected_{io_type}put']]['full_name'].tolist()
-            check_integrity_msg_list = []
-            for param in parameter_list:
-                param_full_ns_list = self.dm.get_all_namespaces_from_var_name(param)
-                for param_full_ns in param_full_ns_list:
-                    param_type = self.dm.get_data(param_full_ns, self.TYPE)
-                    if param_type not in ["float", "int", "array"]:
-                        check_integrity_msg = (
-                            f"Parameter {param_full_ns} found in eval_{io_type} should be float,"
-                            f" int or array for uncertainty quantification"
-                        )
-                        check_integrity_msg_list.append(check_integrity_msg)
-
-            check_integrity_msg = "\n".join(check_integrity_msg_list)
-            self.dm.set_data(eval_io_full_name, self.CHECK_INTEGRITY_MSG, check_integrity_msg)
-
-    def prepare_samples(self):
-        """Prepare the inputs samples for distribution and the output samples for the gridgenerator."""
-        inputs_dict = self.get_sosdisc_inputs()
-        samples_inputs_df = inputs_dict["samples_inputs_df"]
-
-        samples_inputs_df = self.delete_reference_scenarios(samples_inputs_df)
-        self.input_parameters_names = list(samples_inputs_df.columns)[1:]
-
-        samples_outputs_df = inputs_dict["samples_outputs_df"]
-        samples_outputs_df = self.delete_reference_scenarios(samples_outputs_df)
-        self.output_names = list(samples_outputs_df.columns)[1:]
-
-        self.confidence_interval = inputs_dict["confidence_interval"] / 100
-        self.sample_size = inputs_dict["sample_size"]
-
-        self.input_distribution_parameters_df = deepcopy(inputs_dict["input_distribution_parameters_df"])
-
-        self.all_samples_df = samples_inputs_df.merge(samples_outputs_df, on="scenario_name", how="left")
-        self.breakdown_arrays_to_float()
-
-        self.set_float_input_distribution_parameters_df_values()
-
-    def breakdown_arrays_to_float(self):
-        """
-        Converts arrays inputs and outputs to lists of floats for ease of manipulation later.
-
-        The logic for handling arrays inputs/outputs is the following :
-        - break them down into floats at first
-        - do the work (interpolation)
-        - recombine them into arrays when interpolation is done
-        """
-        # CONVERTS INPUTS
-        self.float_input_names = []
-        self.float_input_distribution_parameters_df = pd.DataFrame()
-
-        self.float_all_samples_df = pd.DataFrame()
-        self.float_all_samples_df["scenario_name"] = self.all_samples_df["scenario_name"]
-
-        self.pure_float_input_names = []
-        self.dict_array_float_names = {}
-
-        for input_name in self.input_parameters_names:
-            distribution_parameters = self.input_distribution_parameters_df.loc[
-                self.input_distribution_parameters_df["parameter"] == input_name
-            ]
-            lower_bound, upper_bound, distribution = distribution_parameters[
-                ["lower_parameter", "upper_parameter", "distribution"]
-            ].values[0]
-            if isinstance(lower_bound, (float, int)) and isinstance(upper_bound, (float, int)):
-                self.float_input_distribution_parameters_df = pd.concat([
-                    self.float_input_distribution_parameters_df,
-                    distribution_parameters,
-                ])
-                self.float_input_names.append(input_name)
-                self.pure_float_input_names.append(input_name)
-                self.float_all_samples_df[input_name] = self.all_samples_df[input_name]
-            elif isinstance(lower_bound, np.ndarray) and isinstance(upper_bound, np.ndarray):
-                if lower_bound.ndim != 1 or upper_bound.ndim != 1:
-                    msg = "inputs of type array can only be one-dimensional"
-                    raise ValueError(msg)
-                if lower_bound.shape != upper_bound.shape:
-                    msg = (
-                        "`lower_parameter` and `upper_parameter` must have the same shape in case they are"
-                        " of type numpy.ndarray"
-                    )
-                    raise ValueError(msg)
-                length = len(lower_bound)
-                floats_distributions_parameters = pd.DataFrame({
-                    "parameter": [f"{input_name}[{i}]" for i in range(length)],
-                    "lower_parameter": list(lower_bound),
-                    "upper_parameter": list(distribution_parameters["upper_parameter"].values[0]),
-                    "most_probable_value": list(distribution_parameters["most_probable_value"].values[0]),
-                    "distribution": [distribution] * length,
-                })
-                self.float_input_distribution_parameters_df = pd.concat([
-                    self.float_input_distribution_parameters_df,
-                    floats_distributions_parameters,
-                ])
-
-                input_values = np.stack(self.all_samples_df[input_name].values)
-                self.dict_array_float_names[input_name] = []
-                for i in range(length):
-                    float_input_name = f"{input_name}[{i}]"
-                    self.float_all_samples_df[float_input_name] = input_values[:, i]
-                    self.dict_array_float_names[input_name].append(float_input_name)
-                    self.float_input_names.append(float_input_name)
-            else:
-                msg = (
-                    "`lower_parameter` and `upper_parameter` must be of same type, available types are: "
-                    "float, int, numpy.ndarray (one-dimensional)"
-                )
-                raise TypeError(msg)
-
-        # CONVERTS OUTPUTS
-        self.float_output_names = []
-        for output_name in self.output_names:
-            example_value = self.all_samples_df[output_name].values[0]
-            if isinstance(example_value, np.ndarray) and example_value.size != 1:
-                if example_value.ndim != 1:
-                    msg = "inputs of type array can only be one-dimensional"
-                    raise ValueError(msg)
-                float_output_names = [f"{output_name}[{i}]" for i in range(len(example_value))]
-                self.dict_array_float_names[output_name] = float_output_names
-                self.float_output_names += self.dict_array_float_names[output_name]
-                values = np.stack(self.all_samples_df[output_name].values)
-                for i, float_output_name in enumerate(float_output_names):
-                    self.float_all_samples_df[float_output_name] = values[:, i]
-            else:
-                # Float, int or single-value array
-                self.float_output_names.append(output_name)
-
-    def set_float_input_distribution_parameters_df_values(self):
-        """Set the values taken by each float input in float_all_samples_df."""
-        list_of_unique_values = []
-        for float_input_name in self.float_input_names:
-            sorted_unique_values = sorted(self.float_all_samples_df[float_input_name].unique())
-            list_of_unique_values.append(sorted_unique_values)
-
-        self.float_input_distribution_parameters_df["values"] = list_of_unique_values
-        self.float_all_samples_df = self.float_all_samples_df.sort_values(by=self.float_input_names)
-
-    def delete_reference_scenarios(self, samples_df):
-        """Delete the reference scenario in a df for UQ."""
-        reference_scenario_samples_list = [
-            scen for scen in samples_df["scenario_name"].values if "reference_scenario" in scen
-        ]
-        return samples_df.loc[~samples_df["scenario_name"].isin(reference_scenario_samples_list)]
-
-    def run(self):
-        """Run method."""
-        self.check_inputs_consistency()
-
-        self.prepare_samples()
-
-        # fixes a particular state of the random generator algorithm thanks to
-        # the seed sample_size
-        ot.RandomGenerator.SetSeed(42)
-
-        distrib_list = self.compute_distribution_list()
-
-        self.compute_montecarlo_distribution(distrib_list)
-
-        self.compute_output_interpolation()
-
-        dict_values = {
-            "input_parameters_samples_df": self.float_input_parameters_samples_df,
-            "output_interpolated_values_df": self.output_interpolated_values_df,
-            "input_parameters_names": self.input_parameters_names,
-            "pure_float_input_names": self.pure_float_input_names,
-            "dict_array_float_names": self.dict_array_float_names,
-            "float_output_names": self.float_output_names,
-        }
-
-        self.store_sos_outputs_values(dict_values)
-
-    def compute_distribution_list(self):
-        """Compute the distribution list for all inputs, and store generated samples into a dataframe."""
-        self.float_input_parameters_samples_df = pd.DataFrame()
-        distrib_list = []
-        for input_name in self.float_input_names:
-            distribution, lower_parameter, upper_parameter, most_probable_value = (
-                self.float_input_distribution_parameters_df.loc[
-                    self.float_input_distribution_parameters_df["parameter"] == input_name
-                ][
-                    [
-                        "distribution",
-                        "lower_parameter",
-                        "upper_parameter",
-                        "most_probable_value",
-                    ]
-                ].values[0]
-            )
-            distrib = None
-            if distribution == "Normal":
-                distrib = self.get_normal_distrib(
-                    lower_parameter,
-                    upper_parameter,
-                    confidence_interval=self.confidence_interval,
-                )
-            elif distribution == "PERT":
-                distrib = self.get_pert_distrib(
-                    lower_parameter,
-                    upper_parameter,
-                    most_probable_value,
-                )
-            elif distribution == "LogNormal":
-                distrib = self.get_log_normal_distrib(
-                    lower_parameter,
-                    upper_parameter,
-                    confidence_interval=self.confidence_interval,
-                )
-            elif distribution == "Triangular":
-                distrib = self.get_triangular_distrib(
-                    lower_parameter,
-                    upper_parameter,
-                    most_probable_value,
-                )
-            else:
-                self.logger.exception(
-                    "Exception occurred: possible values in distribution are [Normal, PERT, Triangular, LogNormal]."
-                )
-            if distrib is not None:
-                distrib_list.append(distrib)
-                self.float_input_parameters_samples_df[input_name] = pd.DataFrame(
-                    np.array(distrib.getSample(self.sample_size))
-                )
-        return distrib_list
-
-    def compute_montecarlo_distribution(self, distrib_list: list):
-        """Generate samples based on the distribution list."""
-        identity_correlation_matrix = ot.CorrelationMatrix(len(distrib_list))
-        copula = ot.NormalCopula(identity_correlation_matrix)
-        distribution = ot.ComposedDistribution(distrib_list, copula)
-        self.composed_distrib_sample = distribution.getSample(self.sample_size)
-
-    @staticmethod
-    def get_normal_distrib(lower_bnd: float, upper_bnd: float, confidence_interval=0.95):
-        """Returns a Normal distribution."""
-        norm_val = float(format(1 - confidence_interval, ".2f")) / 2
-        ratio = norm.ppf(1 - norm_val) - norm.ppf(norm_val)
-
-        mu = (lower_bnd + upper_bnd) / 2
-        sigma = (upper_bnd - lower_bnd) / ratio
-        return ot.Normal(mu, sigma)
-
-    @staticmethod
-    def get_pert_distrib(lower_bnd: float, upper_bnd: float, most_probable_val: float):
-        """Returns a PERT distribution."""
-        chaospy_dist = cp.PERT(lower_bnd, most_probable_val, upper_bnd)
-        return ot.Distribution(ot.ChaospyDistribution(chaospy_dist))
-
-    @staticmethod
-    def get_triangular_distrib(lower_bnd: float, upper_bnd: float, most_probable_val: float):
-        """Returns a Triangular distribution."""
-        return ot.Triangular(int(lower_bnd), int(most_probable_val), int(upper_bnd))
-
-    @staticmethod
-    def get_log_normal_distrib(lower_bnd: float, upper_bnd: float, confidence_interval=0.95):
-        """Returns a LogNormal distribution."""
-        norm_val = float(format(1 - confidence_interval, ".2f")) / 2
-        ratio = norm.ppf(1 - norm_val) - norm.ppf(norm_val)
-
-        mu = (lower_bnd + upper_bnd) / 2
-        sigma = (upper_bnd - lower_bnd) / ratio
-
-        distrib = ot.LogNormal()
-        distrib.setParameter(ot.LogNormalMuSigma()([mu, sigma, 0]))
-
-        return distrib
-
-    def compute_output_interpolation(self):
-        """
-        Perform the interpolation based on the inputs/outputs samples provided.
-
-        for each ouput, an interpolation is performed, then all the interpolations are gathered into one dataframe
-        """
-        input_parameters_single_values_tuple = tuple(
-            self.float_input_distribution_parameters_df.loc[
-                self.float_input_distribution_parameters_df["parameter"] == input_name
-            ]["values"].values[0]
-            for input_name in self.float_input_names
-        )
-        input_dim_tuple = tuple(len(set(sub_t)) for sub_t in input_parameters_single_values_tuple)
-
-        self.output_interpolated_values_df = pd.DataFrame()
-        for output_name in self.output_names:
-            if output_name in self.float_output_names:  # output is a float
-                y = list(self.all_samples_df[output_name])
-                # adapt output format to be used by RegularGridInterpolator
-                output_values = np.reshape(y, input_dim_tuple)
-                f = RegularGridInterpolator(
-                    input_parameters_single_values_tuple,
-                    output_values,
-                    bounds_error=False,
-                )
-                output_interpolated_values = f(self.composed_distrib_sample)
-                self.output_interpolated_values_df[f"{output_name}"] = output_interpolated_values
-            else:  # output is an array
-                output_interpolated_arrays = []
-                for float_var_name in self.dict_array_float_names[output_name]:
-                    y = list(self.float_all_samples_df[float_var_name])
-                    # adapt output format to be used by RegularGridInterpolator
-                    output_values = np.reshape(y, input_dim_tuple)
-                    f = RegularGridInterpolator(
-                        input_parameters_single_values_tuple,
-                        output_values,
-                        bounds_error=False,
-                    )
-                    output_interpolated_values = f(self.composed_distrib_sample)
-                    output_interpolated_arrays.append(output_interpolated_values)
-                output_interpolated_arrays = list(np.stack(output_interpolated_arrays).T)
-                self.output_interpolated_values_df[f"{output_name}"] = output_interpolated_arrays
-
-    def check_inputs_consistency(self):
-        """Check consistency between inputs from eval_inputs and samples_inputs_df."""
-        inputs_dict = self.get_sosdisc_inputs()
-        eval_inputs = inputs_dict[self.EVAL_INPUTS]
-        selected_inputs = eval_inputs.loc[eval_inputs['selected_input']]['full_name']
-        selected_inputs = selected_inputs.tolist()
-        inputs_from_samples = inputs_dict["samples_inputs_df"]
-        input_from_samples = list(inputs_from_samples.columns)[1:]
-
-        if set(selected_inputs) != set(input_from_samples):
-            self.logger.exception(
-                "selected inputs from eval inputs must be the same than inputs from the samples inputs dataframe"
-            )
-
-    def get_chart_filter_list(self):
-        """
-        Get the available charts.
-
-        For the outputs, making a graph for tco vs year for each range and for specific
-        value of ToT with a shift of five year between then.
-        """
-        chart_filters = []
-
-        in_names = []
-        out_names = []
-        if "data_details_df" in self.get_sosdisc_inputs():
-            data_df = self.get_sosdisc_inputs(["data_details_df"])
-            in_names = data_df.loc[data_df[SoSWrapp.TYPE] == "input", "name"].to_list()
-        if "output_interpolated_values_df" in self.get_sosdisc_outputs():
-            out_df = self.get_sosdisc_outputs(["output_interpolated_values_df"]).keys().to_list()
-            out_names = [n.split(".")[-1] for n in out_df]
-
-        names_list = in_names + out_names
-        chart_list = [n + " Distribution" for n in names_list]
-        chart_filters.append(ChartFilter("Charts", chart_list, chart_list, "Charts"))
-
-        return chart_filters
-
-    def get_post_processing_list(self, filters=None):
-        """For the outputs, making a bar graph with gradients values."""
-        instanciated_charts = []
-        graphs_list = []
-        input_distribution_parameters_df = None
-        input_parameters_distrib_df = None
-        confidence_interval = None
-        output_distrib_df = None
-
-        if filters is not None:
-            for chart_filter in filters:
-                if chart_filter.filter_key == "Charts":
-                    graphs_list = chart_filter.selected_values
-
-        if "output_interpolated_values_df" in self.get_sosdisc_outputs():
-            output_distrib_df = deepcopy(self.get_sosdisc_outputs("output_interpolated_values_df"))
-        if "input_parameters_samples_df" in self.get_sosdisc_outputs():
-            input_parameters_distrib_df = deepcopy(self.get_sosdisc_outputs("input_parameters_samples_df"))
-        if "data_details_df" in self.get_sosdisc_inputs():
-            self.data_details = deepcopy(self.get_sosdisc_inputs(["data_details_df"]))
-        if "input_distribution_parameters_df" in self.get_sosdisc_inputs():
-            input_distribution_parameters_df = deepcopy(self.get_sosdisc_inputs(["input_distribution_parameters_df"]))
-
-        if "confidence_interval" in self.get_sosdisc_inputs():
-            confidence_interval = deepcopy(self.get_sosdisc_inputs(["confidence_interval"])) / 100
-
-        input_parameters_names = self.get_sosdisc_outputs("input_parameters_names")
-        pure_float_input_names = self.get_sosdisc_outputs("pure_float_input_names")
-        dict_array_float_names = self.get_sosdisc_outputs("dict_array_float_names")
-        float_output_names = self.get_sosdisc_outputs("float_output_names")
-        for input_name in input_parameters_names:
-            input_distrib_name = input_name + " Distribution"
-
-            if input_distrib_name in graphs_list:
-                if input_name in pure_float_input_names:
-                    # input is of type float -> historgram
-                    input_distrib = list(input_parameters_distrib_df[input_name])
-                    new_chart = self.input_histogram_graph(
-                        input_distrib,
-                        input_name,
-                        input_distribution_parameters_df,
-                        confidence_interval,
-                    )
-                    instanciated_charts.append(new_chart)
-                else:
-                    # input is of type array -> array uncertainty plot
-                    input_distrib = list(input_parameters_distrib_df[dict_array_float_names[input_name]].values)
-                    new_chart = self.array_uncertainty_plot(list_of_arrays=input_distrib, name=input_name)
-                    instanciated_charts.append(new_chart)
-
-        for output_name in list(output_distrib_df.columns):
-            output_distrib = list(output_distrib_df[output_name])
-            output_distrib_name = output_name.split(".")[-1] + " Distribution"
-            if output_name in float_output_names:
-                # output type is float -> histograme
-                if not all(np.isnan(output_distrib)) and output_distrib_name in graphs_list:
-                    new_chart = self.output_histogram_graph(output_distrib, output_name, confidence_interval)
-                    instanciated_charts.append(new_chart)
-            else:
-                # output type is array -> array_uncertainty plot
-                if output_distrib_name in graphs_list:
-                    new_chart = self.array_uncertainty_plot(
-                        list_of_arrays=output_distrib, name=output_name, is_output=True
-                    )
-                    instanciated_charts.append(new_chart)
-
-        return instanciated_charts
-
-    def input_histogram_graph(self, data, data_name, distrib_param, confidence_interval):
-        """Generates a histogram plot for input of type float."""
-        name, unit = self.data_details.loc[self.data_details["variable"] == data_name][["name", "unit"]].values[0]
-        hist_y = go.Figure()
-        hist_y.add_trace(go.Histogram(x=list(data), nbinsx=100, histnorm="probability"))
-
-        # statistics on data list
-        distribution_type = distrib_param.loc[distrib_param["parameter"] == data_name]["distribution"].values[0]
-        data_list = [x for x in data if not np.isnan(x)]
-        bins = np.histogram_bin_edges(data_list, bins=100)
-        hist = np.histogram(data_list, bins=bins)[0]
-        norm_hist = hist / np.cumsum(hist)[-1]
-
-        y_max = max(norm_hist)
-        median = np.median(data_list)
-        y_mean = np.mean(data_list)
-        if distribution_type in ["Normal", "LogNormal"]:
-            # left boundary confidence interval
-            lb = float(format(1 - confidence_interval, ".2f")) / 2
-            y_left_boundary = np.nanquantile(list(data), lb)
-            y_right_boundary = np.nanquantile(list(data), 1 - lb)
-        else:
-            y_left_boundary, y_right_boundary = distrib_param.loc[distrib_param["parameter"] == data_name][
-                ["lower_parameter", "upper_parameter"]
-            ].values[0]
-
-        hist_y.update_layout(xaxis={"title": name, "ticksuffix": unit}, yaxis={"title": "Probability"})
-
-        hist_y.add_shape(
-            type="line",
-            xref="x",
-            yref="paper",
-            x0=y_left_boundary,
-            x1=y_left_boundary,
-            y0=0,
-            y1=1,
-            line={
-                "color": "black",
-                "width": 2,
-                "dash": "dot",
-            },
-        )
-
-        hist_y.add_shape(
-            type="line",
-            xref="x",
-            yref="paper",
-            x0=y_right_boundary,
-            x1=y_right_boundary,
-            y0=0,
-            y1=1,
-            line={
-                "color": "black",
-                "width": 2,
-                "dash": "dot",
-            },
-        )
-
-        hist_y.add_shape(
-            type="line",
-            xref="x",
-            yref="paper",
-            x0=y_mean,
-            x1=y_mean,
-            y0=0,
-            y1=1,
-            line={
-                "color": "black",
-                "width": 2,
-                "dash": "dot",
-            },
-        )
-
-        hist_y.add_annotation(
-            x=y_left_boundary,
-            y=y_max,
-            font={"color": "black", "size": 12},
-            text=" Lower parameter ",
-            showarrow=False,
-            xanchor="right",
-        )
-        hist_y.add_annotation(
-            x=y_right_boundary,
-            y=y_max,
-            font={"color": "black", "size": 12},
-            text=" Upper parameter ",
-            showarrow=False,
-            xanchor="left",
-        )
-        hist_y.add_annotation(
-            x=y_mean,
-            y=0.75 * y_max,
-            font={"color": "black", "size": 12},
-            text=" Mean ",
-            showarrow=False,
-            xanchor="left",
-        )
-        hist_y.add_annotation(
-            x=0.85,
-            y=1.15,
-            font={"family": "Arial", "color": "#7f7f7f", "size": 10},
-            text=f" Mean: {format_currency_legend(y_mean, unit)} <br> Median: {format_currency_legend(median, unit)} ",
-            showarrow=False,
-            xanchor="left",
-            align="right",
-            xref="paper",
-            yref="paper",
-            bordercolor="black",
-            borderwidth=1,
-        )
-
-        hist_y.update_layout(showlegend=False)
-
-        return InstantiatedPlotlyNativeChart(
-            fig=hist_y,
-            chart_name=f"{name} - {distribution_type} Distribution",
-            default_legend=False,
-        )
-
-        # new_chart.to_plotly().show()
-
-    def output_histogram_graph(self, data, data_name, confidence_interval):
-        """Generate an histogram for output of type float."""
-        name = data_name
-        unit = None
-
-        if len(data_name.split(".")) > 1:
-            name = data_name.split(".")[1]
-
-        var_name = data_name
-        if var_name is not None:
-            try:
-                unit = self.data_details.loc[self.data_details["variable"] == var_name]["unit"].values[0]
-            except Exception:
-                unit = None
-        hist_y = go.Figure()
-        hist_y.add_trace(go.Histogram(x=list(data), nbinsx=100, histnorm="probability"))
-
-        # statistics on data list
-        data_list = [x for x in data if not np.isnan(x)]
-        bins = np.histogram_bin_edges(data_list, bins=100)
-        hist = np.histogram(data_list, bins=bins)[0]
-        norm_hist = hist / np.cumsum(hist)[-1]
-        y_max = max(norm_hist)
-        median = np.median(data_list)
-        y_mean = np.mean(data_list)
-
-        # left boundary confidence interval
-        lb = float(format(1 - confidence_interval, ".2f")) / 2
-        y_left_boundary = np.nanquantile(list(data), lb)
-        y_right_boundary = np.nanquantile(list(data), 1 - lb)
-        hist_y.update_layout(xaxis={"title": name, "ticksuffix": unit}, yaxis={"title": "Probability"})
-
-        hist_y.add_shape(
-            type="line",
-            xref="x",
-            yref="paper",
-            x0=y_left_boundary,
-            x1=y_left_boundary,
-            y0=0,
-            y1=1,
-            line={
-                "color": "black",
-                "width": 2,
-                "dash": "dot",
-            },
-        )
-
-        hist_y.add_shape(
-            type="line",
-            xref="x",
-            yref="paper",
-            x0=y_right_boundary,
-            x1=y_right_boundary,
-            y0=0,
-            y1=1,
-            line={
-                "color": "black",
-                "width": 2,
-                "dash": "dot",
-            },
-        )
-        hist_y.add_shape(
-            type="line",
-            xref="x",
-            yref="paper",
-            x0=y_mean,
-            x1=y_mean,
-            y0=0,
-            y1=1,
-            line={
-                "color": "black",
-                "width": 2,
-                "dash": "dot",
-            },
-        )
-
-        hist_y.add_shape(
-            type="rect",
-            xref="x",
-            yref="paper",
-            x0=y_left_boundary,
-            x1=y_right_boundary,
-            y0=0,
-            y1=1,
-            line={"color": "LightSeaGreen"},
-            fillcolor="PaleTurquoise",
-            opacity=0.2,
-        )
-
-        hist_y.add_annotation(
-            x=y_left_boundary,
-            y=y_max,
-            font={"color": "black", "size": 12},
-            text=f" {format_currency_legend(y_left_boundary, unit)} ",
-            showarrow=False,
-            xanchor="right",
-        )
-
-        hist_y.add_annotation(
-            x=y_right_boundary,
-            y=y_max,
-            font={"color": "black", "size": 12},
-            text=f" {format_currency_legend(y_right_boundary, unit)}",
-            showarrow=False,
-            xanchor="left",
-        )
-
-        hist_y.add_annotation(
-            x=y_mean,
-            y=0.75 * y_max,
-            font={"color": "black", "size": 12},
-            text=f" {format_currency_legend(y_mean, unit)} ",
-            showarrow=False,
-            xanchor="left",
-        )
-        hist_y.add_annotation(
-            x=0.60,
-            y=1.15,
-            font={"family": "Arial", "color": "#7f7f7f", "size": 10},
-            text=f"Confidence Interval: {int(confidence_interval * 100)} "
-            f"% [{format_currency_legend(y_left_boundary, '')}, {format_currency_legend(y_right_boundary, '')}] {unit} "
-            f"<br> Mean: {format_currency_legend(y_mean, unit)} <br> Median: {format_currency_legend(median, unit)}",
-            showarrow=False,
-            xanchor="left",
-            align="right",
-            xref="paper",
-            yref="paper",
-            bordercolor="black",
-            borderwidth=1,
-        )
-
-        hist_y.update_layout(showlegend=False)
-
-        return InstantiatedPlotlyNativeChart(fig=hist_y, chart_name=f"{name} - Distribution", default_legend=False)
-
-    def array_uncertainty_plot(self, list_of_arrays: list[np.ndarray], name: str, is_output: bool = False):
-        """
-        Plots the output of uncertainty analysis.
-
-        Returns a chart for 1-dimensional array types inputs/outputs (time series typically), with
-        - all the samples (all the time series)
-        - the mean time serie
-        - if output: the lower and upper quantiles
-        - if input: the parameters of the distribution (PERT, Normal, LogNormal).
-        """
-        arrays_x = list(range(len(list_of_arrays[0])))
-        mean_array = np.nanmean(list_of_arrays, axis=0)
-
-        fig = go.Figure()
-        fig.add_trace(
-            go.Scatter(
-                x=arrays_x,
-                y=list_of_arrays[0].tolist(),
-                line={"color": "rgba(169,169,169,0.1)"},
-                name="samples",
-            )
-        )
-        for time_serie in list_of_arrays[1:]:
-            fig.add_trace(
-                go.Scatter(
-                    x=arrays_x,
-                    y=time_serie.tolist(),
-                    line={"color": "rgba(169,169,169,0.1)"},
-                    showlegend=False,
-                )
-            )
-
-        fig.add_trace(
-            go.Scatter(
-                x=arrays_x,
-                y=mean_array.tolist(),
-                name="Mean",
-                line={"color": "black", "dash": "dash"},
-            )
-        )
-
-        input_distribution_parameters_df = self.get_sosdisc_inputs("input_distribution_parameters_df")
-        distribution = (
-            input_distribution_parameters_df.loc[input_distribution_parameters_df["parameter"] == name][
-                "distribution"
-            ].values[0]
-            if not is_output
-            else ""
-        )
-        if distribution == "PERT":
-            lower_parameter, upper_parameter = input_distribution_parameters_df.loc[
-                input_distribution_parameters_df["parameter"] == name
-            ][["lower_parameter", "upper_parameter"]].values[0]
-            fig.add_trace(
-                go.Scatter(
-                    x=arrays_x,
-                    y=list(lower_parameter),
-                    line={"color": "green", "dash": "dash"},
-                    name="lower parameter",
-                )
-            )
-            fig.add_trace(
-                go.Scatter(
-                    x=arrays_x,
-                    y=list(upper_parameter),
-                    line={"color": "blue", "dash": "dash"},
-                    name="upper parameter",
-                )
-            )
-        elif is_output or distribution in ["Normal", "LogNormal"]:
-            confidence_interval = float(self.get_sosdisc_inputs("confidence_interval")) / 100
-            ql = float(format(1 - confidence_interval, ".2f")) / 2
-            qu = 1 - ql
-            quantile_lower = np.nanquantile(list_of_arrays, q=ql, axis=0)
-            quantile_upper = np.nanquantile(list_of_arrays, q=qu, axis=0)
-            fig.add_trace(
-                go.Scatter(
-                    x=arrays_x,
-                    y=quantile_lower.tolist(),
-                    line={"color": "green", "dash": "dash"},
-                    name=f"quantile {int(100 * ql)}%",
-                )
-            )
-            fig.add_trace(
-                go.Scatter(
-                    x=arrays_x,
-                    y=quantile_upper.tolist(),
-                    line={"color": "blue", "dash": "dash"},
-                    name=f"quantile {int(100 * qu)}%",
-                )
-            )
-
-        fig.update_layout(title="Multiple Time Series")
-
-        return InstantiatedPlotlyNativeChart(
-            fig=fig,
-            chart_name=f"{name} - {distribution} Distribution",
-            default_legend=False,
-        )
-=======
-'''
-Copyright 2022 Airbus SAS
-Modifications on 2023/02/23-2025/01/20 Copyright 2025 Capgemini
-
-Licensed under the Apache License, Version 2.0 (the "License");
-you may not use this file except in compliance with the License.
-You may obtain a copy of the License at
-
-    http://www.apache.org/licenses/LICENSE-2.0
-
-Unless required by applicable law or agreed to in writing, software
-distributed under the License is distributed on an "AS IS" BASIS,
-WITHOUT WARRANTIES OR CONDITIONS OF ANY KIND, either express or implied.
-See the License for the specific language governing permissions and
-limitations under the License.
-'''
-
-from __future__ import annotations
-
-from copy import deepcopy
-from typing import ClassVar
-
-import chaospy as cp
-import numpy as np
-import openturns as ot
-import pandas as pd
-import plotly.graph_objects as go
-from scipy.interpolate import RegularGridInterpolator
-from scipy.stats import norm
-
-from sostrades_core.execution_engine.disciplines_wrappers.sample_generator_wrapper import SampleGeneratorWrapper
-from sostrades_core.execution_engine.sos_wrapp import SoSWrapp
-from sostrades_core.tools.post_processing.charts.chart_filter import ChartFilter
-from sostrades_core.tools.post_processing.plotly_native_charts.instantiated_plotly_native_chart import (
-    InstantiatedPlotlyNativeChart,
-)
-from sostrades_core.tools.post_processing.post_processing_tools import format_currency_legend
-
-
-class UncertaintyQuantification(SoSWrapp):
-    """Generic Uncertainty Quantification class."""
-
-    # ontology information
-    _ontology_data: ClassVar = {
-        "label": "Uncertainty Quantification Model",
-        SoSWrapp.TYPE: "Research",
-        "source": "SoSTrades Project",
-        "validated": "",
-        "validated_by": "SoSTrades Project",
-        "last_modification_date": "",
-        "category": "",
-        "definition": "",
-        "icon": "fa-solid fa-chart-area",
-        "version": "",
-    }
-
-    EVAL_INPUTS = "eval_inputs"
-    GATHER_OUTPUTS = "gather_outputs"
-    DEFAULT = SoSWrapp.DEFAULT
-    UPPER_BOUND = "upper_bnd"
-    LOWER_BOUND = "lower_bnd"
-    NB_POINTS = "nb_points"
-    VARIABLE = "variable"
-
-    eval_df_data_description: ClassVar = {
-        SoSWrapp.TYPE: "dataframe",
-        SoSWrapp.DATAFRAME_DESCRIPTOR: {},
-        SoSWrapp.DYNAMIC_DATAFRAME_COLUMNS: True,
-        SoSWrapp.UNIT: None,
-        SoSWrapp.VISIBILITY: SoSWrapp.SHARED_VISIBILITY,
-        SoSWrapp.NAMESPACE: "ns_evaluator",
-    }
-    DESC_IN: ClassVar = {
-        "samples_inputs_df": eval_df_data_description,
-        "samples_outputs_df": eval_df_data_description.copy(),
-        "design_space": {
-            SoSWrapp.TYPE: "dataframe",
-            SoSWrapp.DATAFRAME_DESCRIPTOR: {
-                "shortest_name": ("string", None, False),
-                LOWER_BOUND: ("multiple", None, True),
-                UPPER_BOUND: ("multiple", None, True),
-                VARIABLE: ("multiple", None, True),
-                NB_POINTS: ("int", None, True),
-                "full_name": ("string", None, False),
-            },
-            SoSWrapp.VISIBILITY: SoSWrapp.SHARED_VISIBILITY,
-            SoSWrapp.NAMESPACE: "ns_sample_generator",
-            SoSWrapp.STRUCTURING: True,
-        },
-        "confidence_interval": {
-            SoSWrapp.TYPE: "float",
-            SoSWrapp.UNIT: "%",
-            SoSWrapp.DEFAULT: 90,
-            SoSWrapp.RANGE: [0.0, 100.0],
-            SoSWrapp.STRUCTURING: False,
-            SoSWrapp.NUMERICAL: True,
-            SoSWrapp.RUN_NEEDED: True,
-            SoSWrapp.USER_LEVEL: 2,
-        },
-        "sample_size": {
-            SoSWrapp.TYPE: "float",
-            SoSWrapp.UNIT: None,
-            SoSWrapp.DEFAULT: 1000,
-            SoSWrapp.STRUCTURING: False,
-            SoSWrapp.NUMERICAL: True,
-            SoSWrapp.RUN_NEEDED: True,
-            SoSWrapp.USER_LEVEL: 2,
-        },
-        "prepare_samples_function": {
-            SoSWrapp.TYPE: "string",
-            SoSWrapp.DEFAULT: "None",
-            SoSWrapp.USER_LEVEL: 2,
-        },
-        EVAL_INPUTS: {
-            SoSWrapp.TYPE: "dataframe",
-            SoSWrapp.DATAFRAME_DESCRIPTOR: {
-                "selected_input": ("bool", None, True),
-                "full_name": ("string", None, False),
-                "shortest_name": ("string", None, False),
-                # "ontology_name": ("string", None, False),je
-            },
-            SoSWrapp.DATAFRAME_EDITION_LOCKED: False,
-            SoSWrapp.STRUCTURING: True,
-            SoSWrapp.VISIBILITY: SoSWrapp.SHARED_VISIBILITY,
-            SoSWrapp.NAMESPACE: "ns_sample_generator",
-        },
-        GATHER_OUTPUTS: {
-            SoSWrapp.TYPE: "dataframe",
-            SoSWrapp.DATAFRAME_DESCRIPTOR: {
-                "selected_output": ("bool", None, True),
-                "full_name": ("string", None, False),
-                "shortest_name": ("string", None, False),
-                # "ontology_name": ("string", None, False),
-            },
-            SoSWrapp.DATAFRAME_EDITION_LOCKED: False,
-            SoSWrapp.STRUCTURING: True,
-            SoSWrapp.VISIBILITY: SoSWrapp.SHARED_VISIBILITY,
-            SoSWrapp.NAMESPACE: "ns_evaluator",
-        },
-    }
-
-    DESC_OUT: ClassVar = {
-        "input_parameters_samples_df": {
-            SoSWrapp.TYPE: "dataframe",
-            SoSWrapp.UNIT: None,
-        },
-        "output_interpolated_values_df": {
-            SoSWrapp.TYPE: "dataframe",
-            SoSWrapp.UNIT: None,
-        },
-        "input_parameters_names": {
-            SoSWrapp.TYPE: "dataframe",
-            SoSWrapp.UNIT: None,
-        },
-        "dict_array_float_names": {
-            SoSWrapp.TYPE: "dict",
-            SoSWrapp.UNIT: None,
-        },
-        "pure_float_input_names": {
-            SoSWrapp.TYPE: "dataframe",
-            SoSWrapp.UNIT: None,
-        },
-        "float_output_names": {
-            SoSWrapp.TYPE: "list",
-            SoSWrapp.UNIT: None,
-        },
-    }
-
-    def setup_sos_disciplines(self):
-        """Setup sos disciplines."""
-        data_in = self.get_data_in()
-        if data_in != {}:
-            dynamic_outputs = {}
-            dynamic_inputs = {}
-            if (self.EVAL_INPUTS in data_in) & (self.GATHER_OUTPUTS in data_in):
-                gather_outputs = self.get_sosdisc_inputs(self.GATHER_OUTPUTS)
-                eval_inputs = self.get_sosdisc_inputs(self.EVAL_INPUTS)
-
-                if (eval_inputs is not None) & (gather_outputs is not None):
-                    selected_inputs = eval_inputs.loc[eval_inputs['selected_input']]['full_name']
-
-                    in_param = selected_inputs.tolist()
-
-                    selected_outputs = gather_outputs.loc[gather_outputs['selected_output']]['full_name']
-
-                    out_param = selected_outputs.tolist()
-                    out_param.sort()
-
-                    parameter_list = in_param + out_param
-                    parameter_list = [val.split(".")[-1] for val in parameter_list]
-                    conversion_full_ontology = {parameter: [parameter, ""] for parameter in parameter_list}
-                    distrib = ["PERT" for _ in selected_inputs.tolist()]
-
-                    if ("design_space" in data_in) & (len(in_param) > 0) and data_in["design_space"][
-                        "value"
-                    ] is not None:
-                        lower_bnd = data_in["design_space"]["value"][self.LOWER_BOUND]
-                        upper_bnd = data_in["design_space"]["value"][self.UPPER_BOUND]
-                        input_distribution_default = pd.DataFrame({
-                            "parameter": in_param,
-                            "distribution": distrib,
-                            "lower_parameter": lower_bnd,
-                            "upper_parameter": upper_bnd,
-                            "most_probable_value": [(a + b) / 2 for a, b in zip(lower_bnd, upper_bnd)],
-                        })
-
-                        input_distribution_default.loc[
-                            input_distribution_default["distribution"] == "Normal",
-                            "most_probable_value",
-                        ] = np.nan
-                        input_distribution_default.loc[
-                            input_distribution_default["distribution"] == "LogNormal",
-                            "most_probable_value",
-                        ] = np.nan
-
-                        data_details_default = pd.DataFrame()
-                        for input_param in list(set(in_param)):
-                            try:
-                                [name, unit] = conversion_full_ontology[input_param.split(".")[-1]]
-                            except Exception:
-                                [name, unit] = [input_param, ""]
-                            input_serie = pd.Series({
-                                SoSWrapp.TYPE: "input",
-                                "variable": input_param,
-                                "name": name,
-                                SoSWrapp.UNIT: unit,
-                            })
-                            data_details_default = pd.concat(
-                                [data_details_default, pd.DataFrame([input_serie])],
-                                ignore_index=True,
-                            )
-                        for output_param in list(set(out_param)):
-                            try:
-                                [name, unit] = conversion_full_ontology[output_param.split(".")[-1]]
-                            except Exception:
-                                [name, unit] = [output_param, None]
-
-                            output_serie = pd.Series({
-                                SoSWrapp.TYPE: "output",
-                                "variable": output_param,
-                                "name": name,
-                                SoSWrapp.UNIT: unit,
-                            })
-                            data_details_default = pd.concat(
-                                [
-                                    data_details_default,
-                                    pd.DataFrame([output_serie]),
-                                ],
-                                ignore_index=True,
-                            )
-
-                        dynamic_inputs["input_distribution_parameters_df"] = {
-                            SoSWrapp.TYPE: "dataframe",
-                            SoSWrapp.DATAFRAME_DESCRIPTOR: {
-                                "parameter": ("string", None, False),
-                                "distribution": ("string", None, True),
-                                "lower_parameter": ("multiple", None, True),
-                                "upper_parameter": ("multiple", None, True),
-                                "most_probable_value": ("multiple", None, True),
-                            },
-                            SoSWrapp.UNIT: "-",
-                            SoSWrapp.DEFAULT: input_distribution_default,
-                            SoSWrapp.STRUCTURING: False,
-                        }
-
-                        dynamic_inputs["data_details_df"] = {
-                            SoSWrapp.TYPE: "dataframe",
-                            SoSWrapp.DATAFRAME_DESCRIPTOR: {
-                                SoSWrapp.TYPE: ("string", None, False),
-                                "variable": ("string", None, False),
-                                "name": ("string", None, True),
-                                SoSWrapp.UNIT: ("string", None, True),
-                            },
-                            SoSWrapp.UNIT: None,
-                            SoSWrapp.DEFAULT: data_details_default,
-                            SoSWrapp.STRUCTURING: False,
-                        }
-
-                        if "input_distribution_parameters_df" in data_in:
-                            data_in["input_distribution_parameters_df"]["value"] = self.get_sosdisc_inputs(
-                                "input_distribution_parameters_df"
-                            )
-                            data_in["data_details_df"]["value"] = self.get_sosdisc_inputs("data_details_df")
-                            design_space_value = self.get_sosdisc_inputs("design_space")
-                            input_distribution_parameters_df_value = self.get_sosdisc_inputs(
-                                "input_distribution_parameters_df"
-                            )
-                            if (
-                                (design_space_value["variable"].to_list() != in_param)
-                                or (
-                                    input_distribution_parameters_df_value["lower_parameter"].to_list()
-                                    != design_space_value["lower_bnd"].to_list()
-                                )
-                                or (
-                                    self.get_sosdisc_inputs("input_distribution_parameters_df")[
-                                        "upper_parameter"
-                                    ].to_list()
-                                    != self.get_sosdisc_inputs("design_space")["upper_bnd"].to_list()
-                                )
-                            ):
-                                data_in["input_distribution_parameters_df"]["value"] = input_distribution_default
-                                data_in["data_details_df"]["value"] = data_details_default
-                            if self.get_sosdisc_inputs("data_details_df")["variable"].to_list() != (
-                                in_param + out_param
-                            ):
-                                data_in["data_details_df"]["value"] = data_details_default
-
-            self.add_inputs(dynamic_inputs)
-            self.add_outputs(dynamic_outputs)
-
-    def check_data_integrity(self):
-        """Check that eval_inputs and outputs are float."""
-        self.check_eval_in_out_types(self.EVAL_INPUTS, self.IO_TYPE_IN)
-        self.check_eval_in_out_types(self.GATHER_OUTPUTS, self.IO_TYPE_OUT)
-
-    def check_eval_in_out_types(self, eval_io_name, io_type) -> None:
-        """Check data integrity of input or output parameters.
-
-        Args:
-            eval_io_name: evalinputs or gather_outputs.
-            io_type: "in" or "out".
-        """
-        eval_io = self.get_sosdisc_inputs(eval_io_name)
-        if eval_io is not None:
-            eval_io_full_name = self.get_input_var_full_name(eval_io_name)
-            parameter_list = eval_io.loc[eval_io[f'selected_{io_type}put']]['full_name'].tolist()
-            check_integrity_msg_list = []
-            for param in parameter_list:
-                param_full_ns_list = self.dm.get_all_namespaces_from_var_name(param)
-                for param_full_ns in param_full_ns_list:
-                    param_type = self.dm.get_data(param_full_ns, self.TYPE)
-                    if param_type not in ["float", "int", "array"]:
-                        check_integrity_msg = (
-                            f"Parameter {param_full_ns} found in eval_{io_type} should be float,"
-                            f" int or array for uncertainty quantification"
-                        )
-                        check_integrity_msg_list.append(check_integrity_msg)
-
-            check_integrity_msg = "\n".join(check_integrity_msg_list)
-            self.dm.set_data(eval_io_full_name, self.CHECK_INTEGRITY_MSG, check_integrity_msg)
-
-    def prepare_samples(self):
-        """Prepare the inputs samples for distribution and the output samples for the gridgenerator."""
-        inputs_dict = self.get_sosdisc_inputs()
-        samples_inputs_df = inputs_dict["samples_inputs_df"]
-
-        samples_inputs_df = self.delete_reference_scenarios(samples_inputs_df)
-        self.input_parameters_names = list(samples_inputs_df.columns)[1:]
-
-        samples_outputs_df = inputs_dict["samples_outputs_df"]
-        samples_outputs_df = self.delete_reference_scenarios(samples_outputs_df)
-        self.output_names = [
-            name for name in samples_outputs_df.columns if name != SampleGeneratorWrapper.SCENARIO_NAME
-        ]
-
-        self.confidence_interval = inputs_dict["confidence_interval"] / 100
-        self.sample_size = inputs_dict["sample_size"]
-
-        self.input_distribution_parameters_df = deepcopy(inputs_dict["input_distribution_parameters_df"])
-
-        self.all_samples_df = samples_inputs_df.merge(samples_outputs_df, on="scenario_name", how="left")
-        self.breakdown_arrays_to_float()
-
-        self.set_float_input_distribution_parameters_df_values()
-
-    def breakdown_arrays_to_float(self):
-        """Converts arrays inputs and outputs to lists of floats for ease of manipulation later.
-
-        The logic for handling arrays inputs/outputs is the following :
-        - break them down into floats at first
-        - do the work (interpolation)
-        - recombine them into arrays when interpolation is done
-        """
-        # CONVERTS INPUTS
-        self.float_input_names = []
-        self.float_input_distribution_parameters_df = pd.DataFrame()
-
-        self.float_all_samples_df = pd.DataFrame()
-        self.float_all_samples_df["scenario_name"] = self.all_samples_df["scenario_name"]
-
-        self.pure_float_input_names = []
-        self.dict_array_float_names = {}
-
-        for input_name in self.input_parameters_names:
-            distribution_parameters = self.input_distribution_parameters_df.loc[
-                self.input_distribution_parameters_df["parameter"] == input_name
-            ]
-            lower_bound, upper_bound, distribution = distribution_parameters[
-                ["lower_parameter", "upper_parameter", "distribution"]
-            ].values[0]
-            if isinstance(lower_bound, (float, int)) and isinstance(upper_bound, (float, int)):
-                self.float_input_distribution_parameters_df = pd.concat([
-                    self.float_input_distribution_parameters_df,
-                    distribution_parameters,
-                ])
-                self.float_input_names.append(input_name)
-                self.pure_float_input_names.append(input_name)
-                self.float_all_samples_df[input_name] = self.all_samples_df[input_name]
-            elif isinstance(lower_bound, np.ndarray) and isinstance(upper_bound, np.ndarray):
-                if lower_bound.ndim != 1 or upper_bound.ndim != 1:
-                    msg = "inputs of type array can only be one-dimensional"
-                    raise ValueError(msg)
-                if lower_bound.shape != upper_bound.shape:
-                    msg = (
-                        "`lower_parameter` and `upper_parameter` must have the same shape in case they are"
-                        " of type numpy.ndarray"
-                    )
-                    raise ValueError(msg)
-                length = len(lower_bound)
-                floats_distributions_parameters = pd.DataFrame({
-                    "parameter": [f"{input_name}[{i}]" for i in range(length)],
-                    "lower_parameter": list(lower_bound),
-                    "upper_parameter": list(distribution_parameters["upper_parameter"].values[0]),
-                    "most_probable_value": list(distribution_parameters["most_probable_value"].values[0]),
-                    "distribution": [distribution] * length,
-                })
-                self.float_input_distribution_parameters_df = pd.concat([
-                    self.float_input_distribution_parameters_df,
-                    floats_distributions_parameters,
-                ])
-
-                input_values = np.stack(self.all_samples_df[input_name].values)
-                self.dict_array_float_names[input_name] = []
-                for i in range(length):
-                    float_input_name = f"{input_name}[{i}]"
-                    self.float_all_samples_df[float_input_name] = input_values[:, i]
-                    self.dict_array_float_names[input_name].append(float_input_name)
-                    self.float_input_names.append(float_input_name)
-            else:
-                msg = (
-                    "`lower_parameter` and `upper_parameter` must be of same type, available types are: "
-                    "float, int, numpy.ndarray (one-dimensional)"
-                )
-                raise TypeError(msg)
-
-        # CONVERTS OUTPUTS
-        self.float_output_names = []
-        for output_name in self.output_names:
-            example_value = self.all_samples_df[output_name].values[0]
-            if isinstance(example_value, np.ndarray) and example_value.size != 1:
-                if example_value.ndim != 1:
-                    msg = "inputs of type array can only be one-dimensional"
-                    raise ValueError(msg)
-                float_output_names = [f"{output_name}[{i}]" for i in range(len(example_value))]
-                self.dict_array_float_names[output_name] = float_output_names
-                self.float_output_names += self.dict_array_float_names[output_name]
-                values = np.stack(self.all_samples_df[output_name].values)
-                for i, float_output_name in enumerate(float_output_names):
-                    self.float_all_samples_df[float_output_name] = values[:, i]
-            else:
-                # Float, int or single-value array
-                self.float_output_names.append(output_name)
-
-    def set_float_input_distribution_parameters_df_values(self):
-        """Set the values taken by each float input in float_all_samples_df."""
-        list_of_unique_values = []
-        for float_input_name in self.float_input_names:
-            sorted_unique_values = sorted(self.float_all_samples_df[float_input_name].unique())
-            list_of_unique_values.append(sorted_unique_values)
-
-        self.float_input_distribution_parameters_df["values"] = list_of_unique_values
-        self.float_all_samples_df = self.float_all_samples_df.sort_values(by=self.float_input_names)
-
-    def delete_reference_scenarios(self, samples_df):
-        """Delete the reference scenario in a df for UQ."""
-        reference_scenario_samples_list = [
-            scen for scen in samples_df["scenario_name"].values if "reference_scenario" in scen
-        ]
-        return samples_df.loc[~samples_df["scenario_name"].isin(reference_scenario_samples_list)]
-
-    def run(self):
-        """Run method."""
-        self.check_inputs_consistency()
-
-        self.prepare_samples()
-
-        # fixes a particular state of the random generator algorithm thanks to
-        # the seed sample_size
-        ot.RandomGenerator.SetSeed(42)
-
-        distrib_list = self.compute_distribution_list()
-
-        self.compute_montecarlo_distribution(distrib_list)
-
-        self.compute_output_interpolation()
-
-        dict_values = {
-            "input_parameters_samples_df": self.float_input_parameters_samples_df,
-            "output_interpolated_values_df": self.output_interpolated_values_df,
-            "input_parameters_names": self.input_parameters_names,
-            "pure_float_input_names": self.pure_float_input_names,
-            "dict_array_float_names": self.dict_array_float_names,
-            "float_output_names": self.float_output_names,
-        }
-
-        self.store_sos_outputs_values(dict_values)
-
-    def compute_distribution_list(self):
-        """Compute the distribution list for all inputs, and store generated samples into a dataframe."""
-        self.float_input_parameters_samples_df = pd.DataFrame()
-        distrib_list = []
-        for input_name in self.float_input_names:
-            distribution, lower_parameter, upper_parameter, most_probable_value = (
-                self.float_input_distribution_parameters_df.loc[
-                    self.float_input_distribution_parameters_df["parameter"] == input_name
-                ][
-                    [
-                        "distribution",
-                        "lower_parameter",
-                        "upper_parameter",
-                        "most_probable_value",
-                    ]
-                ].values[0]
-            )
-            distrib = None
-            if distribution == "Normal":
-                distrib = self.get_normal_distrib(
-                    lower_parameter,
-                    upper_parameter,
-                    confidence_interval=self.confidence_interval,
-                )
-            elif distribution == "PERT":
-                distrib = self.get_pert_distrib(
-                    lower_parameter,
-                    upper_parameter,
-                    most_probable_value,
-                )
-            elif distribution == "LogNormal":
-                distrib = self.get_log_normal_distrib(
-                    lower_parameter,
-                    upper_parameter,
-                    confidence_interval=self.confidence_interval,
-                )
-            elif distribution == "Triangular":
-                distrib = self.get_triangular_distrib(
-                    lower_parameter,
-                    upper_parameter,
-                    most_probable_value,
-                )
-            else:
-                self.logger.exception(
-                    "Exception occurred: possible values in distribution are [Normal, PERT, Triangular, LogNormal]."
-                )
-            if distrib is not None:
-                distrib_list.append(distrib)
-                self.float_input_parameters_samples_df[input_name] = pd.DataFrame(
-                    np.array(distrib.getSample(self.sample_size))
-                )
-        return distrib_list
-
-    def compute_montecarlo_distribution(self, distrib_list: list):
-        """Generate samples based on the distribution list."""
-        identity_correlation_matrix = ot.CorrelationMatrix(len(distrib_list))
-        copula = ot.NormalCopula(identity_correlation_matrix)
-        distribution = ot.ComposedDistribution(distrib_list, copula)
-        self.composed_distrib_sample = distribution.getSample(self.sample_size)
-
-    @staticmethod
-    def get_normal_distrib(lower_bnd: float, upper_bnd: float, confidence_interval=0.95):
-        """Returns a Normal distribution."""
-        norm_val = float(format(1 - confidence_interval, ".2f")) / 2
-        ratio = norm.ppf(1 - norm_val) - norm.ppf(norm_val)
-
-        mu = (lower_bnd + upper_bnd) / 2
-        sigma = (upper_bnd - lower_bnd) / ratio
-        return ot.Normal(mu, sigma)
-
-    @staticmethod
-    def get_pert_distrib(lower_bnd: float, upper_bnd: float, most_probable_val: float):
-        """Returns a PERT distribution."""
-        chaospy_dist = cp.PERT(lower_bnd, most_probable_val, upper_bnd)
-        return ot.Distribution(ot.ChaospyDistribution(chaospy_dist))
-
-    @staticmethod
-    def get_triangular_distrib(lower_bnd: float, upper_bnd: float, most_probable_val: float):
-        """Returns a Triangular distribution."""
-        return ot.Triangular(int(lower_bnd), int(most_probable_val), int(upper_bnd))
-
-    @staticmethod
-    def get_log_normal_distrib(lower_bnd: float, upper_bnd: float, confidence_interval=0.95):
-        """Returns a LogNormal distribution."""
-        norm_val = float(format(1 - confidence_interval, ".2f")) / 2
-        ratio = norm.ppf(1 - norm_val) - norm.ppf(norm_val)
-
-        mu = (lower_bnd + upper_bnd) / 2
-        sigma = (upper_bnd - lower_bnd) / ratio
-
-        distrib = ot.LogNormal()
-        distrib.setParameter(ot.LogNormalMuSigma()([mu, sigma, 0]))
-
-        return distrib
-
-    def compute_output_interpolation(self):
-        """Perform the interpolation based on the inputs/outputs samples provided.
-
-        for each ouput, an interpolation is performed, then all the interpolations are gathered into one dataframe
-        """
-        input_parameters_single_values_tuple = tuple(
-            self.float_input_distribution_parameters_df.loc[
-                self.float_input_distribution_parameters_df["parameter"] == input_name
-            ]["values"].values[0]
-            for input_name in self.float_input_names
-        )
-        input_dim_tuple = tuple(len(set(sub_t)) for sub_t in input_parameters_single_values_tuple)
-
-        self.output_interpolated_values_df = pd.DataFrame()
-        for output_name in self.output_names:
-            if output_name in self.float_output_names:  # output is a float
-                y = list(self.all_samples_df[output_name])
-                # adapt output format to be used by RegularGridInterpolator
-                output_values = np.reshape(y, input_dim_tuple)
-                f = RegularGridInterpolator(
-                    input_parameters_single_values_tuple,
-                    output_values,
-                    bounds_error=False,
-                )
-                output_interpolated_values = f(self.composed_distrib_sample)
-                self.output_interpolated_values_df[f"{output_name}"] = output_interpolated_values
-            else:  # output is an array
-                output_interpolated_arrays = []
-                for float_var_name in self.dict_array_float_names[output_name]:
-                    y = list(self.float_all_samples_df[float_var_name])
-                    # adapt output format to be used by RegularGridInterpolator
-                    output_values = np.reshape(y, input_dim_tuple)
-                    f = RegularGridInterpolator(
-                        input_parameters_single_values_tuple,
-                        output_values,
-                        bounds_error=False,
-                    )
-                    output_interpolated_values = f(self.composed_distrib_sample)
-                    output_interpolated_arrays.append(output_interpolated_values)
-                output_interpolated_arrays = list(np.stack(output_interpolated_arrays).T)
-                self.output_interpolated_values_df[f"{output_name}"] = output_interpolated_arrays
-
-    def check_inputs_consistency(self):
-        """Check consistency between inputs from eval_inputs and samples_inputs_df."""
-        inputs_dict = self.get_sosdisc_inputs()
-        eval_inputs = inputs_dict[self.EVAL_INPUTS]
-        selected_inputs = eval_inputs.loc[eval_inputs['selected_input']]['full_name']
-        selected_inputs = selected_inputs.tolist()
-        inputs_from_samples = inputs_dict["samples_inputs_df"]
-        input_from_samples = list(inputs_from_samples.columns)[1:]
-
-        if set(selected_inputs) != set(input_from_samples):
-            self.logger.exception(
-                "selected inputs from eval inputs must be the same than inputs from the samples inputs dataframe"
-            )
-
-    def get_chart_filter_list(self):
-        """Get the available charts.
-
-        For the outputs, making a graph for tco vs year for each range and for specific
-        value of ToT with a shift of five year between then.
-        """
-        chart_filters = []
-
-        in_names = []
-        out_names = []
-        if "data_details_df" in self.get_sosdisc_inputs():
-            data_df = self.get_sosdisc_inputs(["data_details_df"])
-            in_names = data_df.loc[data_df[SoSWrapp.TYPE] == "input", "name"].to_list()
-        if "output_interpolated_values_df" in self.get_sosdisc_outputs():
-            out_df = self.get_sosdisc_outputs(["output_interpolated_values_df"]).keys().to_list()
-            out_names = [n.split(".")[-1] for n in out_df]
-
-        names_list = in_names + out_names
-        chart_list = [n + " Distribution" for n in names_list]
-        chart_filters.append(ChartFilter("Charts", chart_list, chart_list, "Charts"))
-
-        return chart_filters
-
-    def get_post_processing_list(self, filters=None):
-        """For the outputs, making a bar graph with gradients values."""
-        instanciated_charts = []
-        graphs_list = []
-        input_distribution_parameters_df = None
-        input_parameters_distrib_df = None
-        confidence_interval = None
-        output_distrib_df = None
-
-        if filters is not None:
-            for chart_filter in filters:
-                if chart_filter.filter_key == "Charts":
-                    graphs_list = chart_filter.selected_values
-
-        if "output_interpolated_values_df" in self.get_sosdisc_outputs():
-            output_distrib_df = deepcopy(self.get_sosdisc_outputs("output_interpolated_values_df"))
-        if "input_parameters_samples_df" in self.get_sosdisc_outputs():
-            input_parameters_distrib_df = deepcopy(self.get_sosdisc_outputs("input_parameters_samples_df"))
-        if "data_details_df" in self.get_sosdisc_inputs():
-            self.data_details = deepcopy(self.get_sosdisc_inputs(["data_details_df"]))
-        if "input_distribution_parameters_df" in self.get_sosdisc_inputs():
-            input_distribution_parameters_df = deepcopy(self.get_sosdisc_inputs(["input_distribution_parameters_df"]))
-
-        if "confidence_interval" in self.get_sosdisc_inputs():
-            confidence_interval = deepcopy(self.get_sosdisc_inputs(["confidence_interval"])) / 100
-
-        input_parameters_names = self.get_sosdisc_outputs("input_parameters_names")
-        pure_float_input_names = self.get_sosdisc_outputs("pure_float_input_names")
-        dict_array_float_names = self.get_sosdisc_outputs("dict_array_float_names")
-        float_output_names = self.get_sosdisc_outputs("float_output_names")
-        for input_name in input_parameters_names:
-            input_distrib_name = input_name + " Distribution"
-
-            if input_distrib_name in graphs_list:
-                if input_name in pure_float_input_names:
-                    # input is of type float -> historgram
-                    input_distrib = list(input_parameters_distrib_df[input_name])
-                    new_chart = self.input_histogram_graph(
-                        input_distrib,
-                        input_name,
-                        input_distribution_parameters_df,
-                        confidence_interval,
-                    )
-                    instanciated_charts.append(new_chart)
-                else:
-                    # input is of type array -> array uncertainty plot
-                    input_distrib = list(input_parameters_distrib_df[dict_array_float_names[input_name]].values)
-                    new_chart = self.array_uncertainty_plot(list_of_arrays=input_distrib, name=input_name)
-                    instanciated_charts.append(new_chart)
-
-        for output_name in list(output_distrib_df.columns):
-            output_distrib = list(output_distrib_df[output_name])
-            output_distrib_name = output_name.split(".")[-1] + " Distribution"
-            if output_name in float_output_names:
-                # output type is float -> histograme
-                if not all(np.isnan(output_distrib)) and output_distrib_name in graphs_list:
-                    new_chart = self.output_histogram_graph(output_distrib, output_name, confidence_interval)
-                    instanciated_charts.append(new_chart)
-            else:
-                # output type is array -> array_uncertainty plot
-                if output_distrib_name in graphs_list:
-                    new_chart = self.array_uncertainty_plot(
-                        list_of_arrays=output_distrib, name=output_name, is_output=True
-                    )
-                    instanciated_charts.append(new_chart)
-
-        return instanciated_charts
-
-    def input_histogram_graph(self, data, data_name, distrib_param, confidence_interval):
-        """Generates a histogram plot for input of type float."""
-        name, unit = self.data_details.loc[self.data_details["variable"] == data_name][["name", "unit"]].values[0]
-        hist_y = go.Figure()
-        hist_y.add_trace(go.Histogram(x=list(data), nbinsx=100, histnorm="probability"))
-
-        # statistics on data list
-        distribution_type = distrib_param.loc[distrib_param["parameter"] == data_name]["distribution"].values[0]
-        data_list = [x for x in data if not np.isnan(x)]
-        bins = np.histogram_bin_edges(data_list, bins=100)
-        hist = np.histogram(data_list, bins=bins)[0]
-        norm_hist = hist / np.cumsum(hist)[-1]
-
-        y_max = max(norm_hist)
-        median = np.median(data_list)
-        y_mean = np.mean(data_list)
-        if distribution_type in ["Normal", "LogNormal"]:
-            # left boundary confidence interval
-            lb = float(format(1 - confidence_interval, ".2f")) / 2
-            y_left_boundary = np.nanquantile(list(data), lb)
-            y_right_boundary = np.nanquantile(list(data), 1 - lb)
-        else:
-            y_left_boundary, y_right_boundary = distrib_param.loc[distrib_param["parameter"] == data_name][
-                ["lower_parameter", "upper_parameter"]
-            ].values[0]
-
-        hist_y.update_layout(xaxis={"title": name, "ticksuffix": unit}, yaxis={"title": "Probability"})
-
-        hist_y.add_shape(
-            type="line",
-            xref="x",
-            yref="paper",
-            x0=y_left_boundary,
-            x1=y_left_boundary,
-            y0=0,
-            y1=1,
-            line={
-                "color": "black",
-                "width": 2,
-                "dash": "dot",
-            },
-        )
-
-        hist_y.add_shape(
-            type="line",
-            xref="x",
-            yref="paper",
-            x0=y_right_boundary,
-            x1=y_right_boundary,
-            y0=0,
-            y1=1,
-            line={
-                "color": "black",
-                "width": 2,
-                "dash": "dot",
-            },
-        )
-
-        hist_y.add_shape(
-            type="line",
-            xref="x",
-            yref="paper",
-            x0=y_mean,
-            x1=y_mean,
-            y0=0,
-            y1=1,
-            line={
-                "color": "black",
-                "width": 2,
-                "dash": "dot",
-            },
-        )
-
-        hist_y.add_annotation(
-            x=y_left_boundary,
-            y=y_max,
-            font={"color": "black", "size": 12},
-            text=" Lower parameter ",
-            showarrow=False,
-            xanchor="right",
-        )
-        hist_y.add_annotation(
-            x=y_right_boundary,
-            y=y_max,
-            font={"color": "black", "size": 12},
-            text=" Upper parameter ",
-            showarrow=False,
-            xanchor="left",
-        )
-        hist_y.add_annotation(
-            x=y_mean,
-            y=0.75 * y_max,
-            font={"color": "black", "size": 12},
-            text=" Mean ",
-            showarrow=False,
-            xanchor="left",
-        )
-        hist_y.add_annotation(
-            x=0.85,
-            y=1.15,
-            font={"family": "Arial", "color": "#7f7f7f", "size": 10},
-            text=f" Mean: {format_currency_legend(y_mean, unit)} <br> Median: {format_currency_legend(median, unit)} ",
-            showarrow=False,
-            xanchor="left",
-            align="right",
-            xref="paper",
-            yref="paper",
-            bordercolor="black",
-            borderwidth=1,
-        )
-
-        hist_y.update_layout(showlegend=False)
-
-        return InstantiatedPlotlyNativeChart(
-            fig=hist_y,
-            chart_name=f"{name} - {distribution_type} Distribution",
-            default_legend=False,
-        )
-
-        # new_chart.to_plotly().show()
-
-    def output_histogram_graph(self, data, data_name, confidence_interval):
-        """Generate an histogram for output of type float."""
-        name = data_name
-        unit = None
-
-        if len(data_name.split(".")) > 1:
-            name = data_name.split(".")[1]
-
-        var_name = data_name
-        if var_name is not None:
-            try:
-                unit = self.data_details.loc[self.data_details["variable"] == var_name]["unit"].values[0]
-            except Exception:
-                unit = None
-        hist_y = go.Figure()
-        hist_y.add_trace(go.Histogram(x=list(data), nbinsx=100, histnorm="probability"))
-
-        # statistics on data list
-        data_list = [x for x in data if not np.isnan(x)]
-        bins = np.histogram_bin_edges(data_list, bins=100)
-        hist = np.histogram(data_list, bins=bins)[0]
-        norm_hist = hist / np.cumsum(hist)[-1]
-        y_max = max(norm_hist)
-        median = np.median(data_list)
-        y_mean = np.mean(data_list)
-
-        # left boundary confidence interval
-        lb = float(format(1 - confidence_interval, ".2f")) / 2
-        y_left_boundary = np.nanquantile(list(data), lb)
-        y_right_boundary = np.nanquantile(list(data), 1 - lb)
-        hist_y.update_layout(xaxis={"title": name, "ticksuffix": unit}, yaxis={"title": "Probability"})
-
-        hist_y.add_shape(
-            type="line",
-            xref="x",
-            yref="paper",
-            x0=y_left_boundary,
-            x1=y_left_boundary,
-            y0=0,
-            y1=1,
-            line={
-                "color": "black",
-                "width": 2,
-                "dash": "dot",
-            },
-        )
-
-        hist_y.add_shape(
-            type="line",
-            xref="x",
-            yref="paper",
-            x0=y_right_boundary,
-            x1=y_right_boundary,
-            y0=0,
-            y1=1,
-            line={
-                "color": "black",
-                "width": 2,
-                "dash": "dot",
-            },
-        )
-        hist_y.add_shape(
-            type="line",
-            xref="x",
-            yref="paper",
-            x0=y_mean,
-            x1=y_mean,
-            y0=0,
-            y1=1,
-            line={
-                "color": "black",
-                "width": 2,
-                "dash": "dot",
-            },
-        )
-
-        hist_y.add_shape(
-            type="rect",
-            xref="x",
-            yref="paper",
-            x0=y_left_boundary,
-            x1=y_right_boundary,
-            y0=0,
-            y1=1,
-            line={"color": "LightSeaGreen"},
-            fillcolor="PaleTurquoise",
-            opacity=0.2,
-        )
-
-        hist_y.add_annotation(
-            x=y_left_boundary,
-            y=y_max,
-            font={"color": "black", "size": 12},
-            text=f" {format_currency_legend(y_left_boundary, unit)} ",
-            showarrow=False,
-            xanchor="right",
-        )
-
-        hist_y.add_annotation(
-            x=y_right_boundary,
-            y=y_max,
-            font={"color": "black", "size": 12},
-            text=f" {format_currency_legend(y_right_boundary, unit)}",
-            showarrow=False,
-            xanchor="left",
-        )
-
-        hist_y.add_annotation(
-            x=y_mean,
-            y=0.75 * y_max,
-            font={"color": "black", "size": 12},
-            text=f" {format_currency_legend(y_mean, unit)} ",
-            showarrow=False,
-            xanchor="left",
-        )
-        hist_y.add_annotation(
-            x=0.60,
-            y=1.15,
-            font={"family": "Arial", "color": "#7f7f7f", "size": 10},
-            text=f"Confidence Interval: {int(confidence_interval * 100)} "
-            f"% [{format_currency_legend(y_left_boundary, '')}, {format_currency_legend(y_right_boundary, '')}] {unit} "
-            f"<br> Mean: {format_currency_legend(y_mean, unit)} <br> Median: {format_currency_legend(median, unit)}",
-            showarrow=False,
-            xanchor="left",
-            align="right",
-            xref="paper",
-            yref="paper",
-            bordercolor="black",
-            borderwidth=1,
-        )
-
-        hist_y.update_layout(showlegend=False)
-
-        return InstantiatedPlotlyNativeChart(fig=hist_y, chart_name=f"{name} - Distribution", default_legend=False)
-
-    def array_uncertainty_plot(self, list_of_arrays: list[np.ndarray], name: str, is_output: bool = False):
-        """Plots the output of uncertainty analysis.
-
-        Returns a chart for 1-dimensional array types inputs/outputs (time series typically), with
-        - all the samples (all the time series)
-        - the mean time serie
-        - if output: the lower and upper quantiles
-        - if input: the parameters of the distribution (PERT, Normal, LogNormal).
-        """
-        arrays_x = list(range(len(list_of_arrays[0])))
-        mean_array = np.nanmean(list_of_arrays, axis=0)
-
-        fig = go.Figure()
-        fig.add_trace(
-            go.Scatter(
-                x=arrays_x,
-                y=list_of_arrays[0].tolist(),
-                line={"color": "rgba(169,169,169,0.1)"},
-                name="samples",
-            )
-        )
-        for time_serie in list_of_arrays[1:]:
-            fig.add_trace(
-                go.Scatter(
-                    x=arrays_x,
-                    y=time_serie.tolist(),
-                    line={"color": "rgba(169,169,169,0.1)"},
-                    showlegend=False,
-                )
-            )
-
-        fig.add_trace(
-            go.Scatter(
-                x=arrays_x,
-                y=mean_array.tolist(),
-                name="Mean",
-                line={"color": "black", "dash": "dash"},
-            )
-        )
-
-        input_distribution_parameters_df = self.get_sosdisc_inputs("input_distribution_parameters_df")
-        distribution = (
-            input_distribution_parameters_df.loc[input_distribution_parameters_df["parameter"] == name][
-                "distribution"
-            ].values[0]
-            if not is_output
-            else ""
-        )
-        if distribution == "PERT":
-            lower_parameter, upper_parameter = input_distribution_parameters_df.loc[
-                input_distribution_parameters_df["parameter"] == name
-            ][["lower_parameter", "upper_parameter"]].values[0]
-            fig.add_trace(
-                go.Scatter(
-                    x=arrays_x,
-                    y=list(lower_parameter),
-                    line={"color": "green", "dash": "dash"},
-                    name="lower parameter",
-                )
-            )
-            fig.add_trace(
-                go.Scatter(
-                    x=arrays_x,
-                    y=list(upper_parameter),
-                    line={"color": "blue", "dash": "dash"},
-                    name="upper parameter",
-                )
-            )
-        elif is_output or distribution in ["Normal", "LogNormal"]:
-            confidence_interval = float(self.get_sosdisc_inputs("confidence_interval")) / 100
-            ql = float(format(1 - confidence_interval, ".2f")) / 2
-            qu = 1 - ql
-            quantile_lower = np.nanquantile(list_of_arrays, q=ql, axis=0)
-            quantile_upper = np.nanquantile(list_of_arrays, q=qu, axis=0)
-            fig.add_trace(
-                go.Scatter(
-                    x=arrays_x,
-                    y=quantile_lower.tolist(),
-                    line={"color": "green", "dash": "dash"},
-                    name=f"quantile {int(100 * ql)}%",
-                )
-            )
-            fig.add_trace(
-                go.Scatter(
-                    x=arrays_x,
-                    y=quantile_upper.tolist(),
-                    line={"color": "blue", "dash": "dash"},
-                    name=f"quantile {int(100 * qu)}%",
-                )
-            )
-
-        fig.update_layout(title="Multiple Time Series")
-
-        return InstantiatedPlotlyNativeChart(
-            fig=fig,
-            chart_name=f"{name} - {distribution} Distribution",
-            default_legend=False,
-        )
->>>>>>> b07fa522
+'''
+Copyright 2022 Airbus SAS
+Modifications on 2023/02/23-2025/02/18 Copyright 2025 Capgemini
+
+Licensed under the Apache License, Version 2.0 (the "License");
+you may not use this file except in compliance with the License.
+You may obtain a copy of the License at
+
+    http://www.apache.org/licenses/LICENSE-2.0
+
+Unless required by applicable law or agreed to in writing, software
+distributed under the License is distributed on an "AS IS" BASIS,
+WITHOUT WARRANTIES OR CONDITIONS OF ANY KIND, either express or implied.
+See the License for the specific language governing permissions and
+limitations under the License.
+'''
+
+from __future__ import annotations
+
+from copy import deepcopy
+from typing import ClassVar
+
+import chaospy as cp
+import numpy as np
+import openturns as ot
+import pandas as pd
+import plotly.graph_objects as go
+from scipy.interpolate import RegularGridInterpolator
+from scipy.stats import norm
+
+from sostrades_core.execution_engine.disciplines_wrappers.sample_generator_wrapper import SampleGeneratorWrapper
+from sostrades_core.execution_engine.sos_wrapp import SoSWrapp
+from sostrades_core.tools.post_processing.charts.chart_filter import ChartFilter
+from sostrades_core.tools.post_processing.plotly_native_charts.instantiated_plotly_native_chart import (
+    InstantiatedPlotlyNativeChart,
+)
+from sostrades_core.tools.post_processing.post_processing_tools import format_currency_legend
+
+
+class UncertaintyQuantification(SoSWrapp):
+    """Generic Uncertainty Quantification class."""
+
+    # ontology information
+    _ontology_data: ClassVar = {
+        "label": "Uncertainty Quantification Model",
+        SoSWrapp.TYPE: "Research",
+        "source": "SoSTrades Project",
+        "validated": "",
+        "validated_by": "SoSTrades Project",
+        "last_modification_date": "",
+        "category": "",
+        "definition": "",
+        "icon": "fa-solid fa-chart-area",
+        "version": "",
+    }
+
+    EVAL_INPUTS = "eval_inputs"
+    GATHER_OUTPUTS = "gather_outputs"
+    DEFAULT = SoSWrapp.DEFAULT
+    UPPER_BOUND = "upper_bnd"
+    LOWER_BOUND = "lower_bnd"
+    NB_POINTS = "nb_points"
+    VARIABLE = "variable"
+
+    eval_df_data_description: ClassVar = {
+        SoSWrapp.TYPE: "dataframe",
+        SoSWrapp.DATAFRAME_DESCRIPTOR: {},
+        SoSWrapp.DYNAMIC_DATAFRAME_COLUMNS: True,
+        SoSWrapp.UNIT: None,
+        SoSWrapp.VISIBILITY: SoSWrapp.SHARED_VISIBILITY,
+        SoSWrapp.NAMESPACE: "ns_evaluator",
+    }
+    DESC_IN: ClassVar = {
+        "samples_inputs_df": eval_df_data_description,
+        "samples_outputs_df": eval_df_data_description.copy(),
+        "design_space": {
+            SoSWrapp.TYPE: "dataframe",
+            SoSWrapp.DATAFRAME_DESCRIPTOR: {
+                "shortest_name": ("string", None, False),
+                LOWER_BOUND: ("multiple", None, True),
+                UPPER_BOUND: ("multiple", None, True),
+                VARIABLE: ("multiple", None, True),
+                NB_POINTS: ("int", None, True),
+                "full_name": ("string", None, False),
+            },
+            SoSWrapp.VISIBILITY: SoSWrapp.SHARED_VISIBILITY,
+            SoSWrapp.NAMESPACE: "ns_sample_generator",
+            SoSWrapp.STRUCTURING: True,
+        },
+        "confidence_interval": {
+            SoSWrapp.TYPE: "float",
+            SoSWrapp.UNIT: "%",
+            SoSWrapp.DEFAULT: 90,
+            SoSWrapp.RANGE: [0.0, 100.0],
+            SoSWrapp.STRUCTURING: False,
+            SoSWrapp.NUMERICAL: True,
+            SoSWrapp.RUN_NEEDED: True,
+            SoSWrapp.USER_LEVEL: 2,
+        },
+        "sample_size": {
+            SoSWrapp.TYPE: "float",
+            SoSWrapp.UNIT: None,
+            SoSWrapp.DEFAULT: 1000,
+            SoSWrapp.STRUCTURING: False,
+            SoSWrapp.NUMERICAL: True,
+            SoSWrapp.RUN_NEEDED: True,
+            SoSWrapp.USER_LEVEL: 2,
+        },
+        "prepare_samples_function": {
+            SoSWrapp.TYPE: "string",
+            SoSWrapp.DEFAULT: "None",
+            SoSWrapp.USER_LEVEL: 2,
+        },
+        EVAL_INPUTS: {
+            SoSWrapp.TYPE: "dataframe",
+            SoSWrapp.DATAFRAME_DESCRIPTOR: {
+                "selected_input": ("bool", None, True),
+                "full_name": ("string", None, False),
+                "shortest_name": ("string", None, False),
+                # "ontology_name": ("string", None, False),je
+            },
+            SoSWrapp.DATAFRAME_EDITION_LOCKED: False,
+            SoSWrapp.STRUCTURING: True,
+            SoSWrapp.VISIBILITY: SoSWrapp.SHARED_VISIBILITY,
+            SoSWrapp.NAMESPACE: "ns_sample_generator",
+        },
+        GATHER_OUTPUTS: {
+            SoSWrapp.TYPE: "dataframe",
+            SoSWrapp.DATAFRAME_DESCRIPTOR: {
+                "selected_output": ("bool", None, True),
+                "full_name": ("string", None, False),
+                "shortest_name": ("string", None, False),
+                # "ontology_name": ("string", None, False),
+            },
+            SoSWrapp.DATAFRAME_EDITION_LOCKED: False,
+            SoSWrapp.STRUCTURING: True,
+            SoSWrapp.VISIBILITY: SoSWrapp.SHARED_VISIBILITY,
+            SoSWrapp.NAMESPACE: "ns_evaluator",
+        },
+    }
+
+    DESC_OUT: ClassVar = {
+        "input_parameters_samples_df": {
+            SoSWrapp.TYPE: "dataframe",
+            SoSWrapp.UNIT: None,
+        },
+        "output_interpolated_values_df": {
+            SoSWrapp.TYPE: "dataframe",
+            SoSWrapp.UNIT: None,
+        },
+        "input_parameters_names": {
+            SoSWrapp.TYPE: "dataframe",
+            SoSWrapp.UNIT: None,
+        },
+        "dict_array_float_names": {
+            SoSWrapp.TYPE: "dict",
+            SoSWrapp.UNIT: None,
+        },
+        "pure_float_input_names": {
+            SoSWrapp.TYPE: "dataframe",
+            SoSWrapp.UNIT: None,
+        },
+        "float_output_names": {
+            SoSWrapp.TYPE: "list",
+            SoSWrapp.UNIT: None,
+        },
+    }
+
+    def setup_sos_disciplines(self):
+        """Setup sos disciplines."""
+        data_in = self.get_data_in()
+        if data_in != {}:
+            dynamic_outputs = {}
+            dynamic_inputs = {}
+            if (self.EVAL_INPUTS in data_in) & (self.GATHER_OUTPUTS in data_in):
+                gather_outputs = self.get_sosdisc_inputs(self.GATHER_OUTPUTS)
+                eval_inputs = self.get_sosdisc_inputs(self.EVAL_INPUTS)
+
+                if (eval_inputs is not None) & (gather_outputs is not None):
+                    selected_inputs = eval_inputs.loc[eval_inputs['selected_input']]['full_name']
+
+                    in_param = selected_inputs.tolist()
+
+                    selected_outputs = gather_outputs.loc[gather_outputs['selected_output']]['full_name']
+
+                    out_param = selected_outputs.tolist()
+                    out_param.sort()
+
+                    parameter_list = in_param + out_param
+                    parameter_list = [val.split(".")[-1] for val in parameter_list]
+                    conversion_full_ontology = {parameter: [parameter, ""] for parameter in parameter_list}
+                    distrib = ["PERT" for _ in selected_inputs.tolist()]
+
+                    if ("design_space" in data_in) & (len(in_param) > 0) and data_in["design_space"][
+                        "value"
+                    ] is not None:
+                        lower_bnd = data_in["design_space"]["value"][self.LOWER_BOUND]
+                        upper_bnd = data_in["design_space"]["value"][self.UPPER_BOUND]
+                        input_distribution_default = pd.DataFrame({
+                            "parameter": in_param,
+                            "distribution": distrib,
+                            "lower_parameter": lower_bnd,
+                            "upper_parameter": upper_bnd,
+                            "most_probable_value": [(a + b) / 2 for a, b in zip(lower_bnd, upper_bnd)],
+                        })
+
+                        input_distribution_default.loc[
+                            input_distribution_default["distribution"] == "Normal",
+                            "most_probable_value",
+                        ] = np.nan
+                        input_distribution_default.loc[
+                            input_distribution_default["distribution"] == "LogNormal",
+                            "most_probable_value",
+                        ] = np.nan
+
+                        data_details_default = pd.DataFrame()
+                        for input_param in list(set(in_param)):
+                            try:
+                                [name, unit] = conversion_full_ontology[input_param.split(".")[-1]]
+                            except Exception:
+                                [name, unit] = [input_param, ""]
+                            input_serie = pd.Series({
+                                SoSWrapp.TYPE: "input",
+                                "variable": input_param,
+                                "name": name,
+                                SoSWrapp.UNIT: unit,
+                            })
+                            data_details_default = pd.concat(
+                                [data_details_default, pd.DataFrame([input_serie])],
+                                ignore_index=True,
+                            )
+                        for output_param in list(set(out_param)):
+                            try:
+                                [name, unit] = conversion_full_ontology[output_param.split(".")[-1]]
+                            except Exception:
+                                [name, unit] = [output_param, None]
+
+                            output_serie = pd.Series({
+                                SoSWrapp.TYPE: "output",
+                                "variable": output_param,
+                                "name": name,
+                                SoSWrapp.UNIT: unit,
+                            })
+                            data_details_default = pd.concat(
+                                [
+                                    data_details_default,
+                                    pd.DataFrame([output_serie]),
+                                ],
+                                ignore_index=True,
+                            )
+
+                        dynamic_inputs["input_distribution_parameters_df"] = {
+                            SoSWrapp.TYPE: "dataframe",
+                            SoSWrapp.DATAFRAME_DESCRIPTOR: {
+                                "parameter": ("string", None, False),
+                                "distribution": ("string", None, True),
+                                "lower_parameter": ("multiple", None, True),
+                                "upper_parameter": ("multiple", None, True),
+                                "most_probable_value": ("multiple", None, True),
+                            },
+                            SoSWrapp.UNIT: "-",
+                            SoSWrapp.DEFAULT: input_distribution_default,
+                            SoSWrapp.STRUCTURING: False,
+                        }
+
+                        dynamic_inputs["data_details_df"] = {
+                            SoSWrapp.TYPE: "dataframe",
+                            SoSWrapp.DATAFRAME_DESCRIPTOR: {
+                                SoSWrapp.TYPE: ("string", None, False),
+                                "variable": ("string", None, False),
+                                "name": ("string", None, True),
+                                SoSWrapp.UNIT: ("string", None, True),
+                            },
+                            SoSWrapp.UNIT: None,
+                            SoSWrapp.DEFAULT: data_details_default,
+                            SoSWrapp.STRUCTURING: False,
+                        }
+
+                        if "input_distribution_parameters_df" in data_in:
+                            data_in["input_distribution_parameters_df"]["value"] = self.get_sosdisc_inputs(
+                                "input_distribution_parameters_df"
+                            )
+                            data_in["data_details_df"]["value"] = self.get_sosdisc_inputs("data_details_df")
+                            design_space_value = self.get_sosdisc_inputs("design_space")
+                            input_distribution_parameters_df_value = self.get_sosdisc_inputs(
+                                "input_distribution_parameters_df"
+                            )
+                            if (
+                                (design_space_value["variable"].to_list() != in_param)
+                                or (
+                                    input_distribution_parameters_df_value["lower_parameter"].to_list()
+                                    != design_space_value["lower_bnd"].to_list()
+                                )
+                                or (
+                                    self.get_sosdisc_inputs("input_distribution_parameters_df")[
+                                        "upper_parameter"
+                                    ].to_list()
+                                    != self.get_sosdisc_inputs("design_space")["upper_bnd"].to_list()
+                                )
+                            ):
+                                data_in["input_distribution_parameters_df"]["value"] = input_distribution_default
+                                data_in["data_details_df"]["value"] = data_details_default
+                            if self.get_sosdisc_inputs("data_details_df")["variable"].to_list() != (
+                                in_param + out_param
+                            ):
+                                data_in["data_details_df"]["value"] = data_details_default
+
+            self.add_inputs(dynamic_inputs)
+            self.add_outputs(dynamic_outputs)
+
+    def check_data_integrity(self):
+        """Check that eval_inputs and outputs are float."""
+        self.check_eval_in_out_types(self.EVAL_INPUTS, self.IO_TYPE_IN)
+        self.check_eval_in_out_types(self.GATHER_OUTPUTS, self.IO_TYPE_OUT)
+
+    def check_eval_in_out_types(self, eval_io_name, io_type) -> None:
+        """
+        Check data integrity of input or output parameters.
+
+        Args:
+            eval_io_name: evalinputs or gather_outputs.
+            io_type: "in" or "out".
+
+        """
+        eval_io = self.get_sosdisc_inputs(eval_io_name)
+        if eval_io is not None:
+            eval_io_full_name = self.get_input_var_full_name(eval_io_name)
+            parameter_list = eval_io.loc[eval_io[f'selected_{io_type}put']]['full_name'].tolist()
+            check_integrity_msg_list = []
+            for param in parameter_list:
+                param_full_ns_list = self.dm.get_all_namespaces_from_var_name(param)
+                for param_full_ns in param_full_ns_list:
+                    param_type = self.dm.get_data(param_full_ns, self.TYPE)
+                    if param_type not in ["float", "int", "array"]:
+                        check_integrity_msg = (
+                            f"Parameter {param_full_ns} found in eval_{io_type} should be float,"
+                            f" int or array for uncertainty quantification"
+                        )
+                        check_integrity_msg_list.append(check_integrity_msg)
+
+            check_integrity_msg = "\n".join(check_integrity_msg_list)
+            self.dm.set_data(eval_io_full_name, self.CHECK_INTEGRITY_MSG, check_integrity_msg)
+
+    def prepare_samples(self):
+        """Prepare the inputs samples for distribution and the output samples for the gridgenerator."""
+        inputs_dict = self.get_sosdisc_inputs()
+        samples_inputs_df = inputs_dict["samples_inputs_df"]
+
+        samples_inputs_df = self.delete_reference_scenarios(samples_inputs_df)
+        self.input_parameters_names = list(samples_inputs_df.columns)[1:]
+
+        samples_outputs_df = inputs_dict["samples_outputs_df"]
+        samples_outputs_df = self.delete_reference_scenarios(samples_outputs_df)
+        self.output_names = [
+            name for name in samples_outputs_df.columns if name != SampleGeneratorWrapper.SCENARIO_NAME
+        ]
+
+        self.confidence_interval = inputs_dict["confidence_interval"] / 100
+        self.sample_size = inputs_dict["sample_size"]
+
+        self.input_distribution_parameters_df = deepcopy(inputs_dict["input_distribution_parameters_df"])
+
+        self.all_samples_df = samples_inputs_df.merge(samples_outputs_df, on="scenario_name", how="left")
+        self.breakdown_arrays_to_float()
+
+        self.set_float_input_distribution_parameters_df_values()
+
+    def breakdown_arrays_to_float(self):
+        """
+        Converts arrays inputs and outputs to lists of floats for ease of manipulation later.
+
+        The logic for handling arrays inputs/outputs is the following :
+        - break them down into floats at first
+        - do the work (interpolation)
+        - recombine them into arrays when interpolation is done
+        """
+        # CONVERTS INPUTS
+        self.float_input_names = []
+        self.float_input_distribution_parameters_df = pd.DataFrame()
+
+        self.float_all_samples_df = pd.DataFrame()
+        self.float_all_samples_df["scenario_name"] = self.all_samples_df["scenario_name"]
+
+        self.pure_float_input_names = []
+        self.dict_array_float_names = {}
+
+        for input_name in self.input_parameters_names:
+            distribution_parameters = self.input_distribution_parameters_df.loc[
+                self.input_distribution_parameters_df["parameter"] == input_name
+            ]
+            lower_bound, upper_bound, distribution = distribution_parameters[
+                ["lower_parameter", "upper_parameter", "distribution"]
+            ].values[0]
+            if isinstance(lower_bound, (float, int)) and isinstance(upper_bound, (float, int)):
+                self.float_input_distribution_parameters_df = pd.concat([
+                    self.float_input_distribution_parameters_df,
+                    distribution_parameters,
+                ])
+                self.float_input_names.append(input_name)
+                self.pure_float_input_names.append(input_name)
+                self.float_all_samples_df[input_name] = self.all_samples_df[input_name]
+            elif isinstance(lower_bound, np.ndarray) and isinstance(upper_bound, np.ndarray):
+                if lower_bound.ndim != 1 or upper_bound.ndim != 1:
+                    msg = "inputs of type array can only be one-dimensional"
+                    raise ValueError(msg)
+                if lower_bound.shape != upper_bound.shape:
+                    msg = (
+                        "`lower_parameter` and `upper_parameter` must have the same shape in case they are"
+                        " of type numpy.ndarray"
+                    )
+                    raise ValueError(msg)
+                length = len(lower_bound)
+                floats_distributions_parameters = pd.DataFrame({
+                    "parameter": [f"{input_name}[{i}]" for i in range(length)],
+                    "lower_parameter": list(lower_bound),
+                    "upper_parameter": list(distribution_parameters["upper_parameter"].values[0]),
+                    "most_probable_value": list(distribution_parameters["most_probable_value"].values[0]),
+                    "distribution": [distribution] * length,
+                })
+                self.float_input_distribution_parameters_df = pd.concat([
+                    self.float_input_distribution_parameters_df,
+                    floats_distributions_parameters,
+                ])
+
+                input_values = np.stack(self.all_samples_df[input_name].values)
+                self.dict_array_float_names[input_name] = []
+                for i in range(length):
+                    float_input_name = f"{input_name}[{i}]"
+                    self.float_all_samples_df[float_input_name] = input_values[:, i]
+                    self.dict_array_float_names[input_name].append(float_input_name)
+                    self.float_input_names.append(float_input_name)
+            else:
+                msg = (
+                    "`lower_parameter` and `upper_parameter` must be of same type, available types are: "
+                    "float, int, numpy.ndarray (one-dimensional)"
+                )
+                raise TypeError(msg)
+
+        # CONVERTS OUTPUTS
+        self.float_output_names = []
+        for output_name in self.output_names:
+            example_value = self.all_samples_df[output_name].values[0]
+            if isinstance(example_value, np.ndarray) and example_value.size != 1:
+                if example_value.ndim != 1:
+                    msg = "inputs of type array can only be one-dimensional"
+                    raise ValueError(msg)
+                float_output_names = [f"{output_name}[{i}]" for i in range(len(example_value))]
+                self.dict_array_float_names[output_name] = float_output_names
+                self.float_output_names += self.dict_array_float_names[output_name]
+                values = np.stack(self.all_samples_df[output_name].values)
+                for i, float_output_name in enumerate(float_output_names):
+                    self.float_all_samples_df[float_output_name] = values[:, i]
+            else:
+                # Float, int or single-value array
+                self.float_output_names.append(output_name)
+
+    def set_float_input_distribution_parameters_df_values(self):
+        """Set the values taken by each float input in float_all_samples_df."""
+        list_of_unique_values = []
+        for float_input_name in self.float_input_names:
+            sorted_unique_values = sorted(self.float_all_samples_df[float_input_name].unique())
+            list_of_unique_values.append(sorted_unique_values)
+
+        self.float_input_distribution_parameters_df["values"] = list_of_unique_values
+        self.float_all_samples_df = self.float_all_samples_df.sort_values(by=self.float_input_names)
+
+    def delete_reference_scenarios(self, samples_df):
+        """Delete the reference scenario in a df for UQ."""
+        reference_scenario_samples_list = [
+            scen for scen in samples_df["scenario_name"].values if "reference_scenario" in scen
+        ]
+        return samples_df.loc[~samples_df["scenario_name"].isin(reference_scenario_samples_list)]
+
+    def run(self):
+        """Run method."""
+        self.check_inputs_consistency()
+
+        self.prepare_samples()
+
+        # fixes a particular state of the random generator algorithm thanks to
+        # the seed sample_size
+        ot.RandomGenerator.SetSeed(42)
+
+        distrib_list = self.compute_distribution_list()
+
+        self.compute_montecarlo_distribution(distrib_list)
+
+        self.compute_output_interpolation()
+
+        dict_values = {
+            "input_parameters_samples_df": self.float_input_parameters_samples_df,
+            "output_interpolated_values_df": self.output_interpolated_values_df,
+            "input_parameters_names": self.input_parameters_names,
+            "pure_float_input_names": self.pure_float_input_names,
+            "dict_array_float_names": self.dict_array_float_names,
+            "float_output_names": self.float_output_names,
+        }
+
+        self.store_sos_outputs_values(dict_values)
+
+    def compute_distribution_list(self):
+        """Compute the distribution list for all inputs, and store generated samples into a dataframe."""
+        self.float_input_parameters_samples_df = pd.DataFrame()
+        distrib_list = []
+        for input_name in self.float_input_names:
+            distribution, lower_parameter, upper_parameter, most_probable_value = (
+                self.float_input_distribution_parameters_df.loc[
+                    self.float_input_distribution_parameters_df["parameter"] == input_name
+                ][
+                    [
+                        "distribution",
+                        "lower_parameter",
+                        "upper_parameter",
+                        "most_probable_value",
+                    ]
+                ].values[0]
+            )
+            distrib = None
+            if distribution == "Normal":
+                distrib = self.get_normal_distrib(
+                    lower_parameter,
+                    upper_parameter,
+                    confidence_interval=self.confidence_interval,
+                )
+            elif distribution == "PERT":
+                distrib = self.get_pert_distrib(
+                    lower_parameter,
+                    upper_parameter,
+                    most_probable_value,
+                )
+            elif distribution == "LogNormal":
+                distrib = self.get_log_normal_distrib(
+                    lower_parameter,
+                    upper_parameter,
+                    confidence_interval=self.confidence_interval,
+                )
+            elif distribution == "Triangular":
+                distrib = self.get_triangular_distrib(
+                    lower_parameter,
+                    upper_parameter,
+                    most_probable_value,
+                )
+            else:
+                self.logger.exception(
+                    "Exception occurred: possible values in distribution are [Normal, PERT, Triangular, LogNormal]."
+                )
+            if distrib is not None:
+                distrib_list.append(distrib)
+                self.float_input_parameters_samples_df[input_name] = pd.DataFrame(
+                    np.array(distrib.getSample(self.sample_size))
+                )
+        return distrib_list
+
+    def compute_montecarlo_distribution(self, distrib_list: list):
+        """Generate samples based on the distribution list."""
+        identity_correlation_matrix = ot.CorrelationMatrix(len(distrib_list))
+        copula = ot.NormalCopula(identity_correlation_matrix)
+        distribution = ot.ComposedDistribution(distrib_list, copula)
+        self.composed_distrib_sample = distribution.getSample(self.sample_size)
+
+    @staticmethod
+    def get_normal_distrib(lower_bnd: float, upper_bnd: float, confidence_interval=0.95):
+        """Returns a Normal distribution."""
+        norm_val = float(format(1 - confidence_interval, ".2f")) / 2
+        ratio = norm.ppf(1 - norm_val) - norm.ppf(norm_val)
+
+        mu = (lower_bnd + upper_bnd) / 2
+        sigma = (upper_bnd - lower_bnd) / ratio
+        return ot.Normal(mu, sigma)
+
+    @staticmethod
+    def get_pert_distrib(lower_bnd: float, upper_bnd: float, most_probable_val: float):
+        """Returns a PERT distribution."""
+        chaospy_dist = cp.PERT(lower_bnd, most_probable_val, upper_bnd)
+        return ot.Distribution(ot.ChaospyDistribution(chaospy_dist))
+
+    @staticmethod
+    def get_triangular_distrib(lower_bnd: float, upper_bnd: float, most_probable_val: float):
+        """Returns a Triangular distribution."""
+        return ot.Triangular(int(lower_bnd), int(most_probable_val), int(upper_bnd))
+
+    @staticmethod
+    def get_log_normal_distrib(lower_bnd: float, upper_bnd: float, confidence_interval=0.95):
+        """Returns a LogNormal distribution."""
+        norm_val = float(format(1 - confidence_interval, ".2f")) / 2
+        ratio = norm.ppf(1 - norm_val) - norm.ppf(norm_val)
+
+        mu = (lower_bnd + upper_bnd) / 2
+        sigma = (upper_bnd - lower_bnd) / ratio
+
+        distrib = ot.LogNormal()
+        distrib.setParameter(ot.LogNormalMuSigma()([mu, sigma, 0]))
+
+        return distrib
+
+    def compute_output_interpolation(self):
+        """
+        Perform the interpolation based on the inputs/outputs samples provided.
+
+        for each ouput, an interpolation is performed, then all the interpolations are gathered into one dataframe
+        """
+        input_parameters_single_values_tuple = tuple(
+            self.float_input_distribution_parameters_df.loc[
+                self.float_input_distribution_parameters_df["parameter"] == input_name
+            ]["values"].values[0]
+            for input_name in self.float_input_names
+        )
+        input_dim_tuple = tuple(len(set(sub_t)) for sub_t in input_parameters_single_values_tuple)
+
+        self.output_interpolated_values_df = pd.DataFrame()
+        for output_name in self.output_names:
+            if output_name in self.float_output_names:  # output is a float
+                y = list(self.all_samples_df[output_name])
+                # adapt output format to be used by RegularGridInterpolator
+                output_values = np.reshape(y, input_dim_tuple)
+                f = RegularGridInterpolator(
+                    input_parameters_single_values_tuple,
+                    output_values,
+                    bounds_error=False,
+                )
+                output_interpolated_values = f(self.composed_distrib_sample)
+                self.output_interpolated_values_df[f"{output_name}"] = output_interpolated_values
+            else:  # output is an array
+                output_interpolated_arrays = []
+                for float_var_name in self.dict_array_float_names[output_name]:
+                    y = list(self.float_all_samples_df[float_var_name])
+                    # adapt output format to be used by RegularGridInterpolator
+                    output_values = np.reshape(y, input_dim_tuple)
+                    f = RegularGridInterpolator(
+                        input_parameters_single_values_tuple,
+                        output_values,
+                        bounds_error=False,
+                    )
+                    output_interpolated_values = f(self.composed_distrib_sample)
+                    output_interpolated_arrays.append(output_interpolated_values)
+                output_interpolated_arrays = list(np.stack(output_interpolated_arrays).T)
+                self.output_interpolated_values_df[f"{output_name}"] = output_interpolated_arrays
+
+    def check_inputs_consistency(self):
+        """Check consistency between inputs from eval_inputs and samples_inputs_df."""
+        inputs_dict = self.get_sosdisc_inputs()
+        eval_inputs = inputs_dict[self.EVAL_INPUTS]
+        selected_inputs = eval_inputs.loc[eval_inputs['selected_input']]['full_name']
+        selected_inputs = selected_inputs.tolist()
+        inputs_from_samples = inputs_dict["samples_inputs_df"]
+        input_from_samples = list(inputs_from_samples.columns)[1:]
+
+        if set(selected_inputs) != set(input_from_samples):
+            self.logger.exception(
+                "selected inputs from eval inputs must be the same than inputs from the samples inputs dataframe"
+            )
+
+    def get_chart_filter_list(self):
+        """
+        Get the available charts.
+
+        For the outputs, making a graph for tco vs year for each range and for specific
+        value of ToT with a shift of five year between then.
+        """
+        chart_filters = []
+
+        in_names = []
+        out_names = []
+        if "data_details_df" in self.get_sosdisc_inputs():
+            data_df = self.get_sosdisc_inputs(["data_details_df"])
+            in_names = data_df.loc[data_df[SoSWrapp.TYPE] == "input", "name"].to_list()
+        if "output_interpolated_values_df" in self.get_sosdisc_outputs():
+            out_df = self.get_sosdisc_outputs(["output_interpolated_values_df"]).keys().to_list()
+            out_names = [n.split(".")[-1] for n in out_df]
+
+        names_list = in_names + out_names
+        chart_list = [n + " Distribution" for n in names_list]
+        chart_filters.append(ChartFilter("Charts", chart_list, chart_list, "Charts"))
+
+        return chart_filters
+
+    def get_post_processing_list(self, filters=None):
+        """For the outputs, making a bar graph with gradients values."""
+        instanciated_charts = []
+        graphs_list = []
+        input_distribution_parameters_df = None
+        input_parameters_distrib_df = None
+        confidence_interval = None
+        output_distrib_df = None
+
+        if filters is not None:
+            for chart_filter in filters:
+                if chart_filter.filter_key == "Charts":
+                    graphs_list = chart_filter.selected_values
+
+        if "output_interpolated_values_df" in self.get_sosdisc_outputs():
+            output_distrib_df = deepcopy(self.get_sosdisc_outputs("output_interpolated_values_df"))
+        if "input_parameters_samples_df" in self.get_sosdisc_outputs():
+            input_parameters_distrib_df = deepcopy(self.get_sosdisc_outputs("input_parameters_samples_df"))
+        if "data_details_df" in self.get_sosdisc_inputs():
+            self.data_details = deepcopy(self.get_sosdisc_inputs(["data_details_df"]))
+        if "input_distribution_parameters_df" in self.get_sosdisc_inputs():
+            input_distribution_parameters_df = deepcopy(self.get_sosdisc_inputs(["input_distribution_parameters_df"]))
+
+        if "confidence_interval" in self.get_sosdisc_inputs():
+            confidence_interval = deepcopy(self.get_sosdisc_inputs(["confidence_interval"])) / 100
+
+        input_parameters_names = self.get_sosdisc_outputs("input_parameters_names")
+        pure_float_input_names = self.get_sosdisc_outputs("pure_float_input_names")
+        dict_array_float_names = self.get_sosdisc_outputs("dict_array_float_names")
+        float_output_names = self.get_sosdisc_outputs("float_output_names")
+        for input_name in input_parameters_names:
+            input_distrib_name = input_name + " Distribution"
+
+            if input_distrib_name in graphs_list:
+                if input_name in pure_float_input_names:
+                    # input is of type float -> historgram
+                    input_distrib = list(input_parameters_distrib_df[input_name])
+                    new_chart = self.input_histogram_graph(
+                        input_distrib,
+                        input_name,
+                        input_distribution_parameters_df,
+                        confidence_interval,
+                    )
+                    instanciated_charts.append(new_chart)
+                else:
+                    # input is of type array -> array uncertainty plot
+                    input_distrib = list(input_parameters_distrib_df[dict_array_float_names[input_name]].values)
+                    new_chart = self.array_uncertainty_plot(list_of_arrays=input_distrib, name=input_name)
+                    instanciated_charts.append(new_chart)
+
+        for output_name in list(output_distrib_df.columns):
+            output_distrib = list(output_distrib_df[output_name])
+            output_distrib_name = output_name.split(".")[-1] + " Distribution"
+            if output_name in float_output_names:
+                # output type is float -> histograme
+                if not all(np.isnan(output_distrib)) and output_distrib_name in graphs_list:
+                    new_chart = self.output_histogram_graph(output_distrib, output_name, confidence_interval)
+                    instanciated_charts.append(new_chart)
+            else:
+                # output type is array -> array_uncertainty plot
+                if output_distrib_name in graphs_list:
+                    new_chart = self.array_uncertainty_plot(
+                        list_of_arrays=output_distrib, name=output_name, is_output=True
+                    )
+                    instanciated_charts.append(new_chart)
+
+        return instanciated_charts
+
+    def input_histogram_graph(self, data, data_name, distrib_param, confidence_interval):
+        """Generates a histogram plot for input of type float."""
+        name, unit = self.data_details.loc[self.data_details["variable"] == data_name][["name", "unit"]].values[0]
+        hist_y = go.Figure()
+        hist_y.add_trace(go.Histogram(x=list(data), nbinsx=100, histnorm="probability"))
+
+        # statistics on data list
+        distribution_type = distrib_param.loc[distrib_param["parameter"] == data_name]["distribution"].values[0]
+        data_list = [x for x in data if not np.isnan(x)]
+        bins = np.histogram_bin_edges(data_list, bins=100)
+        hist = np.histogram(data_list, bins=bins)[0]
+        norm_hist = hist / np.cumsum(hist)[-1]
+
+        y_max = max(norm_hist)
+        median = np.median(data_list)
+        y_mean = np.mean(data_list)
+        if distribution_type in ["Normal", "LogNormal"]:
+            # left boundary confidence interval
+            lb = float(format(1 - confidence_interval, ".2f")) / 2
+            y_left_boundary = np.nanquantile(list(data), lb)
+            y_right_boundary = np.nanquantile(list(data), 1 - lb)
+        else:
+            y_left_boundary, y_right_boundary = distrib_param.loc[distrib_param["parameter"] == data_name][
+                ["lower_parameter", "upper_parameter"]
+            ].values[0]
+
+        hist_y.update_layout(xaxis={"title": name, "ticksuffix": unit}, yaxis={"title": "Probability"})
+
+        hist_y.add_shape(
+            type="line",
+            xref="x",
+            yref="paper",
+            x0=y_left_boundary,
+            x1=y_left_boundary,
+            y0=0,
+            y1=1,
+            line={
+                "color": "black",
+                "width": 2,
+                "dash": "dot",
+            },
+        )
+
+        hist_y.add_shape(
+            type="line",
+            xref="x",
+            yref="paper",
+            x0=y_right_boundary,
+            x1=y_right_boundary,
+            y0=0,
+            y1=1,
+            line={
+                "color": "black",
+                "width": 2,
+                "dash": "dot",
+            },
+        )
+
+        hist_y.add_shape(
+            type="line",
+            xref="x",
+            yref="paper",
+            x0=y_mean,
+            x1=y_mean,
+            y0=0,
+            y1=1,
+            line={
+                "color": "black",
+                "width": 2,
+                "dash": "dot",
+            },
+        )
+
+        hist_y.add_annotation(
+            x=y_left_boundary,
+            y=y_max,
+            font={"color": "black", "size": 12},
+            text=" Lower parameter ",
+            showarrow=False,
+            xanchor="right",
+        )
+        hist_y.add_annotation(
+            x=y_right_boundary,
+            y=y_max,
+            font={"color": "black", "size": 12},
+            text=" Upper parameter ",
+            showarrow=False,
+            xanchor="left",
+        )
+        hist_y.add_annotation(
+            x=y_mean,
+            y=0.75 * y_max,
+            font={"color": "black", "size": 12},
+            text=" Mean ",
+            showarrow=False,
+            xanchor="left",
+        )
+        hist_y.add_annotation(
+            x=0.85,
+            y=1.15,
+            font={"family": "Arial", "color": "#7f7f7f", "size": 10},
+            text=f" Mean: {format_currency_legend(y_mean, unit)} <br> Median: {format_currency_legend(median, unit)} ",
+            showarrow=False,
+            xanchor="left",
+            align="right",
+            xref="paper",
+            yref="paper",
+            bordercolor="black",
+            borderwidth=1,
+        )
+
+        hist_y.update_layout(showlegend=False)
+
+        return InstantiatedPlotlyNativeChart(
+            fig=hist_y,
+            chart_name=f"{name} - {distribution_type} Distribution",
+            default_legend=False,
+        )
+
+        # new_chart.to_plotly().show()
+
+    def output_histogram_graph(self, data, data_name, confidence_interval):
+        """Generate an histogram for output of type float."""
+        name = data_name
+        unit = None
+
+        if len(data_name.split(".")) > 1:
+            name = data_name.split(".")[1]
+
+        var_name = data_name
+        if var_name is not None:
+            try:
+                unit = self.data_details.loc[self.data_details["variable"] == var_name]["unit"].values[0]
+            except Exception:
+                unit = None
+        hist_y = go.Figure()
+        hist_y.add_trace(go.Histogram(x=list(data), nbinsx=100, histnorm="probability"))
+
+        # statistics on data list
+        data_list = [x for x in data if not np.isnan(x)]
+        bins = np.histogram_bin_edges(data_list, bins=100)
+        hist = np.histogram(data_list, bins=bins)[0]
+        norm_hist = hist / np.cumsum(hist)[-1]
+        y_max = max(norm_hist)
+        median = np.median(data_list)
+        y_mean = np.mean(data_list)
+
+        # left boundary confidence interval
+        lb = float(format(1 - confidence_interval, ".2f")) / 2
+        y_left_boundary = np.nanquantile(list(data), lb)
+        y_right_boundary = np.nanquantile(list(data), 1 - lb)
+        hist_y.update_layout(xaxis={"title": name, "ticksuffix": unit}, yaxis={"title": "Probability"})
+
+        hist_y.add_shape(
+            type="line",
+            xref="x",
+            yref="paper",
+            x0=y_left_boundary,
+            x1=y_left_boundary,
+            y0=0,
+            y1=1,
+            line={
+                "color": "black",
+                "width": 2,
+                "dash": "dot",
+            },
+        )
+
+        hist_y.add_shape(
+            type="line",
+            xref="x",
+            yref="paper",
+            x0=y_right_boundary,
+            x1=y_right_boundary,
+            y0=0,
+            y1=1,
+            line={
+                "color": "black",
+                "width": 2,
+                "dash": "dot",
+            },
+        )
+        hist_y.add_shape(
+            type="line",
+            xref="x",
+            yref="paper",
+            x0=y_mean,
+            x1=y_mean,
+            y0=0,
+            y1=1,
+            line={
+                "color": "black",
+                "width": 2,
+                "dash": "dot",
+            },
+        )
+
+        hist_y.add_shape(
+            type="rect",
+            xref="x",
+            yref="paper",
+            x0=y_left_boundary,
+            x1=y_right_boundary,
+            y0=0,
+            y1=1,
+            line={"color": "LightSeaGreen"},
+            fillcolor="PaleTurquoise",
+            opacity=0.2,
+        )
+
+        hist_y.add_annotation(
+            x=y_left_boundary,
+            y=y_max,
+            font={"color": "black", "size": 12},
+            text=f" {format_currency_legend(y_left_boundary, unit)} ",
+            showarrow=False,
+            xanchor="right",
+        )
+
+        hist_y.add_annotation(
+            x=y_right_boundary,
+            y=y_max,
+            font={"color": "black", "size": 12},
+            text=f" {format_currency_legend(y_right_boundary, unit)}",
+            showarrow=False,
+            xanchor="left",
+        )
+
+        hist_y.add_annotation(
+            x=y_mean,
+            y=0.75 * y_max,
+            font={"color": "black", "size": 12},
+            text=f" {format_currency_legend(y_mean, unit)} ",
+            showarrow=False,
+            xanchor="left",
+        )
+        hist_y.add_annotation(
+            x=0.60,
+            y=1.15,
+            font={"family": "Arial", "color": "#7f7f7f", "size": 10},
+            text=f"Confidence Interval: {int(confidence_interval * 100)} "
+            f"% [{format_currency_legend(y_left_boundary, '')}, {format_currency_legend(y_right_boundary, '')}] {unit} "
+            f"<br> Mean: {format_currency_legend(y_mean, unit)} <br> Median: {format_currency_legend(median, unit)}",
+            showarrow=False,
+            xanchor="left",
+            align="right",
+            xref="paper",
+            yref="paper",
+            bordercolor="black",
+            borderwidth=1,
+        )
+
+        hist_y.update_layout(showlegend=False)
+
+        return InstantiatedPlotlyNativeChart(fig=hist_y, chart_name=f"{name} - Distribution", default_legend=False)
+
+    def array_uncertainty_plot(self, list_of_arrays: list[np.ndarray], name: str, is_output: bool = False):
+        """
+        Plots the output of uncertainty analysis.
+
+        Returns a chart for 1-dimensional array types inputs/outputs (time series typically), with
+        - all the samples (all the time series)
+        - the mean time serie
+        - if output: the lower and upper quantiles
+        - if input: the parameters of the distribution (PERT, Normal, LogNormal).
+        """
+        arrays_x = list(range(len(list_of_arrays[0])))
+        mean_array = np.nanmean(list_of_arrays, axis=0)
+
+        fig = go.Figure()
+        fig.add_trace(
+            go.Scatter(
+                x=arrays_x,
+                y=list_of_arrays[0].tolist(),
+                line={"color": "rgba(169,169,169,0.1)"},
+                name="samples",
+            )
+        )
+        for time_serie in list_of_arrays[1:]:
+            fig.add_trace(
+                go.Scatter(
+                    x=arrays_x,
+                    y=time_serie.tolist(),
+                    line={"color": "rgba(169,169,169,0.1)"},
+                    showlegend=False,
+                )
+            )
+
+        fig.add_trace(
+            go.Scatter(
+                x=arrays_x,
+                y=mean_array.tolist(),
+                name="Mean",
+                line={"color": "black", "dash": "dash"},
+            )
+        )
+
+        input_distribution_parameters_df = self.get_sosdisc_inputs("input_distribution_parameters_df")
+        distribution = (
+            input_distribution_parameters_df.loc[input_distribution_parameters_df["parameter"] == name][
+                "distribution"
+            ].values[0]
+            if not is_output
+            else ""
+        )
+        if distribution == "PERT":
+            lower_parameter, upper_parameter = input_distribution_parameters_df.loc[
+                input_distribution_parameters_df["parameter"] == name
+            ][["lower_parameter", "upper_parameter"]].values[0]
+            fig.add_trace(
+                go.Scatter(
+                    x=arrays_x,
+                    y=list(lower_parameter),
+                    line={"color": "green", "dash": "dash"},
+                    name="lower parameter",
+                )
+            )
+            fig.add_trace(
+                go.Scatter(
+                    x=arrays_x,
+                    y=list(upper_parameter),
+                    line={"color": "blue", "dash": "dash"},
+                    name="upper parameter",
+                )
+            )
+        elif is_output or distribution in ["Normal", "LogNormal"]:
+            confidence_interval = float(self.get_sosdisc_inputs("confidence_interval")) / 100
+            ql = float(format(1 - confidence_interval, ".2f")) / 2
+            qu = 1 - ql
+            quantile_lower = np.nanquantile(list_of_arrays, q=ql, axis=0)
+            quantile_upper = np.nanquantile(list_of_arrays, q=qu, axis=0)
+            fig.add_trace(
+                go.Scatter(
+                    x=arrays_x,
+                    y=quantile_lower.tolist(),
+                    line={"color": "green", "dash": "dash"},
+                    name=f"quantile {int(100 * ql)}%",
+                )
+            )
+            fig.add_trace(
+                go.Scatter(
+                    x=arrays_x,
+                    y=quantile_upper.tolist(),
+                    line={"color": "blue", "dash": "dash"},
+                    name=f"quantile {int(100 * qu)}%",
+                )
+            )
+
+        fig.update_layout(title="Multiple Time Series")
+
+        return InstantiatedPlotlyNativeChart(
+            fig=fig,
+            chart_name=f"{name} - {distribution} Distribution",
+            default_legend=False,
+        )