'''
Copyright 2022 Airbus SAS

Licensed under the Apache License, Version 2.0 (the "License");
you may not use this file except in compliance with the License.
You may obtain a copy of the License at

    http://www.apache.org/licenses/LICENSE-2.0

Unless required by applicable law or agreed to in writing, software
distributed under the License is distributed on an "AS IS" BASIS,
WITHOUT WARRANTIES OR CONDITIONS OF ANY KIND, either express or implied.
See the License for the specific language governing permissions and
limitations under the License.
'''
import copy
import logging

'''
mode: python; py-indent-offset: 4; tab-width: 8; coding: utf-8
'''
# set-up the folder where GEMSEO will look-up for new wrapps (solvers,
# grammars etc)
from typing import Union
import os
from os.path import dirname, join

parent_dir = dirname(__file__)
GEMSEO_ADDON_DIR = "gemseo_addon"
os.environ["GEMSEO_PATH"] = join(parent_dir, GEMSEO_ADDON_DIR)

from copy import deepcopy
from pandas import DataFrame
from numpy import ndarray
from numpy import int32 as np_int32, float64 as np_float64, complex128 as np_complex128, int64 as np_int64, floating

from gemseo.utils.compare_data_manager_tooling import dict_are_equal
from sostrades_core.api import get_sos_logger
from sostrades_core.execution_engine.data_connector.data_connector_factory import ConnectorFactory

from sostrades_core.tools.conversion.conversion_sostrades_sosgemseo import convert_array_into_new_type, \
    convert_new_type_into_array

from gemseo.core.discipline import MDODiscipline
from sostrades_core.execution_engine.mdo_discipline_wrapp import MDODisciplineWrapp
from sostrades_core.execution_engine.sos_mdo_discipline import SoSMDODiscipline
from sostrades_core.execution_engine.sos_wrapp import SoSWrapp
from gemseo.core.chain import MDOChain
from sostrades_core.tools.controllers.simpy_formula import SympyFormula
from sostrades_core.tools.check_data_integrity.check_data_integrity import CheckDataIntegrity


class ProxyDisciplineException(Exception):
    pass


# to avoid circular redundancy with nsmanager
NS_SEP = '.'


class ProxyDiscipline(object):
    """
    **ProxyDiscipline** is a class proxy for a  discipline on the SoSTrades side.

    It contains the information and methonds necessary for i/o configuration (static or dynamic).

    Leaves of the process tree are direct instances of ProxyDiscipline. Other nodes are instances that inherit from
    ProxyDiscipline (e.g. ProxyCoupling).

    An instance of ProxyDiscipline is in one-to-one aggregation with an instance of MDODisciplineWrapp, which allows the
    use of different wrapping modes to provide the model run.

    During the prepare_execution step, the ProxyDiscipline coordinates the instantiation of the GEMSEO objects that
    manage the model run.

    Attributes:
        mdo_discipline_wrapp (MDODisciplineWrapp): aggregated object that references the wrapper and GEMSEO discipline

        proxy_disciplines (List[ProxyDiscipline]): children in the process tree
        status (property,<<associated with string _status>>): status in the current process,either CONFIGURATION or
         provided by the GEMSEO objects during run

        disc_id (string): anonymized discipline identifier in the data manager
        sos_name (string): name of the discipline/node
        ee (ExecutionEngine): execution engine of the process
        dm (DataManager): data manager of the process


        is_sos_coupling (bool): type of node flag
        is_optim_scenario (bool): type of node flag
        is_parallel (bool): type of node flag
        is_specific_driver (bool): type of node flag

        _is_configured (bool): flag for configuration relaying on children configuration and structuring vars changes
        _reset_cache (bool): flag to reset cache

        inst_desc_in (Dict[Dict]): desc_in of instance used to add dynamic inputs
        inst_desc_out (Dict[Dict]): desc_out of instance used to add dynamic outputs
        _data_in (Dict[Dict]): instance variable for input data handling containing description of variables in disc and subprocess
        _data_out (Dict[Dict]): instance variable for output data handling containing description of variables in disc and subprocess

        _io_ns_map_in(Dict[int]): map of short names to namespace object id of discipline DESC_IN+NUM_DESC_IN+inst_desc_in
        _io_ns_map_out(Dict[int]): map of short names to namespace object id of discipline DESC_OUT+inst_desc_out

        _structuring_variables (Dict[Any]): stored values of variables whose changes force revert of the configured status
        _maturity (string): maturity of the user-defined model


        cls (Class): constructor of the model wrapper with user-defin ed run (or None)
    """
    # -- Disciplinary attributes
    DESC_IN = None
    DESC_OUT = None
    IO_TYPE = 'io_type'
    IO_TYPE_IN = SoSWrapp.IO_TYPE_IN
    IO_TYPE_OUT = SoSWrapp.IO_TYPE_OUT
    TYPE = SoSWrapp.TYPE
    SUBTYPE = SoSWrapp.SUBTYPE
    COUPLING = SoSWrapp.COUPLING
    VISIBILITY = SoSWrapp.VISIBILITY
    LOCAL_VISIBILITY = SoSWrapp.LOCAL_VISIBILITY
    INTERNAL_VISIBILITY = SoSWrapp.INTERNAL_VISIBILITY
    SHARED_VISIBILITY = SoSWrapp.SHARED_VISIBILITY
    AVAILABLE_VISIBILITIES = [
        LOCAL_VISIBILITY,
        INTERNAL_VISIBILITY,
        SHARED_VISIBILITY]
    NAMESPACE = SoSWrapp.NAMESPACE
    NS_REFERENCE = 'ns_reference'
    VALUE = SoSWrapp.VALUE
    DEFAULT = SoSWrapp.DEFAULT
    EDITABLE = SoSWrapp.EDITABLE
    USER_LEVEL = SoSWrapp.USER_LEVEL
    STRUCTURING = SoSWrapp.STRUCTURING
    POSSIBLE_VALUES = SoSWrapp.POSSIBLE_VALUES
    RANGE = SoSWrapp.RANGE
    UNIT = SoSWrapp.UNIT
    DESCRIPTION = SoSWrapp.DESCRIPTION
    NUMERICAL = SoSWrapp.NUMERICAL
    META_INPUT = 'meta_input'
    OPTIONAL = 'optional'
    ORIGIN = 'model_origin'
    HEADERS = 'headers'
    COMPOSED_OF = 'composed_of'
    DISCIPLINES_DEPENDENCIES = 'disciplines_dependencies'
    VAR_NAME = SoSWrapp.VAR_NAME
    VISIBLE = SoSWrapp.VISIBLE
    CONNECTOR_DATA = SoSWrapp.CONNECTOR_DATA
    CACHE_TYPE = 'cache_type'
    CACHE_FILE_PATH = 'cache_file_path'
    FORMULA = 'formula'
    IS_FORMULA = 'is_formula'
    IS_EVAL = 'is_eval'
    CHECK_INTEGRITY_MSG = 'check_integrity_msg'
    VARIABLE_KEY = 'variable_key'  # key for ontology

    DATA_TO_CHECK = [TYPE, UNIT, RANGE,
                     POSSIBLE_VALUES, USER_LEVEL]
    NO_UNIT_TYPES = ['bool', 'string', 'string_list']
    # Dict  ex: {'ColumnName': (column_data_type, column_data_range,
    # column_editable)}
    DATAFRAME_DESCRIPTOR = SoSWrapp.DATAFRAME_DESCRIPTOR
    DYNAMIC_DATAFRAME_COLUMNS = SoSWrapp.DYNAMIC_DATAFRAME_COLUMNS
    DATAFRAME_EDITION_LOCKED = SoSWrapp.DATAFRAME_EDITION_LOCKED
    #
    DF_EXCLUDED_COLUMNS = 'dataframe_excluded_columns'
    DEFAULT_EXCLUDED_COLUMNS = ['year', 'years']
    DISCIPLINES_FULL_PATH_LIST = 'discipline_full_path_list'

    # -- Variable types information section
    VAR_TYPE_ID = 'type'
    # complex can also be a type if we use complex step
    INT_MAP = (int, np_int32, np_int64, np_complex128)
    FLOAT_MAP = (float, np_float64, np_complex128)
    PROC_BUILDER_MODAL = 'proc_builder_modal'
    VAR_TYPE_MAP = {
        # an integer cannot be a float
        'int': INT_MAP,
        # a designed float can be integer (with python 3 no problem)
        'float': FLOAT_MAP + INT_MAP,
        'string': str,
        'string_list': list,
        'string_list_list': list,
        'float_list': list,
        'int_list': list,
        'dict_list': list,
        'array': ndarray,
        'df_dict': dict,
        'dict': dict,
        'dataframe': DataFrame,
        'bool': bool,
        'list': list,
        PROC_BUILDER_MODAL: dict
    }
    VAR_TYPE_GEMS = ['int', 'array', 'float_list', 'int_list']
    STANDARD_TYPES = [int, float, np_int32, np_int64, np_float64, bool]
    NEW_VAR_TYPE = ['dict', 'dataframe',
                    'string_list', 'string', 'float', 'int', 'list']

    UNSUPPORTED_GEMSEO_TYPES = []
    for type in VAR_TYPE_MAP.keys():
        if type not in VAR_TYPE_GEMS and type not in NEW_VAR_TYPE:
            UNSUPPORTED_GEMSEO_TYPES.append(type)

    # # Warning : We cannot put string_list into dict, all other types inside a dict are possiblr with the type dict
    # # df_dict = dict , string_dict = dict, list_dict = dict
    TYPE_METADATA = "type_metadata"

    DEFAULT = 'default'
    POS_IN_MODE = ['value', 'list', 'dict']

    DEBUG_MODE = SoSMDODiscipline.DEBUG_MODE
    DATABASE_SUBNAME = 'database_subname'
    DATABASE_ID = 'database_id'
    AVAILABLE_DEBUG_MODE = ["", "nan", "input_change",
                            "linearize_data_change", "min_max_grad", "min_max_couplings", "all"]

    # -- status section

    # -- Maturity section
    possible_maturities = [
        'Fake',
        'Research',
        'Official',
        'Official Validated']
    dict_maturity_ref = dict(zip(possible_maturities,
                                 [0] * len(possible_maturities)))

    NUM_DESC_IN = {
        'linearization_mode': {TYPE: 'string', DEFAULT: 'auto',  # POSSIBLE_VALUES: list(MDODiscipline.AVAILABLE_MODES),
                               NUMERICAL: True},
        CACHE_TYPE: {TYPE: 'string', DEFAULT: 'None',
                     POSSIBLE_VALUES: ['None', MDODiscipline.SIMPLE_CACHE],
                     # ['None', MDODiscipline.SIMPLE_CACHE, MDODiscipline.HDF5_CACHE, MDODiscipline.MEMORY_FULL_CACHE]
                     NUMERICAL: True,
                     STRUCTURING: True},
        CACHE_FILE_PATH: {TYPE: 'string', DEFAULT: '', NUMERICAL: True, OPTIONAL: True, STRUCTURING: True},
        DEBUG_MODE: {TYPE: 'string', DEFAULT: '', POSSIBLE_VALUES: list(AVAILABLE_DEBUG_MODE),
                     NUMERICAL: True, STRUCTURING: True}, 
        DATABASE_SUBNAME: {TYPE: 'string', DEFAULT: '', NUMERICAL: True, STRUCTURING: True}, 
        DATABASE_ID: {TYPE: 'string', DEFAULT: '', NUMERICAL: True, STRUCTURING: True}
    }



    # -- grammars
    SOS_GRAMMAR_TYPE = "SoSSimpleGrammar"

    # -- status
    STATUS_VIRTUAL = MDODiscipline.STATUS_VIRTUAL
    STATUS_PENDING = MDODiscipline.STATUS_PENDING
    STATUS_DONE = MDODiscipline.STATUS_DONE
    STATUS_RUNNING = MDODiscipline.STATUS_RUNNING
    STATUS_FAILED = MDODiscipline.STATUS_FAILED
    STATUS_CONFIGURE = MDODiscipline.STATUS_CONFIGURE
    STATUS_LINEARIZE = MDODiscipline.STATUS_LINEARIZE

    EE_PATH = 'sostrades_core.execution_engine'

    def __init__(self, sos_name, ee, cls_builder=None, associated_namespaces=None, local_namespace_database = False):
        '''
        Constructor

        Arguments:
            sos_name (string): name of the discipline/node
            ee (ExecutionEngine): execution engine of the current process
            cls_builder (Class): class constructor of the user-defined wrapper (or None)
            associated_namespaces(List[string]): list containing ns ids ['name__value'] for namespaces associated to builder
        '''
        # Enable not a number check in execution result and jacobian result
        # Be carreful that impact greatly calculation performances
        self.mdo_discipline_wrapp = None
<<<<<<< HEAD
        self.create_mdo_discipline_wrap(
            name=sos_name, wrapper=cls_builder, wrapping_mode='SoSTrades')
        self._reload(sos_name, ee, associated_namespaces, local_namespace_database)
        self.logger = get_sos_logger(f'{self.ee.logger.name}.Discipline')
=======
        self.create_mdo_discipline_wrap(name=sos_name, wrapper=cls_builder, wrapping_mode='SoSTrades')
        self._reload(sos_name, ee, associated_namespaces, database_id)
        self.logger: logging.Logger = get_sos_logger(f'{self.ee.logger.name}.Discipline')

>>>>>>> 2745eb6c
        self.model = None
        self.__father_builder = None
        self.father_executor: Union["ProxyDiscipline", None] = None
        self.cls = cls_builder
        


    def set_father_executor(self, father_executor: "ProxyDiscipline"):
        """
        set father executor

        Arguments:
            father_executor (ProxyDiscipline): proxy that orchestrates the execution of this proxy discipline (e.g. coupling)
        """
        self.father_executor = father_executor

    def _add_optional_shared_ns(self):
        """
        Adds the shared namespaces that have a default value depending on the Proxy type. To be overload in subclasses.
        """
        pass

<<<<<<< HEAD
    def _reload(self, sos_name, ee, associated_namespaces=None, local_namespace_database = False):
=======
    def _reload(self, sos_name: str, ee: "ExecutionEngine", associated_namespaces: Union[list[str], None]  = None, database_id = None):

>>>>>>> 2745eb6c
        """
        Reload ProxyDiscipline attributes and set is_sos_coupling.

        Arguments:
            sos_name (string): name of the discipline/node
            ee (ExecutionEngine): execution engine of the current process
            associated_namespaces(List[string]): list containing ns ids ['name__value'] for namespaces associated to builder
        """
        self.proxy_disciplines = []
        self._status = None
        self.status_observers = []
        self.__config_dependency_disciplines = []
        self.__config_dependent_disciplines = []
        # -- Base disciplinary attributes
        self.jac_boundaries = {}
        self.disc_id = None
        self.sos_name = sos_name
        self.ee = ee
        self.dm = self.ee.dm
        if associated_namespaces is None:
            self.associated_namespaces = []
        else:
            self.associated_namespaces = associated_namespaces
        self._add_optional_shared_ns()
        self.ee.ns_manager.create_disc_ns_info(self)

        if not hasattr(self, 'is_sos_coupling'):
            self.is_sos_coupling = False
        self.is_optim_scenario = False
        self.is_parallel = False
        self.is_specific_driver = False

        self.in_checkjac = False
        self._is_configured = False
        self._reset_cache = False
        self._set_children_cache = False
        self._reset_debug_mode = False

        # -- disciplinary data attributes
        self.inst_desc_in = None  # desc_in of instance used to add dynamic inputs
        self.inst_desc_out = None  # desc_out of instance used to add dynamic outputs

        self._data_in = None
        self._data_out = None
        self._io_ns_map_in = None
        self._io_ns_map_out = None  # used by ProxyCoupling, ProxyDriverEvaluator
        self.database_id = None
        self.loaded_database = {} 
        self.local_namespace_database = local_namespace_database
        self._structuring_variables = None
        self.reset_data()
        # -- Maturity attribute
        self._maturity = self.get_maturity()

        # Add the discipline in the dm and get its unique disc_id (was in the
        # configure)
        self._set_dm_disc_info()

        # Instantiate check_data_integrity class to check data after dm save
        self.check_data_integrity_cls = CheckDataIntegrity(
            self.__class__, self.dm)
        # update discipline status to CONFIGURE
        self._update_status_dm(self.STATUS_CONFIGURE)

    def create_mdo_discipline_wrap(self, name: str, wrapper, wrapping_mode: str):
        """
        creation of mdo_discipline_wrapp by the proxy
        To be overloaded by proxy without MDODisciplineWrapp (eg scatter...)
        """
        self.mdo_discipline_wrapp = MDODisciplineWrapp(name, wrapper, wrapping_mode)
        # self.assign_proxy_to_wrapper()
        # NB: this above is is problematic because made before dm assignation in ProxyDiscipline._reload, but it is also
        # unnecessary as long as no wrapper configuration actions are demanded BEFORE first proxy configuration.

    @property
    def status(self):  # type: (...) -> str
        """
        The status of the discipline, to be retrieved from the GEMSEO object after configuration.
        """
        if self._status != self.STATUS_CONFIGURE:
            return self.get_status_after_configure()
        return self.STATUS_CONFIGURE

    @property
    def father_builder(self):
        """
        The SoSBuilder that have built the discipline , Proxycoupling has no father_builder
        """
        try:
            return self.__father_builder
        except:
            return None

    @father_builder.setter
    def father_builder(self, builder):
        """
        setter of father_builder
        """
        self.__father_builder = builder

    @property
    def config_dependency_disciplines(self):  # type: (...) -> str
        """
        The config_dependency_disciplines list which represents the list of disciplines that must be configured before you configure
        """

        return self.__config_dependency_disciplines

    @property
    def config_dependent_disciplines(self):  # type: (...) -> str
        """
        The config_dependent_disciplines list which represents the list of disciplines that need to be configured after you configure
        """

        return self.__config_dependent_disciplines

    @status.setter
    def status(self, status):
        """
        setter of status
        """
        self._update_status_dm(status)

    def prepare_execution(self):
        '''
        GEMSEO objects instanciation
        '''
        if self.mdo_discipline_wrapp.mdo_discipline is None:
            # init gemseo discipline if it has not been created yet
            self.mdo_discipline_wrapp.create_gemseo_discipline(proxy=self,
                                                               reduced_dm=self.ee.dm.reduced_dm,
                                                               cache_type=self.get_sosdisc_inputs(
                                                                   self.CACHE_TYPE),
                                                               cache_file_path=self.get_sosdisc_inputs(
                                                                   self.CACHE_FILE_PATH))
            self.add_status_observers_to_gemseo_disc()

        else:
            # TODO : this should only be necessary when changes in structuring
            # variables happened?
            self.set_wrapper_attributes(self.mdo_discipline_wrapp.wrapper)

            if self._reset_cache:
                # set new cache when cache_type have changed (self._reset_cache
                # == True)
                self.set_cache(self.mdo_discipline_wrapp.mdo_discipline, self.get_sosdisc_inputs(self.CACHE_TYPE),
                               self.get_sosdisc_inputs(self.CACHE_FILE_PATH))
                if self.get_sosdisc_inputs(self.CACHE_TYPE) == 'None' and self.dm.cache_map is not None:
                    self.delete_cache_in_cache_map()

            #             if self._reset_debug_mode:
            #                 # update default values when changing debug modes between executions
            #                 to_update_debug_mode = self.get_sosdisc_inputs(self.DEBUG_MODE, in_dict=True, full_name=True)
            #                 self.mdo_discipline_wrapp.update_default_from_dict(to_update_debug_mode)
            # set the status to pending on GEMSEO side (so that it does not
            # stay on DONE from last execution)
            self.mdo_discipline_wrapp.mdo_discipline.status = MDODiscipline.STATUS_PENDING

        # clear the proxy from the wrapper before execution
        self.clear_proxy_from_wrapper()
        # status and flags
        self.status = self.mdo_discipline_wrapp.mdo_discipline.status
        self._reset_cache = False
        self._reset_debug_mode = False

    def add_status_observers_to_gemseo_disc(self):
        '''
        Add all observers that have been addes when gemseo discipline was not instanciated
        '''

        for observer in self.status_observers:
            if self.mdo_discipline_wrapp is not None and self.mdo_discipline_wrapp.mdo_discipline is not None:
                self.mdo_discipline_wrapp.mdo_discipline.add_status_observer(
                    observer)

    def set_cache(self, disc: MDODiscipline, cache_type: str, cache_hdf_file: str):
        '''
        Instanciate and set cache for disc if cache_type is not 'None'

        Arguments:
            disc (MDODiscipline): GEMSEO object to set cache
            cache_type (string): type of cache
            cache_hdf_file (string): cache hdf file path
        '''
        if cache_type == MDOChain.HDF5_CACHE and cache_hdf_file is None:
            raise Exception(
                'if the cache type is set to HDF5Cache, the cache_file path must be set')
        else:
            disc.cache = None
            if cache_type != 'None':
                disc.set_cache_policy(
                    cache_type=cache_type, cache_hdf_file=cache_hdf_file)

    def delete_cache_in_cache_map(self):
        '''
        If a cache has been written
        '''
        hashed_uid = self.get_cache_map_hashed_uid(self)
        self.dm.delete_hashed_id_in_cache_map(hashed_uid)

    def get_shared_namespace_list(self, data_dict):
        '''
        Get the list of namespaces defined in the data_in or data_out when the visibility of the variable is shared

        Arguments:
            data_dict (Dict[dict]): data_in or data_out
        '''
        shared_namespace_list = []

        for item in data_dict.values():
            self.__append_item_namespace(item, shared_namespace_list)

        return list(set(shared_namespace_list))

    def __append_item_namespace(self, item, ns_list):
        '''
        Append the namespace if the visibility is shared

        Arguments:
            item (dict): element to append to the ns_list
            ns_list (List[Namespace]): list of namespaces [???]
        '''
        if self.VISIBILITY in item and item[self.VISIBILITY] == self.SHARED_VISIBILITY:
            try:
                ns_list.append(item[self.NAMESPACE])
            except:
                pass

    def get_input_data_names(self, as_namespaced_tuple=False):
        '''
        Returns:
            (List[string]) of input data full names based on i/o and namespaces declarations in the user wrapper
        '''
        return list(self.get_data_io_with_full_name(self.IO_TYPE_IN, as_namespaced_tuple).keys())

    def get_output_data_names(self, as_namespaced_tuple=False):
        '''
        Returns:
            (List[string]) outpput data full names based on i/o and namespaces declarations in the user wrapper
        '''
        return list(self.get_data_io_with_full_name(self.IO_TYPE_OUT, as_namespaced_tuple).keys())

    def get_data_io_dict(self, io_type):
        '''
        Get the DESC_IN+NUM_DESC_IN+inst_desc_in or the DESC_OUT+inst_desc_out depending on the io_type

        Arguments:
            io_type (string): IO_TYPE_IN or IO_TYPE_OUT

        Returns:
            (Dict(dict)) data_in or data_out
        Raises:
            Exception if io_type
        '''
        if io_type == self.IO_TYPE_IN:
            return self.get_data_in()
        elif io_type == self.IO_TYPE_OUT:
            return self.get_data_out()
        else:
            raise Exception(
                f'data type {io_type} not recognized [{self.IO_TYPE_IN}/{self.IO_TYPE_OUT}]')

    def get_data_io_dict_keys(self, io_type):
        '''
        Get the DESC_IN+NUM_DESC_IN+inst_desc_in or the DESC_OUT+inst_desc_out keys depending on the io_type

        Arguments:
            io_type (string): IO_TYPE_IN or IO_TYPE_OUT

        Returns:
            (dict_keys) data_in or data_out keys
        '''
        if io_type == self.IO_TYPE_IN:
            return self.get_data_in().keys()
        elif io_type == self.IO_TYPE_OUT:
            return self.get_data_out().keys()
        else:
            raise Exception(
                f'data type {io_type} not recognized [{self.IO_TYPE_IN}/{self.IO_TYPE_OUT}]')

    def get_data_io_dict_tuple_keys(self, io_type):
        '''
        Get the DESC_IN+NUM_DESC_IN+inst_desc_in or the DESC_OUT+inst_desc_out tuple keys depending on the io_type

        Arguments:
            io_type (string): IO_TYPE_IN or IO_TYPE_OUT

        Returns:
            (list of keys) _data_in or _data_out tuple keys
        '''
        if io_type == self.IO_TYPE_IN:
            return self._data_in.keys()
        elif io_type == self.IO_TYPE_OUT:
            return self._data_out.keys()
        else:
            raise Exception(
                f'data type {io_type} not recognized [{self.IO_TYPE_IN}/{self.IO_TYPE_OUT}]')

    def get_data_io_from_key(self, io_type, var_name):
        '''
        Return the namespace and the data_in/data_out of a single variable (short name)

        Arguments:
            io_type (string): IO_TYPE_IN or IO_TYPE_OUT
            var_name (string): short name of the variable
        Returns:
            (dict) data_in or data_out of the variable
        '''
        data_dict_list = [d for k, d in self.get_data_io_dict(
            io_type).items() if k == var_name]
        if len(data_dict_list) != 1:
            raise Exception(
                f'No key matching with variable name {var_name} in the data_{io_type}')

        return data_dict_list[0]

    def get_variable_name_from_ns_key(self, io_type, ns_key):
        """
        """
        return self.get_data_io_dict(io_type)[ns_key][self.VAR_NAME]

    def reload_io(self):
        '''
        Create the data_in and data_out of the discipline with the DESC_IN/DESC_OUT, inst_desc_in/inst_desc_out
        and initialize GEMS grammar with it (with a filter for specific variable types)
        '''
        # set input/output data descriptions if data_in and data_out are empty
        self.create_data_io_from_desc_io()

        # update data_in/data_out with inst_desc_in/inst_desc_out
        self.update_data_io_with_inst_desc_io()

    def update_dm_with_data_dict(self, data_dict):
        """
        Update data manager for this discipline with data_dict.

        Arguments:
            data_dict (Dict[dict]): item to update data manager with
        """
        self.dm.update_with_discipline_dict(
            self.disc_id, data_dict)

    def create_data_io_from_desc_io(self):
        """
        Create data_in and data_out from DESC_IN and DESC_OUT if empty
        """
        if self._data_in == {}:
            desc_in = self.get_desc_in_out(self.IO_TYPE_IN)
            # TODO: check if it is OK to update dm during config. rather than
            # at the very end of it (dynamic ns)
            self.update_data_io_and_nsmap(desc_in, self.IO_TYPE_IN)

            # Deal with numerical parameters inside the sosdiscipline
            self.add_numerical_param_to_data_in()

        if self._data_out == {}:
            desc_out = self.get_desc_in_out(self.IO_TYPE_OUT)
            self.update_data_io_and_nsmap(desc_out, self.IO_TYPE_OUT)

    def get_desc_in_out(self, io_type):
        """
        Retrieves information from wrapper or ProxyDiscipline DESC_IN to fill data_in
        To be overloaded by special proxies ( coupling, scatter,...)

        Argument:
            io_type : 'string' . indicates whether we are interested in desc_in or desc_out
        """
        if io_type == self.IO_TYPE_IN:
            return deepcopy(self.mdo_discipline_wrapp.wrapper.DESC_IN) or {}
        elif io_type == self.IO_TYPE_OUT:
            return deepcopy(self.mdo_discipline_wrapp.wrapper.DESC_OUT) or {}
        else:
            raise Exception(
                f'data type {io_type} not recognized [{self.IO_TYPE_IN}/{self.IO_TYPE_OUT}]')

    def _extract_var_ns_tuples(self, short_name_data_dict):
        """
        Exctracts tuples in the form (var_name, id(ns_ref)) for the variables in a complete data dictionary with variable
        short name as keys and variable description dictionary as values (i.e. like the DESC_IN etc. after calling
        _prepare_data_dict).

        Arguments:
            short_name_data_dict (Dict[Dict]): data dictionary as described above

        Returns:
            list[tuple] : [(var_short_name, id(ns_ref)), ...]
        """

        return [(key, id(v[self.NS_REFERENCE])) for
                key, v in short_name_data_dict.items()]

    def _update_io_ns_map(self, var_ns_tuples, io_type):
        """
        Updates the variable _io_ns_map_in/_io_ns_map_out in the form {'var_short_name': id(ns_ref)}.

        Arguments:
            var_ns_tuples (list[tuple]): the tuples (var_short_name, id(ns_ref)) for the variables to add
            io_type (string) : IO_TYPE_IN or IO_TYPE_OUT

        Raises:
            Exception if io_type is not IO_TYPE_IN or IO_TYPE_OUT
        """
        if io_type == self.IO_TYPE_IN:
            self._io_ns_map_in.update(var_ns_tuples)
        elif io_type == self.IO_TYPE_OUT:
            self._io_ns_map_out.update(var_ns_tuples)
        else:
            raise Exception(
                f'data type {io_type} not recognized [{self.IO_TYPE_IN}/{self.IO_TYPE_OUT}]')

    def _restart_data_io_to_disc_io(self, io_type=None):
        """
        Restarts the _data_in/_data_out to contain only the variables referenced in short names in _io_ns_map_in/_io_ns_map_out.

        Arguments:
            io_type (string) : IO_TYPE_IN or IO_TYPE_OUT

        Raises:
            Exception if io_type is not IO_TYPE_IN or IO_TYPE_OUT
        """

        if io_type is None:
            io_types = [self.IO_TYPE_IN, self.IO_TYPE_OUT]
        elif io_type == self.IO_TYPE_IN or io_type == self.IO_TYPE_OUT:
            io_types = [io_type]
        else:
            raise Exception(
                f'data type {io_type} not recognized [{self.IO_TYPE_IN}/{self.IO_TYPE_OUT}]')
        if self.IO_TYPE_IN in io_types:
            self._data_in = {(key, id_ns): self._data_in[(key, id_ns)] for key, id_ns in self._io_ns_map_in.items()}
        if self.IO_TYPE_OUT in io_types:
            self._data_out = {(key, id_ns): self._data_out[(key, id_ns)] for key, id_ns in self._io_ns_map_out.items()}

    def _update_data_io(self, data_dict, io_type, data_dict_in_short_names=False):
        """
        Updates the _data_in/_data_out with the variables described in the data_dict.

        Arguments:
            data_dict (dict[dict]): description of the variables to update with
            io_type (string): IO_TYPE_IN or IO_TYPE_OUT
            data_dict_in_short_names (bool): whether the keys of the data_dict are strings var_short_name (True) or tuples
                                            (var_short_name, id(ns_ref)) as in the _data_in/_data_out.
        Raises:
            Exception if io_type is not IO_TYPE_IN or IO_TYPE_OUT
        """
        if io_type == self.IO_TYPE_IN:
            data_io = self._data_in
        elif io_type == self.IO_TYPE_OUT:
            data_io = self._data_out
        else:
            raise Exception(
                f'data type {io_type} not recognized [{self.IO_TYPE_IN}/{self.IO_TYPE_OUT}]')

        if data_dict_in_short_names:
            error_msg = 'data_dict_in_short_names for uodate_data_io not implemented'
            self.logger.error(error_msg)
            raise Exception(error_msg)
        #             data_io.update(zip(self._extract_var_ns_tuples(data_dict, io_type),  # keys are ns tuples
        # data_dict.values()))                             # values are values
        # i.e. var dicts
        else:
            data_io.update(data_dict)

    def add_numerical_param_to_data_in(self):
        """
        Add numerical parameters to the data_in
        """
        num_data_in = deepcopy(self.NUM_DESC_IN)
        self.update_data_io_and_nsmap(num_data_in, self.IO_TYPE_IN)

    def update_data_io_with_inst_desc_io(self):
        """
        Update data_in and data_out with inst_desc_in and inst_desc_out
        """
        new_inputs = self.get_new_variables_in_dict(self.inst_desc_in, self.IO_TYPE_IN)
        new_outputs = self.get_new_variables_in_dict(self.inst_desc_out, self.IO_TYPE_OUT)

        if len(new_inputs) > 0:
            self.update_data_io_and_nsmap(new_inputs, self.IO_TYPE_IN)

        # add new outputs from inst_desc_out to data_out
        if len(new_outputs) > 0:
            self.update_data_io_and_nsmap(new_outputs, self.IO_TYPE_OUT)

    def get_new_variables_in_dict(self, var_dict, io_type):
        '''

        Args:
            var_dict: The variable dict to compare with data_io
            io_type: the type of variable input or output

        Returns:
            the dict filtered with variables that are not yet in data_io
        '''
        new_var_dict = {key: value for key, value in var_dict.items() if
                        not key in self.get_data_io_dict_keys(io_type) and not key in self.get_data_io_dict_tuple_keys(
                            io_type)}

        return new_var_dict

    def update_data_io_and_nsmap(self, new_data_dict, io_type):
        '''
        Function to update data_in with a new data_dict and update also the ns_map related to the tuple key in the data_in
        '''
        self.set_shared_namespaces_dependencies(new_data_dict)
        completed_new_inputs = self._prepare_data_dict(
            io_type, new_data_dict)

        var_ns_tuples = self._extract_var_ns_tuples(
            completed_new_inputs)
        self._update_io_ns_map(var_ns_tuples, io_type)
        self.update_dm_with_data_dict(
            completed_new_inputs)
        self._update_data_io(
            zip(var_ns_tuples, completed_new_inputs.values()), io_type)

    def get_built_disciplines_ids(self):
        """
        Returns: (List[string]) the names of the sub proxies.
        """
        return [disc.name for disc in self.proxy_disciplines]

    def get_proxy_disciplines(self):
        """
        Returns: (List[ProxyDiscipline]) the list of children sub proxies
        """
        return self.proxy_disciplines

    def get_sub_proxy_disciplines(self, disc_list=None):
        '''
        Recursively returns all descendancy of sub proxies

        Arguments:
            disc_list (List[ProxyDiscipline]): current list of descendancy of sub proxies

        Returns:
            (List[ProxyDiscipline]): complete descendancy of sub proxies
        '''
        if disc_list is None:
            disc_list = []
        for disc in self.proxy_disciplines:
            disc_list.append(disc)
            disc.get_sub_proxy_disciplines(disc_list)
        return disc_list

    @property
    def ordered_disc_list(self):
        '''
         Property to obtain the ordered list of disciplines by default, for a ProxyDiscipline it is the order of
         sub proxy disciplines
        '''
        return self.proxy_disciplines

    def add_discipline(self, disc):
        '''
        Add a discipline to the children sub proxies and set self as father executor.

        Arguments:
            disc (ProxyDiscipline): discipline to add
        '''
        self.proxy_disciplines.append(disc)
        disc.set_father_executor(self)
        # self._check_if_duplicated_disc_names()

    def add_discipline_list(self, disc_list):
        '''
        Add a list of disciplines to the children sub proxies and set self as father executor.

        Arguments:
            disc_list (List[ProxyDiscipline]): disciplines to add
        '''
        for disc in disc_list:
            self.add_discipline(disc)

    def set_shared_namespaces_dependencies(self, data_dict):
        '''
        Set dependencies of shared inputs and outputs in ns_manager

        Arguments:
            data_dict (Dict[dict]): data_in or data_out
        '''
        shared_namespace_list = self.get_shared_namespace_list(
            data_dict)
        self.ee.ns_manager.add_dependencies_to_shared_namespace(
            self, shared_namespace_list)

    def add_variables(self, data_dict, io_type, clean_variables=True):
        '''
        Add dynamic inputs/outputs in ins_desc_in/ints_desc_out and remove old dynamic inputs/outputs

        Arguments:
            data_dict (Dict[dict]): new dynamic inputs/outputs
            io_type (string): IO_TYPE_IN or IO_TYPE_OUT
            clean_variables (bool): flag to remove old variables from data_in/data_out, inst_desc_in/inst_desc_out, datamanger
        '''
        if io_type == self.IO_TYPE_IN:
            variables_to_remove = [
                key for key in self.inst_desc_in if key not in data_dict]
            self.inst_desc_in.update(data_dict)
        elif io_type == self.IO_TYPE_OUT:
            variables_to_remove = [
                key for key in self.inst_desc_out if key not in data_dict]
            self.inst_desc_out.update(data_dict)

        if clean_variables:
            self.clean_variables(variables_to_remove, io_type)

    def add_inputs(self, data_dict, clean_inputs=True):
        '''
        Add dynamic inputs

        Arguments:
            data_dict (Dict[dict]): new dynamic inputs
            clean_variables (bool): flag to remove old variables from data_in, inst_desc_in and datamanger
        '''
        self.add_variables(data_dict, self.IO_TYPE_IN,
                           clean_variables=clean_inputs)

    def add_outputs(self, data_dict, clean_outputs=True):
        '''
        Add dynamic outputs

        Arguments:
            data_dict (Dict[dict]): new dynamic outputs
            clean_variables (bool): flag to remove old variables from data_out, inst_desc_out and datamanger
        '''
        self.add_variables(data_dict, self.IO_TYPE_OUT,
                           clean_variables=clean_outputs)

    def clean_variables(self, var_name_list, io_type):
        '''
        Remove variables from data_in/data_out, inst_desc_in/inst_desc_out and datamanger

        Arguments:
            var_name_list (List[string]): variable names to clean
            io_type (string): IO_TYPE_IN or IO_TYPE_OUT
        '''
        for var_name in var_name_list:
            if io_type == self.IO_TYPE_IN:
                del self.inst_desc_in[var_name]
                self.ee.dm.remove_keys(
                    self.disc_id, self.get_var_full_name(var_name, self.get_data_in()))

                del self._data_in[(var_name, self._io_ns_map_in[var_name])]
                del self._io_ns_map_in[var_name]


            elif io_type == self.IO_TYPE_OUT:
                del self.inst_desc_out[var_name]
                self.ee.dm.remove_keys(
                    self.disc_id, self.get_var_full_name(var_name, self.get_data_out()))

                del self._data_out[(var_name, self._io_ns_map_out[var_name])]
                del self._io_ns_map_out[var_name]

            if var_name in self._structuring_variables:
                del self._structuring_variables[var_name]

    def update_default_value(self, var_name, io_type, new_default_value):
        '''
        Update DEFAULT and VALUE of var_name in data_io

        Arguments:
            var_name (string): variable names to clean
            io_type (string): IO_TYPE_IN or IO_TYPE_OUT
            new_default_value: value to update VALUE and DEFAULT with
        '''
        if var_name in self.get_data_io_dict(io_type):
            self.get_data_io_dict(
                io_type)[var_name][self.DEFAULT] = new_default_value
            self.get_data_io_dict(
                io_type)[var_name][self.VALUE] = new_default_value

    def assign_proxy_to_wrapper(self):
        """
        Assign the proxy (self) to the SoSWrapp for configuration actions.
        """
        if self.mdo_discipline_wrapp is not None and self.mdo_discipline_wrapp.wrapper is not None:
            self.mdo_discipline_wrapp.wrapper.assign_proxy(self)

    def clear_proxy_from_wrapper(self):
        """
        Clears the proxy (self) from the SoSWrapp object for serialization and execution.
        """
        if self.mdo_discipline_wrapp is not None and self.mdo_discipline_wrapp.wrapper is not None:
            self.mdo_discipline_wrapp.wrapper.clear_proxy()

    # -- Configure handling
    def configure(self):
        '''
        Configure the ProxyDiscipline
        '''
        self.assign_proxy_to_wrapper()
        # check if all config_dependency_disciplines are configured. If not no
        # need to try configuring the discipline because all is not ready for
        # it
        def_bool = True
        if self.check_configured_dependency_disciplines():
            self.set_numerical_parameters()

            if self.check_structuring_variables_changes():
                self.set_structuring_variables_values()

            self.setup_sos_disciplines()

            self.reload_io()

            # update discipline status to CONFIGURE
            self._update_status_dm(self.STATUS_CONFIGURE)

            self.set_configure_status(True)

            # Check if the database is activated in the namespace manager
            self.database_id = self.get_sosdisc_inputs(self.DATABASE_ID)
            if self.ee.ns_manager.database_activated and self.database_id:
                if not self.loaded_database:
                    # if loaded_database is empty, load mongodb   
                    self.load_mongodb()         
                self.load_data_from_mongo_dbdatabase()

    def get_all_variables_from_database(self): 
        """
        This method retrieves all variables that will be extracted from a database. These variables must meet one of the two conditions:
        - They must be declared in a namespace with the attribute "get_from_database" set to True, and with disciplines dependencies equal 1.
        - They must be declared in the local namespace with the attribute "local_namespace_database" set to True.
        The method returns a dict of variables whose values are present in the database with short and long name.
        """
        dict_variables = {}
        data_in_dict = self.get_data_in()
        for k,v in data_in_dict.items():
            if v[self.VISIBILITY] == self.SHARED_VISIBILITY:
                namespace =  self.get_shared_ns_dict().get(v[self.NAMESPACE])
                # get only variables in a namespace related to a database and not coupled
                if namespace.get_from_database and len(v[self.DISCIPLINES_DEPENDENCIES]) < 2:
                    full_name = self.get_var_full_name(k, data_in_dict)
                    dict_variables[k] = full_name
            
            # get non numeric local variables if local namespace is related to a database 
            elif self.local_namespace_database and v[self.VISIBILITY] == self.LOCAL_VISIBILITY and not v[self.NUMERICAL]:
                    full_name = self.get_var_full_name(k, data_in_dict)
                    dict_variables[k] = full_name
        
        return dict_variables



    def load_mongodb(self):
        """
        Load MongoDB using MongoDBDataConnector
        """
        from sostrades_core.execution_engine.data_connector.mongodb_data_connector import MongoDBDataConnector

        data_connector = MongoDBDataConnector() 
        self.logger.info(f'loading MongoDB database for discipline {self.sos_name}')
        self.loaded_database = data_connector.load_data(database_id = self.database_id)

    def load_data_from_mongo_dbdatabase(self): 
        """
        This method loads data from a database using the JSONDataConnector and sets the loaded data in the proxy discipline.
        The database name is extracted from the input data, and the method checks if the database name is already initialized or not. 
        If it's the first time we encounter the database name, the method loads the data using the JSONDataConnector, if it has already been loaded we don't do it again.
        """

        # Loop through the items in the input data
        database_name = self.get_sosdisc_inputs(self.DATABASE_SUBNAME)
        dict_keys_var = self.get_all_variables_from_database()
        if database_name != '':
            for k,full_name in dict_keys_var.items():
                # Set the data in the DataManager object
                try:
                    self.dm.set_data(full_name, self.VALUE, self.loaded_database[database_name][k], check_value = False)
                except:
                    if not self.loaded_database:
                        raise Exception(f'Database is empty')
                    elif k not in self.loaded_database[database_name]: 
                        raise KeyError(f'variable {k} not in database')



    def __check_all_data_integrity(self):
        '''
         generic data integrity_check where we call different generic function to check integrity 
         + specific data integrity by discipline
        '''
        data_integrity = self.__generic_check_data_integrity()
        # Test specific data integrity only if generic data integrity is OK
        # This will prevent to launch specific data integrity if all values are None
        # And to reimplement some data integrity already present in the generic method
        # example : the dataframe has not the right column compared to the df_descriptor (generic data integrity will raise an error)
        # the specific data integrity check values of this column but should verify before if the column exists
        if data_integrity:
            self.check_data_integrity()

    def check_data_integrity(self):

        if self.mdo_discipline_wrapp is not None:
            self.mdo_discipline_wrapp.check_data_integrity()

    def __generic_check_data_integrity(self):
        '''
        Generic check data integrity of the variables that you own ( the model origin of the variable is you)
        '''
        data_integrity = True
        data_in_full_name = self.get_data_io_with_full_name(self.IO_TYPE_IN)
        for var_fullname in data_in_full_name:
            var_data_dict = self.dm.get_data(var_fullname)

            if var_data_dict['model_origin'] == self.disc_id:
                #                 check_integrity_msg = check_data_integrity_cls.check_variable_type_and_unit(var_data_dict)
                check_integrity_msg = self.check_data_integrity_cls.check_variable_value(
                    var_data_dict, self.ee.data_check_integrity)
                if check_integrity_msg != '':
                    data_integrity = False
                self.dm.set_data(
                    var_fullname, self.CHECK_INTEGRITY_MSG, check_integrity_msg)
        return data_integrity

    def set_numerical_parameters(self):
        '''
        Set numerical parameters of the ProxyDiscipline defined in the NUM_DESC_IN
        '''
        if self._data_in != {}:
            self.linearization_mode = self.get_sosdisc_inputs(
                'linearization_mode')

            self.update_reset_cache()

            self.update_reset_debug_mode()

    def update_reset_debug_mode(self):
        '''
        Update the reset_debug_mode boolean if debug mode has changed + logger 
        '''
        # Debug mode logging and recursive setting (priority to the parent)
        debug_mode = self.get_sosdisc_inputs(self.DEBUG_MODE)
        if debug_mode != self._structuring_variables[self.DEBUG_MODE] \
                and not (debug_mode == "" and self._structuring_variables[
            self.DEBUG_MODE] is None):  # not necessary on first config
            self._reset_debug_mode = True
            # logging
            if debug_mode != "":
                if debug_mode == "all":
                    for mode in self.AVAILABLE_DEBUG_MODE:
                        if mode not in ["", "all"]:
                            self.logger.info(
                                f'Discipline {self.sos_name} set to debug mode {mode}')
                else:
                    self.logger.info(
                        f'Discipline {self.sos_name} set to debug mode {debug_mode}')

    def update_reset_cache(self):
        '''
        Update the reset_cache boolean if cache type has changed
        '''
        cache_type = self.get_sosdisc_inputs(self.CACHE_TYPE)
        if cache_type != self._structuring_variables[self.CACHE_TYPE]:
            self._reset_cache = True
            self._set_children_cache = True

    def set_debug_mode_rec(self, debug_mode):
        """
        set debug mode recursively to children with priority to parent
        """
        for disc in self.proxy_disciplines:
            disc_in = disc.get_data_in()
            if ProxyDiscipline.DEBUG_MODE in disc_in:
                self.dm.set_data(self.get_var_full_name(
                    self.DEBUG_MODE, disc_in), self.VALUE, debug_mode, check_value=False)
                disc.set_debug_mode_rec(debug_mode)

    def setup_sos_disciplines(self):
        """
        Method to be overloaded to add dynamic inputs/outputs using add_inputs/add_outputs methods.
        If the value of an input X determines dynamic inputs/outputs generation, then the input X is structuring and the item 'structuring':True is needed in the DESC_IN
        DESC_IN = {'X': {'structuring':True}}
        """
        self.mdo_discipline_wrapp.setup_sos_disciplines()

    def set_dynamic_default_values(self, default_values_dict):
        """
        Method to set default value to a variable with short_name in a discipline when the default value varies with other input values
        i.e. a default array length depends on a number of years
        Arguments:
            default_values_dict (Dict[string]) : dict whose key is variable short name and value is the default value
        """
        disc_in = self.get_data_in()
        for short_key, default_value in default_values_dict.items():
            if short_key in disc_in:
                ns_key = self.get_var_full_name(short_key, disc_in)
                self.dm.no_check_default_variables.append(ns_key)
                self.dm.set_data(ns_key, self.DEFAULT, default_value, False)
            else:
                self.logger.info(
                    f'Try to set a default value for the variable {short_key} in {self.sos_name} which is not an input of this discipline ')

    # -- data handling section
    def reset_data(self):
        """
        Reset instance data attributes of the discipline to empty dicts.
        """
        self.inst_desc_in = {}
        self.inst_desc_out = {}
        self._data_in = {}
        self._data_out = {}
        self._io_ns_map_in = {}
        self._io_ns_map_out = {}

        self._structuring_variables = {}

    def get_data_in(self):
        """"
        _data_in getter
        #TODO: RENAME THIS METHOD OR ADD MODES 's'/'f'/'t' (short/full/tuple) as only the discipline dict and not subprocess is output
        """
        return {var_name: self._data_in[(var_name, id_ns)] for (var_name, id_ns) in self._io_ns_map_in.items()}

    def get_data_out(self):
        """
        _data_out getter
        #TODO: RENAME THIS METHOD OR ADD MODES 's'/'f'/'t' (short/full/tuple) as only the discipline dict and not subprocess is output
        """
        return {var_name: self._data_out[(var_name, id_ns)] for (var_name, id_ns) in self._io_ns_map_out.items()}

    def get_data_io_with_full_name(self, io_type, as_namespaced_tuple=False):
        """
        returns a version of the data_in/data_out of discipline with variable full names

        Arguments:
            io_type (string): IO_TYPE_IN or IO_TYPE_OUT

        Return:
            data_io_full_name (Dict[dict]): data_in/data_out with variable full names
        """
        # data_io_short_name = self.get_data_io_dict(io_type)
        #
        # if as_namespaced_tuple:
        #     def dict_key(v): return (
        #         v, id(data_io_short_name[v][self.NS_REFERENCE]))
        # else:
        #     def dict_key(v): return self.get_var_full_name(
        #         v, data_io_short_name)
        #
        # data_io_full_name = {dict_key(
        # var_name): value_dict for var_name, value_dict in
        # data_io_short_name.items()}

        if io_type == self.IO_TYPE_IN:
            if as_namespaced_tuple:
                return self._data_in
            else:
                return self.ns_tuples_to_full_name_keys(self._data_in)
        elif io_type == self.IO_TYPE_OUT:
            if as_namespaced_tuple:
                return self._data_out
            else:
                return self.ns_tuples_to_full_name_keys(self._data_out)
        else:
            raise ValueError('Unknown io type')

    def get_data_with_full_name(self, io_type, full_name, data_name=None):
        """
        Returns the field data_name in the data_in/data_out of a single variable based on its full_name. If data_name
        is None, returns the whole data dict of the variable.

        Arguments:
            io_type (string): IO_TYPE_IN or IO_TYPE_OUT
            full_name (string): full name of the variable
            data_name (string): key of the data dict to get or None

        Return:
            (dict or Any) the data dict or its field [data_name]
        """
        data_io_full_name = self.get_data_io_with_full_name(io_type)

        if data_name is None:
            return data_io_full_name[full_name]
        else:
            return data_io_full_name[full_name][data_name]

    def get_ns_reference(self, visibility, namespace=None):
        '''
        Get namespace reference by consulting the namespace_manager

        Arguments:
            visibility (string): visibility to get local or shared namespace
            namespace (Namespace): namespace in case of shared visibility
        '''
        ns_manager = self.ee.ns_manager

        if visibility == self.LOCAL_VISIBILITY or visibility == self.INTERNAL_VISIBILITY:
            return ns_manager.get_local_namespace(self)

        elif visibility == self.SHARED_VISIBILITY:
            return ns_manager.get_shared_namespace(self, namespace)

    def apply_visibility_ns(self, io_type):
        '''
        Consult the namespace_manager to apply the namespace depending on the variable visibility

        Arguments:
            io_type (string): IO_TYPE_IN or IO_TYPE_OUT
        '''
        dict_in_keys = self.get_data_io_dict_keys(io_type)
        ns_manager = self.ee.ns_manager

        # original_data = deepcopy(dict_in)
        dict_out_keys = []
        for key in dict_in_keys:
            namespaced_key = ns_manager.get_namespaced_variable(
                self, key, io_type)
            dict_out_keys.append(namespaced_key)
        return dict_out_keys

    def _prepare_data_dict(self, io_type, data_dict):  # =None):
        """
        Prepare the data_in/data_out with fields by default (and set _structuring_variables) for variables in data_dict.
        If data_dict is None, will prepare the current data_in/data_out.

        Arguments:
            io_type (string): IO_TYPE_IN or IO_TYPE_OUT
            data_dict (Dict[dict]): the data dict to prepare
        """

        for key, curr_data in data_dict.items():
            data_keys = curr_data.keys()
            curr_data[self.IO_TYPE] = io_type
            curr_data[self.TYPE_METADATA] = None
            if isinstance(key, tuple):
                curr_data[self.VAR_NAME] = key[0]
            else:
                curr_data[self.VAR_NAME] = key
            if self.USER_LEVEL not in data_keys:
                curr_data[self.USER_LEVEL] = 1
            if self.RANGE not in data_keys:
                curr_data[self.RANGE] = None
            if self.UNIT not in data_keys:
                curr_data[self.UNIT] = None
            if self.DESCRIPTION not in data_keys:
                curr_data[self.DESCRIPTION] = None
            if self.POSSIBLE_VALUES not in data_keys:
                curr_data[self.POSSIBLE_VALUES] = None
            if curr_data['type'] in ['array', 'dict', 'dataframe']:
                if self.DATAFRAME_DESCRIPTOR not in data_keys:
                    curr_data[self.DATAFRAME_DESCRIPTOR] = None
                if self.DATAFRAME_EDITION_LOCKED not in data_keys:
                    curr_data[self.DATAFRAME_EDITION_LOCKED] = True
            # For dataframes but also dict of dataframes...
            if curr_data['type'] in ['dict', 'dataframe']:
                if self.DF_EXCLUDED_COLUMNS not in data_keys:
                    curr_data[self.DF_EXCLUDED_COLUMNS] = self.DEFAULT_EXCLUDED_COLUMNS

            if self.DISCIPLINES_FULL_PATH_LIST not in data_keys:
                curr_data[self.DISCIPLINES_FULL_PATH_LIST] = []
            if self.VISIBILITY not in data_keys:
                curr_data[self.VISIBILITY] = self.LOCAL_VISIBILITY
            if self.DEFAULT not in data_keys:
                if curr_data[self.VISIBILITY] == self.INTERNAL_VISIBILITY:
                    raise Exception(
                        f'The variable {key} in discipline {self.sos_name} must have a default value because its visibility is Internal')
                else:
                    curr_data[self.DEFAULT] = None
            else:
                curr_data[self.VALUE] = curr_data[self.DEFAULT]
            # -- Initialize VALUE to None by default
            if self.VALUE not in data_keys:
                curr_data[self.VALUE] = None
            if self.COUPLING not in data_keys:
                curr_data[self.COUPLING] = False
            if self.OPTIONAL not in data_keys:
                curr_data[self.OPTIONAL] = False
            if self.NUMERICAL not in data_keys:
                curr_data[self.NUMERICAL] = False
            if self.META_INPUT not in data_keys:
                curr_data[self.META_INPUT] = False

            # -- Outputs are not EDITABLE
            if self.EDITABLE not in data_keys:
                if curr_data[self.VISIBILITY] == self.INTERNAL_VISIBILITY:
                    curr_data[self.EDITABLE] = False
                elif self.CONNECTOR_DATA in curr_data.keys() and curr_data[self.CONNECTOR_DATA] is not None:
                    curr_data[self.EDITABLE] = False
                else:
                    curr_data[self.EDITABLE] = (io_type == self.IO_TYPE_IN)
            # -- Add NS_REFERENCE
            if curr_data[self.VISIBILITY] not in self.AVAILABLE_VISIBILITIES:
                var_name = curr_data[self.VAR_NAME]
                visibility = curr_data[self.VISIBILITY]
                raise ValueError(self.sos_name + '.' + var_name + ': visibility ' + str(
                    visibility) + ' not in allowed visibilities: ' + str(self.AVAILABLE_VISIBILITIES))
            if self.NAMESPACE in data_keys:
                curr_data[self.NS_REFERENCE] = self.get_ns_reference(
                    curr_data[self.VISIBILITY], curr_data[self.NAMESPACE])
            else:
                curr_data[self.NS_REFERENCE] = self.get_ns_reference(
                    curr_data[self.VISIBILITY])

            # store structuring variables in self._structuring_variables
            if self.STRUCTURING in data_keys and curr_data[self.STRUCTURING] is True:
                self._structuring_variables[key] = None
                del curr_data[self.STRUCTURING]
            if self.CHECK_INTEGRITY_MSG not in data_keys:
                curr_data[self.CHECK_INTEGRITY_MSG] = ''

            # initialize formula
            if self.FORMULA not in data_keys:
                curr_data[self.FORMULA] = None
            if self.IS_FORMULA not in data_keys:
                curr_data[self.IS_FORMULA] = False
            if self.IS_EVAL not in data_keys:
                curr_data[self.IS_EVAL] = False

        return data_dict

    # def get_non_numerical_variables_and_values_dict(self):
    #
    #     non_num_dict = {}
    #     data_in = self.get_data_in()
    #
    #     for var in data_in.keys():
    #         if not data_in[var]['numerical']:
    #             non_num_dict[self.get_var_full_name(var,data_in)] = data_in[var]['value']
    #
    #     return non_num_dict

    def get_sosdisc_inputs(self, keys=None, in_dict=False, full_name_keys=False):
        """
        Accessor for the inputs values as a list or dict.

        Arguments:
            keys (List): the input short or full names list (depending on value of full_name_keys)
            in_dict (bool): if output format is dict
            full_name_keys (bool): if keys in args AND returned dictionary are full names or short names. Note that only
                                   True allows to query for variables of the subprocess as well as of the discipline itself.
        Returns:
            The inputs values list or dict
        """
        # TODO: refactor
        if keys is None:
            # if no keys, get all discipline keys and force
            # output format as dict
            if full_name_keys:
                keys = list(self.get_data_io_with_full_name(
                    self.IO_TYPE_IN).keys())  # discipline and subprocess
            else:
                keys = list(self.get_data_in().keys())  # discipline only
            in_dict = True
        inputs = self._get_sosdisc_io(
            keys, io_type=self.IO_TYPE_IN, full_name_keys=full_name_keys)
        if in_dict:
            # return inputs in an dictionary
            return inputs
        else:
            # return inputs in an ordered tuple (default)
            if len(inputs) > 1:
                return list(inputs.values())
            else:
                return list(inputs.values())[0]

    def get_sosdisc_outputs(self, keys=None, in_dict=False, full_name_keys=False):
        """
        Accessor for the outputs values as a list or dict.

        Arguments:
            keys (List): the output short or full names list (depending on value of full_name_keys)
            in_dict (bool): if output format is dict
            full_name_keys (bool): if keys in args AND returned dictionary are full names or short names. Note that only
                                   True allows to query for variables of the subprocess as well as of the discipline itself.
        Returns:
            The outputs values list or dict
        """
        # TODO: refactor
        if keys is None:
            # if no keys, get all discipline keys and force
            # output format as dict
            if full_name_keys:
                keys = list(self.get_data_io_with_full_name(
                    self.IO_TYPE_OUT).keys())  # discipline and subprocess
            else:
                keys = list(self.get_data_out().keys())  # discipline only
            # keys = [d[self.VAR_NAME] for d in self.get_data_out().values()]
            in_dict = True
        outputs = self._get_sosdisc_io(
            keys, io_type=self.IO_TYPE_OUT, full_name_keys=full_name_keys)
        if in_dict:
            # return outputs in an dictionary
            return outputs
        else:
            # return outputs in an ordered tuple (default)
            if len(outputs) > 1:
                return list(outputs.values())
            else:
                return list(outputs.values())[0]

    def _get_sosdisc_io(self, keys, io_type, full_name_keys=False):
        """
        Generic method to retrieve sos inputs and outputs

        Arguments:
            keys (List[String]): the data names list in short or full names (depending on value of full_name_keys)
            io_type (string): IO_TYPE_IN or IO_TYPE_OUT
            full_name_keys: if keys in args and returned dict are full names. Note that only True allows to query for
                            variables of the subprocess as well as of the discipline itself.
        Returns:
            dict of keys values
        Raises:
            Exception if query key is not in the data manager
        """
        # TODO: refactor
        if isinstance(keys, str):
            keys = [keys]

        if full_name_keys:
            query_keys = keys
        else:
            query_keys = self._convert_list_of_keys_to_namespace_name(
                keys, io_type)

        values_dict = {}
        for key, q_key in zip(keys, query_keys):
            if q_key not in self.dm.data_id_map:
                raise Exception(
                    f'The key {q_key} for the discipline {self.get_disc_full_name()} is missing in the data manager')
            # get data in local_data during run or linearize steps
            # #TODO: this should not be possible in command line mode, is it possible in the GUI?
            elif self.status in [self.STATUS_RUNNING, self.STATUS_LINEARIZE]:
                values_dict[key] = self.mdo_discipline_wrapp.mdo_discipline.local_data[q_key]
            # get data in data manager during configure step
            else:
                values_dict[key] = self.dm.get_value(q_key)
        return values_dict

    # def _get_sosdisc_io(self, keys, io_type, full_name=False):
    #     """
    #     Generic method to retrieve discipline inputs and outputs
    #
    #     Arguments:
    #         keys (List[string]): the output short names list
    #         io_type (string): IO_TYPE_IN or IO_TYPE_OUT
    #         full_name (bool): True if returned keys are full names, False for short names
    #
    #     Return:
    #         values_dict (dict): dict of variable keys and values
    #     """
    #
    #     # convert local key names to namespaced ones
    #     if isinstance(keys, str):
    #         keys = [keys]
    #     namespaced_keys_dict = {key: namespaced_key for key, namespaced_key in zip(
    #         keys, self._convert_list_of_keys_to_namespace_name(keys, io_type))}
    #
    #     values_dict = {}
    #
    #     for key, namespaced_key in namespaced_keys_dict.items():
    #         # new_key can be key or namespaced_key according to full_name value
    #         new_key = full_name * namespaced_key + (1 - full_name) * key
    #         if namespaced_key not in self.dm.data_id_map:
    #             raise Exception(
    #                 f'The key {namespaced_key} for the discipline {self.get_disc_full_name()} is missing in the data manager')
    #         # get data in local_data during run or linearize steps
    #         elif self.status in [self.STATUS_RUNNING, self.STATUS_LINEARIZE]:
    #             values_dict[new_key] = self.mdo_discipline_wrapp.mdo_discipline.local_data[namespaced_key]
    #         # get data in data manager during configure step
    #         else:
    #             values_dict[new_key] = self.dm.get_value(namespaced_key)
    #
    #     return values_dict

    #     def linearize(self, input_data=None, force_all=False, force_no_exec=False,
    #                   exec_before_linearize=True):
    #         """overloads GEMS linearize function
    #         """
    #         # set GEM's default_inputs for gradient computation purposes
    #         # to be deleted during GEMS update
    #
    #         if input_data is not None:
    #             self.default_inputs = input_data
    #         else:
    #             self.default_inputs = {}
    #             input_data = self.get_input_data_for_gems()
    #             self.default_inputs = input_data
    #
    #         if self.linearization_mode == self.COMPLEX_STEP:
    #             # is complex_step, switch type of inputs variables
    #             # perturbed to complex
    #             inputs, _ = self._retreive_diff_inouts(force_all)
    #             def_inputs = self.default_inputs
    #             for name in inputs:
    #                 def_inputs[name] = def_inputs[name].astype('complex128')
    #         else:
    #             pass
    #
    #         # need execution before the linearize
    #         if not force_no_exec and exec_before_linearize:
    #             self.reset_statuses_for_run()
    #             self.exec_for_lin = True
    #             self.execute(input_data)
    #             self.exec_for_lin = False
    #             force_no_exec = True
    #             need_execution_after_lin = False
    #
    #         # need execution but after linearize, in the NR GEMSEO case an
    #         # execution is done bfore the while loop which udates the local_data of
    #         # each discipline
    #         elif not force_no_exec and not exec_before_linearize:
    #             force_no_exec = True
    #             need_execution_after_lin = True
    #
    #         # no need of any execution
    #         else:
    #             need_execution_after_lin = False
    #             # maybe no exec before the first linearize, GEMSEO needs a
    #             # local_data with inputs and outputs for the jacobian computation
    #             # if the local_data is empty
    #             if self.local_data == {}:
    #                 own_data = {
    #                     k: v for k, v in input_data.items() if self.is_input_existing(k) or self.is_output_existing(k)}
    #                 self.local_data = own_data
    #
    #         if self.check_linearize_data_changes and not self.is_sos_coupling:
    #             disc_data_before_linearize = {key: {'value': value} for key, value in deepcopy(
    #                 input_data).items() if key in self.input_grammar.data_names}
    #
    #         # set LINEARIZE status to get inputs from local_data instead of
    #         # datamanager
    #         self._update_status_dm(self.STATUS_LINEARIZE)
    #         result = MDODiscipline.linearize(
    #             self, input_data, force_all, force_no_exec)
    #         # reset DONE status
    #         self._update_status_dm(self.STATUS_DONE)
    #
    #         self.__check_nan_in_data(result)
    #         if self.check_linearize_data_changes and not self.is_sos_coupling:
    #             disc_data_after_linearize = {key: {'value': value} for key, value in deepcopy(
    #                 input_data).items() if key in disc_data_before_linearize.keys()}
    #             is_output_error = True
    #             output_error = self.check_discipline_data_integrity(disc_data_before_linearize,
    #                                                                 disc_data_after_linearize,
    #                                                                 'Discipline data integrity through linearize',
    #                                                                 is_output_error=is_output_error)
    #             if output_error != '':
    #                 raise ValueError(output_error)
    #
    #         if need_execution_after_lin:
    #             self.reset_statuses_for_run()
    #             self.execute(input_data)
    #
    #         return result

    #     def _get_columns_indices(self, inputs, outputs, input_column, output_column):
    #         """
    #         returns indices of input_columns and output_columns
    #         """
    #         # Get boundaries of the jacobian to compare
    #         if inputs is None:
    #             inputs = self.get_input_data_names()
    #         if outputs is None:
    #             outputs = self.get_output_data_names()
    #
    #         indices = None
    #         if input_column is not None or output_column is not None:
    #             if len(inputs) == 1 and len(outputs) == 1:
    #
    #                 if self.proxy_disciplines is not None:
    #                     for discipline in self.proxy_disciplines:
    #                         self.jac_boundaries.update(discipline.jac_boundaries)
    #
    #                 indices = {}
    #                 if output_column is not None:
    #                     jac_bnd = self.jac_boundaries[f'{outputs[0]},{output_column}']
    #                     tup = [jac_bnd['start'], jac_bnd['end']]
    #                     indices[outputs[0]] = [i for i in range(*tup)]
    #
    #                 if input_column is not None:
    #                     jac_bnd = self.jac_boundaries[f'{inputs[0]},{input_column}']
    #                     tup = [jac_bnd['start'], jac_bnd['end']]
    #                     indices[inputs[0]] = [i for i in range(*tup)]
    #
    #             else:
    #                 raise Exception(
    #                     'Not possible to use input_column and output_column options when \
    #                     there is more than one input and output')
    #
    #         return indices
    #
    #     def set_partial_derivative(self, y_key, x_key, value):
    #         '''
    #         Set the derivative of y_key by x_key inside the jacobian of GEMS self.jac
    #         '''
    #         new_y_key = self.get_var_full_name(y_key, self._data_out)
    #
    #         new_x_key = self.get_var_full_name(x_key, self._data_in)
    #
    #         if new_x_key in self.jac[new_y_key]:
    #             if isinstance(value, ndarray):
    #                 value = lil_matrix(value)
    #             self.jac[new_y_key][new_x_key] = value
    #
    #     def set_partial_derivative_for_other_types(self, y_key_column, x_key_column, value):
    #         '''
    #         Set the derivative of the column y_key by the column x_key inside the jacobian of GEMS self.jac
    #         y_key_column = 'y_key,column_name'
    #         '''
    #         if len(y_key_column) == 2:
    #             y_key, y_column = y_key_column
    #         else:
    #             y_key = y_key_column[0]
    #             y_column = None
    #
    #         lines_nb_y, index_y_column = self.get_boundary_jac_for_columns(
    #             y_key, y_column, self.IO_TYPE_OUT)
    #
    #         if len(x_key_column) == 2:
    #             x_key, x_column = x_key_column
    #         else:
    #             x_key = x_key_column[0]
    #             x_column = None
    #
    #         lines_nb_x, index_x_column = self.get_boundary_jac_for_columns(
    #             x_key, x_column, self.IO_TYPE_IN)
    #
    #         # Convert keys in namespaced keys in the jacobian matrix for GEMS
    #         new_y_key = self.get_var_full_name(y_key, self._data_out)
    #
    #         new_x_key = self.get_var_full_name(x_key, self._data_in)
    #
    #         # Code when dataframes are filled line by line in GEMS, we keep the code for now
    #         #         if index_y_column and index_x_column is not None:
    #         #             for iy in range(value.shape[0]):
    #         #                 for ix in range(value.shape[1]):
    #         #                     self.jac[new_y_key][new_x_key][iy * column_nb_y + index_y_column,
    #         # ix * column_nb_x + index_x_column] = value[iy, ix]
    #
    #         if new_x_key in self.jac[new_y_key]:
    #             if index_y_column is not None and index_x_column is not None:
    #                 self.jac[new_y_key][new_x_key][index_y_column * lines_nb_y:(index_y_column + 1) * lines_nb_y,
    #                                                index_x_column * lines_nb_x:(index_x_column + 1) * lines_nb_x] = value
    #                 self.jac_boundaries.update({f'{new_y_key},{y_column}': {'start': index_y_column * lines_nb_y,
    #                                                                         'end': (index_y_column + 1) * lines_nb_y},
    #                                             f'{new_x_key},{x_column}': {'start': index_x_column * lines_nb_x,
    #                                                                         'end': (index_x_column + 1) * lines_nb_x}})
    #
    #             elif index_y_column is None and index_x_column is not None:
    #                 self.jac[new_y_key][new_x_key][:, index_x_column *
    #                                                lines_nb_x:(index_x_column + 1) * lines_nb_x] = value
    #
    #                 self.jac_boundaries.update({f'{new_y_key},{y_column}': {'start': 0,
    #                                                                         'end':-1},
    #                                             f'{new_x_key},{x_column}': {'start': index_x_column * lines_nb_x,
    #                                                                         'end': (index_x_column + 1) * lines_nb_x}})
    #             elif index_y_column is not None and index_x_column is None:
    #                 self.jac[new_y_key][new_x_key][index_y_column * lines_nb_y:(index_y_column + 1) * lines_nb_y,
    #                                                :] = value
    #                 self.jac_boundaries.update({f'{new_y_key},{y_column}': {'start': index_y_column * lines_nb_y,
    #                                                                         'end': (index_y_column + 1) * lines_nb_y},
    #                                             f'{new_x_key},{x_column}': {'start': 0,
    #                                                                         'end':-1}})
    #             else:
    #                 raise Exception(
    #                     'The type of a variable is not yet taken into account in set_partial_derivative_for_other_types')
    #
    #     def get_boundary_jac_for_columns(self, key, column, io_type):
    #         data_io_disc = self.get_data_io_dict(io_type)
    #         var_full_name = self.get_var_full_name(key, data_io_disc)
    #         key_type = self.dm.get_data(var_full_name, self.TYPE)
    #         value = self._get_sosdisc_io(key, io_type)[key]
    #
    #         if key_type == 'dataframe':
    #             # Get the number of lines and the index of column from the metadata
    #             lines_nb = len(value)
    #             index_column = [column for column in value.columns if column not in self.DEFAULT_EXCLUDED_COLUMNS].index(column)
    #         elif key_type == 'array' or key_type == 'float':
    #             lines_nb = None
    #             index_column = None
    #         elif key_type == 'dict':
    #             dict_keys = list(value.keys())
    #             lines_nb = len(value[column])
    #             index_column = dict_keys.index(column)
    #
    #         return lines_nb, index_column

    #     def get_input_data_for_gems(self):
    #         '''
    #         Get input_data for linearize ProxyDiscipline
    #         '''
    #         input_data = {}
    #         input_data_names = self.input_grammar.get_data_names()
    #         if len(input_data_names) > 0:
    #
    #             for data_name in input_data_names:
    #                 input_data[data_name] = self.ee.dm.get_value(data_name)
    #
    #         return input_data

    def _update_type_metadata(self):
        '''
        Update metadata of values not supported by GEMS (for cases where the data has been converted by the coupling)
        '''
        disc_in = self.get_data_in()
        for var_name in disc_in.keys():
            var_f_name = self.get_var_full_name(var_name, disc_in)
            var_type = self.dm.get_data(var_f_name, self.VAR_TYPE_ID)
            if var_type in self.NEW_VAR_TYPE:
                if self.dm.get_data(var_f_name, self.TYPE_METADATA) is not None:
                    disc_in[var_name][self.TYPE_METADATA] = self.dm.get_data(
                        var_f_name, self.TYPE_METADATA)

        disc_out = self.get_data_out()
        for var_name in disc_out.keys():
            var_f_name = self.get_var_full_name(var_name, disc_out)
            var_type = self.dm.get_data(var_f_name, self.VAR_TYPE_ID)
            if var_type in self.NEW_VAR_TYPE:
                if self.dm.get_data(var_f_name, self.TYPE_METADATA) is not None:
                    disc_out[var_name][self.TYPE_METADATA] = self.dm.get_data(
                        var_f_name, self.TYPE_METADATA)

    def _update_study_ns_in_varname(self, names):
        '''
        Updates the study name in the variable input names.

        Arguments:
            names (List[string]): names to update
        '''
        study = self.ee.study_name
        new_names = []
        for n in names:
            if not n.startswith(study):
                suffix = NS_SEP.join(n.split(NS_SEP)[1:])
                new_name = study + NS_SEP + suffix
            else:
                new_name = n
            new_names.append(new_name)
        return new_names

    # =========================================================================
    #     def update_meta_data_out(self, new_data_dict):
    #         """
    #         update meta data of _data_out and DESC_OUT
    #
    #         Arguments:
    #             new_data_dict (Dict[dict]): contains the metadata to be updated
    #                                         in format: {'variable_name' : {'meta_data_name' : 'meta_data_value',...}....}
    #         """
    #         disc_out = self.get_data_out()
    #         for key in new_data_dict.keys():
    #             for meta_data in new_data_dict[key].keys():
    #                 disc_out[key][meta_data] = new_data_dict[key][meta_data]
    #                 if meta_data in self.DESC_OUT[key].keys():
    #                     self.DESC_OUT[key][meta_data] = new_data_dict[key][meta_data]
    # =========================================================================

    def clean_dm_from_disc(self):
        """
        Clean ProxyDiscipline in datamanager's disciplines_dict and data_in/data_out keys
        """
        self.dm.clean_from_disc(self.disc_id)

    def _set_dm_disc_info(self):
        """
        Set info of the ProxyDiscipline in datamanager
        """
        disc_ns_name = self.get_disc_full_name()
        disc_dict_info = {}
        disc_dict_info['reference'] = self
        disc_dict_info['classname'] = self.__class__.__name__
        #         disc_dict_info['model_name'] = self.__module__.split('.')[-2]
        disc_dict_info['model_name_full_path'] = self.get_module()
        disc_dict_info['disc_label'] = self.get_disc_label()
        disc_dict_info['treeview_order'] = 'no'
        disc_dict_info[self.NS_REFERENCE] = self.ee.ns_manager.get_local_namespace(
            self)
        self.disc_id = self.dm.update_disciplines_dict(
            self.disc_id, disc_dict_info, disc_ns_name)

    def _set_dm_cache_map(self):
        '''
        Update cache_map dict in DM with cache and its children recursively
        '''

        mdo_discipline = self.mdo_discipline_wrapp.mdo_discipline if self.mdo_discipline_wrapp is not None else None
        if mdo_discipline is not None:
            self._store_cache_with_hashed_uid(mdo_discipline)
        # store children cache recursively
        for disc in self.proxy_disciplines:
            disc._set_dm_cache_map()

    def _store_cache_with_hashed_uid(self, disc):
        '''
        Generate hashed uid and store cache in DM
        '''
        if disc.cache is not None:
            disc_info_list = self.get_disc_info_list_for_hashed_uid(disc)
            # store cache in DM map
            self.dm.fill_cache_map(disc_info_list, disc)

    def get_disc_info_list_for_hashed_uid(self, disc):
        full_name = self.get_disc_full_name().split(self.ee.study_name)[-1]
        class_name = disc.__class__.__name__
        data_io_string = self.get_single_data_io_string_for_disc_uid(disc)

        # set disc infos string list with full name, class name and anonimated
        # i/o for hashed uid generation
        return [full_name, class_name, data_io_string]

    def get_cache_map_hashed_uid(self, disc):
        disc_info_list = self.get_disc_info_list_for_hashed_uid(disc)
        hashed_uid = self.dm.generate_hashed_uid(disc_info_list)
        return hashed_uid

    def get_var_full_name(self, var_name, disc_dict):
        '''
        Get namespaced variable from namespace and var_name in disc_dict
        '''
        ns_reference = disc_dict[var_name][self.NS_REFERENCE]
        complete_var_name = disc_dict[var_name][self.VAR_NAME]
        var_f_name = self.ee.ns_manager.compose_ns(
            [ns_reference.value, complete_var_name])
        return var_f_name

    def get_input_var_full_name(self, var_name):
        '''
        Get namespaced input variable
        '''
        return self.get_var_full_name(var_name, self.get_data_in())

    def get_var_display_name(self, var_name, disc_dict):
        '''
        Get namespaced variable from display namespace and var_name in disc_dict
        '''
        ns_reference = disc_dict[var_name][self.NS_REFERENCE]
        complete_var_name = disc_dict[var_name][self.VAR_NAME]
        var_f_name = self.ee.ns_manager.compose_ns(
            [ns_reference.get_display_value(), complete_var_name])
        return var_f_name

    def ns_tuples_to_full_name_keys(self, in_dict):
        """
        Converts the keys of the input dictionary from tuples (var_short_name, id(ns_ref)) to strings var_full_name.

        Arguments:
            in_dict (dict[Any]): the input dictionary whose keys are tuples (var_short_name, id(ns_ref))

        Returns:
            dict[Any]: the dictionary with same values and full name keys
        """
        return {self.ee.ns_manager.ns_tuple_to_full_name(var_ns_tuple): value for var_ns_tuple, value in
                in_dict.items()}

    def update_from_dm(self):
        """
        Update all disciplines with datamanager information
        """

        self.__check_all_data_integrity()

        disc_in = self.get_data_in()
        for var_name in disc_in.keys():

            try:
                var_f_name = self.get_var_full_name(var_name, disc_in)
                default_val = self.dm.data_dict[self.dm.get_data_id(
                    var_f_name)][self.DEFAULT]
            except:
                var_f_name = self.get_var_full_name(var_name, disc_in)
            if self.dm.get_value(var_f_name) is None and default_val is not None:
                disc_in[var_name][self.VALUE] = default_val
            else:
                # update from dm for all proxy_disciplines to load all data
                disc_in[var_name][self.VALUE] = self.dm.get_value(
                    var_f_name)
        # -- update sub-disciplines
        for discipline in self.proxy_disciplines:
            discipline.update_from_dm()

    # -- Ids and namespace handling
    def get_disc_full_name(self):
        '''
        Return: (string) the discipline name with full namespace
        '''
        return self.ee.ns_manager.get_local_namespace_value(self)

    def get_disc_display_name(self, exec_display=False):
        '''
        Return: (string) the discipline name with either the display namespace or the exec namespace
        '''
        if exec_display:
            return self.ee.ns_manager.get_local_namespace_value(self)
        else:
            return self.ee.ns_manager.get_display_namespace_value(self)

    def get_disc_id_from_namespace(self):
        """
        Return: (string) the discipline id
        """
        return self.ee.dm.get_discipline_ids_list(self.get_disc_full_name())

    def get_single_data_io_string_for_disc_uid(self, disc):
        '''
        Return: (List[string]) of anonimated input and output keys for serialisation purpose
        '''

        input_list_anonimated = [key.split(
            self.ee.study_name, 1)[-1] for key in disc.get_input_data_names()]
        input_list_anonimated.sort()
        output_list_anonimated = [key.split(
            self.ee.study_name, 1)[-1] for key in disc.get_output_data_names()]
        output_list_anonimated.sort()
        input_list_anonimated.extend(output_list_anonimated)

        return ''.join(input_list_anonimated)

    def _convert_list_of_keys_to_namespace_name(self, keys, io_type):
        """
        Convert a list of keys to namespace name (see _convert_to_namespace_name).

        Arguments:
            keys (List[string]): list of keys to convert
            io_type (string): IO_TYPE_IN or IO_TYPE_OUT

        Return:
            variables (list[string]): the list of varaible namespace name
        """
        # Refactor  variables keys with namespace
        if isinstance(keys, list):
            variables = [self._convert_to_namespace_name(
                key, io_type) for key in keys]
        else:
            variables = [self._convert_to_namespace_name(
                keys, io_type)]
        return variables

    def _convert_to_namespace_name(self, key, io_type):
        ''' Convert to namespace with coupling_namespace management
            Using a key (variables name) and reference_data (yaml in or out),
            build the corresponding namespaced key using the visibility property

            Arguments:
                key (string): variable name

            Return:
                (string) the variable namespace name
        '''

        # Refactor  variables keys with namespace
        result = self.ee.ns_manager.get_namespaced_variable(
            self, key, io_type)

        return result

    # -- status handling section
    def _update_status_dm(self, status):
        """
        Update discipline _status and status in data manager.

        Arguments:
            status (string): the status to update
        """
        # Avoid unnecessary call to status property (which can trigger event in
        # case of change)
        if self._status != status:
            self._status = status
            if self.mdo_discipline_wrapp is not None and self.mdo_discipline_wrapp.mdo_discipline is not None:
                self.mdo_discipline_wrapp.mdo_discipline.status = status

        # Force update into discipline_dict (GEMS can change status but cannot update the
        # discipline_dict
        self.dm.disciplines_dict[self.disc_id]['status'] = status

    def _update_status_recursive(self, status):
        """
        Update discipline _status and status in data manager recursively for self and descendancy of sub proxies and in
        data manager.

        Arguments:
            status (string): the status to update
        """
        # keep reference branch status to 'REFERENCE'
        self._update_status_dm(status)
        for disc in self.proxy_disciplines:
            disc._update_status_recursive(status)

    def set_status_from_mdo_discipline(self):
        """
        Update status of self and children sub proxies by retreiving the status of the GEMSEO objects.

        """
        for proxy_discipline in self.proxy_disciplines:
            proxy_discipline.set_status_from_mdo_discipline()
        self.status = self.get_status_after_configure()

    def get_status_after_configure(self):
        if self.mdo_discipline_wrapp.mdo_discipline is not None:
            return self.mdo_discipline_wrapp.mdo_discipline.status
        else:
            return self._status

    def add_status_observer(self, observer):
        '''
        Observer has to be set before execution (and prepare_execution) and the mdo_discipline does not exist. 
        We store observers in self.status_observers and add it to the mdodiscipline when it ies instanciated in prepare_execution
        '''
        if self.mdo_discipline_wrapp is not None and self.mdo_discipline_wrapp.mdo_discipline is not None:
            self.mdo_discipline_wrapp.mdo_discipline.add_status_observer(
                observer)

        if observer not in self.status_observers:
            self.status_observers.append(observer)

    def remove_status_observer(self, observer):
        '''
        Remove the observer from the status_observers list
        And normally the mdodiscipline has already been instanciated and we can remove it. 
        If not the case the mdodiscipline does not exist such as the observer
        '''
        if observer in self.status_observers:
            self.status_observers.remove(observer)
        if self.mdo_discipline_wrapp is not None and self.mdo_discipline_wrapp.mdo_discipline is not None:
            self.mdo_discipline_wrapp.mdo_discipline.remove_status_observer(
                observer)

    # -- Maturity handling section
    def set_maturity(self, maturity, maturity_dict=False):
        """
        Maturity setter

        Arguments:
            maturity (string or dict or None): maturity to set
            maturity_dict (bool): whether the maturity is a dict
        """
        if maturity is None or maturity in self.possible_maturities or maturity_dict:
            self._maturity = maturity
        else:
            raise Exception(
                f'Unkown maturity {maturity} for discipline {self.sos_name}')

    def get_maturity(self):
        '''
        Get the maturity of the ProxyDiscipline (a discipline does not have any subdisciplines, only a coupling has)
        '''
        if hasattr(self, '_maturity'):
            return self._maturity
        elif hasattr(self.mdo_discipline_wrapp, 'wrapper'):
            if hasattr(self.mdo_discipline_wrapp.wrapper, '_maturity'):
                return self.mdo_discipline_wrapp.wrapper._maturity
            else:
                return ''
        return ''

    def _build_dynamic_DESC_IN(self):
        pass

    def get_chart_filter_list(self):
        """
        Return a list of ChartFilter instance base on the inherited class post processing filtering capabilities

        Returns: List[ChartFilter]
        """
        if self.mdo_discipline_wrapp is not None and self.mdo_discipline_wrapp.wrapper is not None:
            self.assign_proxy_to_wrapper()  # to allow for direct calls after run, without reconfiguration
            return self.mdo_discipline_wrapp.wrapper.get_chart_filter_list()
        else:
            return []

    def get_post_processing_list(self, filters=None):
        """
        Return a list of post processing instance using the ChartFilter list given as parameter

        Arguments:
            filters: filters to apply during post processing making

        Returns:
            post processing instance list
        """
        if self.mdo_discipline_wrapp is not None and self.mdo_discipline_wrapp.wrapper is not None:
            self.assign_proxy_to_wrapper()  # to allow for direct calls after run, without reconfiguration
            return self.mdo_discipline_wrapp.wrapper.get_post_processing_list(filters)
        else:
            return []

    def set_configure_status(self, is_configured):
        """
        Set boolean is_configured which indicates if the discipline has been configured
        to avoid several configuration in a multi-level process and save time
        """

        self._is_configured = is_configured

    def get_configure_status(self):
        """
        Get boolean is_configured which indicates if the discipline has been configured
        to avoid several configuration in a multi-level process and save time
        """

        if hasattr(self, '_is_configured'):
            return self._is_configured
        else:
            return ''

    def is_configured(self):
        '''
        Return False if discipline needs to be configured, True if not
        '''
        is_proxy_configured = self.get_configure_status() and not self.check_structuring_variables_changes() and self.check_configured_dependency_disciplines()

        # condition of wrapper configuration allows to redefine is_configured method for simple discs at wrapper level
        if hasattr(self.mdo_discipline_wrapp, 'wrapper') and hasattr(self.mdo_discipline_wrapp.wrapper,
                                                                     'is_configured'):
            is_wrapper_configured = self.mdo_discipline_wrapp.wrapper.is_configured()
        else:
            is_wrapper_configured = True

        return is_proxy_configured and is_wrapper_configured

    def check_configured_dependency_disciplines(self):
        '''
        Check if config_dependency_disciplines are configured to know if i am configured
        Be careful using this capability to avoid endless loop of configuration 
        '''
        return all([disc.is_configured() for disc in self.config_dependency_disciplines])

    def add_disc_to_config_dependency_disciplines(self, disc):
        '''
        Add a discipline to config_dependency_disciplines 
        Be careful to endless configuraiton loop (small loops are checked but not with more than two disciplines)
        Do not add twice the same dsicipline
        '''
        if disc == self:
            error_msg = f'Not possible to add self in the config_dependency_list for disc : {disc.get_disc_full_name()}'
            self.logger.error(error_msg)
            raise Exception(error_msg)

        if self in disc.config_dependency_disciplines:
            error_msg = f'The discipline {disc.get_disc_full_name()} has already {self.get_disc_full_name()} in its config_dependency_list, it is not possible to add the discipline in config_dependency_list of myself'
            self.logger.error(error_msg)
            raise Exception(error_msg)

        if disc not in self.__config_dependency_disciplines:
            self.__config_dependency_disciplines.append(disc)
            disc.add_dependent_disciplines(self)

    def delete_disc_in_config_dependency_disciplines(self, disc):

        self.__config_dependency_disciplines.remove(disc)

    def add_dependent_disciplines(self, disc):

        self.__config_dependent_disciplines.append(disc)

    def clean_config_dependency_disciplines_of_dependent_disciplines(self):

        for disc in self.__config_dependent_disciplines:
            disc.delete_disc_in_config_dependency_disciplines(self)

    def add_disc_list_to_config_dependency_disciplines(self, disc_list):
        '''
        Add a list to children_list 
        '''
        for disc in disc_list:
            self.add_disc_to_config_dependency_disciplines(disc)

    def add_new_shared_ns(self, shared_ns):
        self.ee.ns_manager.add_new_shared_ns_for_disc(self, shared_ns)

    @staticmethod
    def _get_disciplines_to_configure(disc_list):
        '''
        Get sub disciplines list to configure according to their is_configured method (coupling, eval, etc.) from a
        discipline list
        '''
        disc_to_configure = []
        for disc in disc_list:
            if not disc.is_configured():
                disc_to_configure.append(disc)
        return disc_to_configure

    def get_disciplines_to_configure(self):
        '''
        Get sub disciplines list to configure according to their is_configured method (coupling, eval, etc.)
        '''
        return self._get_disciplines_to_configure(self.proxy_disciplines)

    def check_structuring_variables_changes(self):
        '''
        Compare structuring variables stored in discipline with values in dm
        Return True if at least one structuring variable value has changed, False if not
        '''
        dict_values_dm = {key: self.get_sosdisc_inputs(
            key) for key in self._structuring_variables.keys()}
        try:
            return dict_values_dm != self._structuring_variables
        except:
            return not dict_are_equal(dict_values_dm,
                                      self._structuring_variables)

    def set_structuring_variables_values(self):
        '''
        Store structuring variables values from dm in self._structuring_variables
        '''
        disc_in = self.get_data_in()
        for struct_var in list(self._structuring_variables.keys()):
            if struct_var in disc_in:
                self._structuring_variables[struct_var] = deepcopy(
                    self.get_sosdisc_inputs(struct_var))

    # ----------------------------------------------------
    # ----------------------------------------------------
    #  METHODS TO DEBUG DISCIPLINE
    # ----------------------------------------------------
    # ----------------------------------------------------

    #     def check_jacobian(self, input_data=None, derr_approx=MDODiscipline.FINITE_DIFFERENCES,
    #                        step=1e-7, threshold=1e-8, linearization_mode='auto',
    #                        inputs=None, outputs=None, parallel=False,
    #                        n_processes=MDODiscipline.N_CPUS,
    #                        use_threading=False, wait_time_between_fork=0,
    #                        auto_set_step=False, plot_result=False,
    #                        file_path="jacobian_errors.pdf",
    #                        show=False, figsize_x=10, figsize_y=10, input_column=None, output_column=None,
    #                        dump_jac_path=None, load_jac_path=None):
    #         """
    #         Overload check jacobian to execute the init_execution
    #         """
    #
    #         # The init execution allows to check jacobian without an execute before the check
    #         # however if an execute was done, we do not want to restart the model
    #         # and potentially loose informations to compute gradients (some
    #         # gradients are computed with the model)
    #         if self.status != self.STATUS_DONE:
    #             self.init_execution()
    #
    #         # if dump_jac_path is provided, we trigger GEMSEO dump
    #         if dump_jac_path is not None:
    #             reference_jacobian_path = dump_jac_path
    #             save_reference_jacobian = True
    #         # if dump_jac_path is provided, we trigger GEMSEO dump
    #         elif load_jac_path is not None:
    #             reference_jacobian_path = load_jac_path
    #             save_reference_jacobian = False
    #         else:
    #             reference_jacobian_path = None
    #             save_reference_jacobian = False
    #
    #         approx = DisciplineJacApprox(
    #             self,
    #             derr_approx,
    #             step,
    #             parallel,
    #             n_processes,
    #             use_threading,
    #             wait_time_between_fork,
    #         )
    #         if inputs is None:
    #             inputs = self.get_input_data_names(filtered_inputs=True)
    #         if outputs is None:
    #             outputs = self.get_output_data_names(filtered_outputs=True)
    #
    #         if auto_set_step:
    #             approx.auto_set_step(outputs, inputs, print_errors=True)
    #
    #         # Differentiate analytically
    #         self.add_differentiated_inputs(inputs)
    #         self.add_differentiated_outputs(outputs)
    #         self.linearization_mode = linearization_mode
    #         self.reset_statuses_for_run()
    #         # Linearize performs execute() if needed
    #         self.linearize(input_data)
    #
    #         if input_column is None and output_column is None:
    #             indices = None
    #         else:
    #             indices = self._get_columns_indices(
    #                 inputs, outputs, input_column, output_column)
    #
    #         jac_arrays = {
    #             key_out: {key_in: value.toarray() if not isinstance(value, ndarray) else value for key_in, value in
    #                       subdict.items()}
    #             for key_out, subdict in self.jac.items()}
    #         o_k = approx.check_jacobian(
    #             jac_arrays,
    #             outputs,
    #             inputs,
    #             self,
    #             threshold,
    #             plot_result=plot_result,
    #             file_path=file_path,
    #             show=show,
    #             figsize_x=figsize_x,
    #             figsize_y=figsize_y,
    #             reference_jacobian_path=reference_jacobian_path,
    #             save_reference_jacobian=save_reference_jacobian,
    #             indices=indices,
    #         )
    #         return o_k

    def clean(self):
        """
        This method cleans a sos_discipline;
        In the case of a "simple" discipline, it removes the discipline from
        its father builder and from the factory sos_discipline. This is achieved
        by the method remove_sos_discipline of the factory
        """
        self.father_builder.remove_discipline(self)
        self.clean_dm_from_disc()
        self.ee.ns_manager.remove_dependencies_after_disc_deletion(
            self, self.disc_id)
        self.ee.factory.remove_sos_discipline(self)
        self.clean_config_dependency_disciplines_of_dependent_disciplines()

    def set_wrapper_attributes(self, wrapper):
        """
        set the attribute ".attributes" of wrapper which is used to provide the wrapper with information that is
        figured out at configuration time but needed at runtime. the input and output full name map allow the wrappers
        to work with short names whereas the GEMSEO objects use variable full names in their data structures.
        """
        input_full_name_map, output_full_name_map = self.create_io_full_name_map()
        wrapper.attributes = {
            'input_full_name_map': input_full_name_map,
            'output_full_name_map': output_full_name_map,
        }
        wrapper.inst_desc_in = self.inst_desc_in
        wrapper.inst_desc_out = self.inst_desc_out

    # def set_discipline_attributes(self, discipline):
    #     """ set the attribute attributes of mdo_discipline --> not needed if using SoSMDODisciplineDriver
    #     """
    #     pass

    def create_io_full_name_map(self):
        """
        Create an io_full_name_map as wel ass input_full_name_map and output_full_name_map for its sos_wrapp

        Return:
            input_full_name_map (Dict[Str]): dict whose keys are input short names and values are input full names
            output_full_name_map (Dict[Str]): dict whose keys are output short names and values are output full names
        """

        return {key: self.ee.ns_manager.ns_tuple_to_full_name((key, value)) for key, value in
                self._io_ns_map_in.items()}, \
            {key: self.ee.ns_manager.ns_tuple_to_full_name(
                (key, value)) for key, value in self._io_ns_map_out.items()}

    def get_module(self):
        '''
        Obtain the module of the wrapper if it exists. useful for postprocessing factory and treenode
        '''
        if self.mdo_discipline_wrapp is not None and self.mdo_discipline_wrapp.wrapper is not None:
            disc_module = self.mdo_discipline_wrapp.wrapper.__module__

        else:
            # for discipline not associated to wrapper (proxycoupling for
            # example)
            disc_module = self.__module__
        # return the replace sostrades_core just for documentation (linked
        # ontology is the one from integration)
        #         return disc_module.replace(
        #             'sostrades_core', 'sos_trades_core')
        return disc_module

    # useful for debugging

    def get_shared_ns_dict(self):

        return self.ee.ns_manager.get_associated_ns(self)

    def get_disc_label(self):
        '''
        Get the label of the discipline which will be displayed in the GUI
        '''

        disc_label = self.get_disc_full_name()

        return disc_label

    def get_disc_full_path(self):
        '''
        Get the discipline full path which is a combination of the module and the label of the discipline
        '''

        disc_full_path = f'{self.get_module()} : {self.get_disc_label()}'

        return disc_full_path

    def display_proxy_subtree(self, callback=None):
        proxy_subtree = []
        self.get_proxy_subtree_rec(proxy_subtree, 0, callback)
        return '\n'.join(proxy_subtree)

    def get_proxy_subtree_rec(self, proxy_subtree, indent=0, callback=None):
        callback_string = ' [' + str(callback(self)) + \
                          ']' if callback is not None else ''
        proxy_subtree.append('    ' * indent + '|_ ' + self.ee.ns_manager.get_local_namespace_value(self)
                             + '  (' + self.__class__.__name__ + ')' + callback_string)
        for disc in self.proxy_disciplines:
            disc.get_proxy_subtree_rec(proxy_subtree, indent + 1, callback)

    def get_inst_desc_in(self):
        return self.inst_desc_in

    def get_father_executor(self):
        return self.father_executor<|MERGE_RESOLUTION|>--- conflicted
+++ resolved
@@ -270,23 +270,14 @@
         # Enable not a number check in execution result and jacobian result
         # Be carreful that impact greatly calculation performances
         self.mdo_discipline_wrapp = None
-<<<<<<< HEAD
-        self.create_mdo_discipline_wrap(
-            name=sos_name, wrapper=cls_builder, wrapping_mode='SoSTrades')
+        self.create_mdo_discipline_wrap(name=sos_name, wrapper=cls_builder, wrapping_mode='SoSTrades')
         self._reload(sos_name, ee, associated_namespaces, local_namespace_database)
-        self.logger = get_sos_logger(f'{self.ee.logger.name}.Discipline')
-=======
-        self.create_mdo_discipline_wrap(name=sos_name, wrapper=cls_builder, wrapping_mode='SoSTrades')
-        self._reload(sos_name, ee, associated_namespaces, database_id)
         self.logger: logging.Logger = get_sos_logger(f'{self.ee.logger.name}.Discipline')
 
->>>>>>> 2745eb6c
         self.model = None
         self.__father_builder = None
         self.father_executor: Union["ProxyDiscipline", None] = None
         self.cls = cls_builder
-        
-
 
     def set_father_executor(self, father_executor: "ProxyDiscipline"):
         """
@@ -303,12 +294,8 @@
         """
         pass
 
-<<<<<<< HEAD
-    def _reload(self, sos_name, ee, associated_namespaces=None, local_namespace_database = False):
-=======
-    def _reload(self, sos_name: str, ee: "ExecutionEngine", associated_namespaces: Union[list[str], None]  = None, database_id = None):
-
->>>>>>> 2745eb6c
+    def _reload(self, sos_name: str, ee: "ExecutionEngine", associated_namespaces: Union[list[str], None]  = None, local_namespace_database = False):
+
         """
         Reload ProxyDiscipline attributes and set is_sos_coupling.
 
