'''
<<<<<<< HEAD
Copyright 2025 Capgemini
=======
Copyright 2022 Airbus SAS
Modifications on 2025/02/17-2025/02/17 Copyright 2025 Capgemini
>>>>>>> b07fa522

Licensed under the Apache License, Version 2.0 (the "License");
you may not use this file except in compliance with the License.
You may obtain a copy of the License at

    http://www.apache.org/licenses/LICENSE-2.0

Unless required by applicable law or agreed to in writing, software
distributed under the License is distributed on an "AS IS" BASIS,
WITHOUT WARRANTIES OR CONDITIONS OF ANY KIND, either express or implied.
See the License for the specific language governing permissions and
limitations under the License.
'''
<<<<<<< HEAD
=======

>>>>>>> b07fa522
VAR_TYPE_ID = 'type'
VAR_SUBTYPE_ID = 'subtype_descriptor'
VAR_NUMERICAL = 'numerical'
BASE_TYPE_TO_CONVERT = ['dataframe', 'float', 'array']


def check_subtype(var_full_name, subtype, type_to_check):
    """
    This function checks that the subtype given to a list or dictionnary is compliant
    with the defined standard for subtype
    """
    if type(subtype).__name__ != 'dict':
        raise ValueError(
            f' subtype of variable {var_full_name} must be a dictionnary')
    elif list(subtype.keys())[0] != type_to_check or len(list(subtype.keys())) != 1:
        raise ValueError(
            f' subtype of variable {var_full_name} should have as unique key the keyword {type_to_check}')
    elif type(subtype[type_to_check]).__name__ != 'dict':
        if subtype[type_to_check] == type_to_check:
            raise ValueError(
                f' subtype of variable {var_full_name} should indicate the type inside the {type_to_check}')
        else:
            return subtype[type_to_check]
    else:

        return check_subtype(var_full_name, subtype[type_to_check],
                             list(subtype[type_to_check].keys())[0])


def filter_variables_to_convert(reduced_dm, list_to_filter, write_logs=False, logger=None):
    """Filter variables to convert"""
    filtered_keys = []

    for variable in list_to_filter:
        will_be_converted = False
        variable_local_data = reduced_dm[variable]
        is_numerical = variable_local_data.get(VAR_NUMERICAL, False)
        if not is_numerical:
            type_ = variable_local_data.get(VAR_TYPE_ID)
            if type_ is None or type_ in BASE_TYPE_TO_CONVERT:  # variable is considered convertible by default
                filtered_keys.append(variable)
                will_be_converted = True
            elif type_ not in ['string', 'string_list', 'string_list_list', 'int_list', 'float_list', 'bool',
                              'dict_list', 'df_dict']:
                subtype = variable_local_data.get(VAR_SUBTYPE_ID)
                if subtype is not None:
                    final_type = check_subtype(
                        variable, subtype, type_)
                    if final_type in BASE_TYPE_TO_CONVERT:
                        filtered_keys.append(variable)
                        will_be_converted = True

        if not will_be_converted and write_logs:
            logger.info(
                f'variable {variable} in strong couplings wont be taken into consideration in residual computation')
    return filtered_keys<|MERGE_RESOLUTION|>--- conflicted
+++ resolved
@@ -1,80 +1,72 @@
-'''
-<<<<<<< HEAD
-Copyright 2025 Capgemini
-=======
-Copyright 2022 Airbus SAS
-Modifications on 2025/02/17-2025/02/17 Copyright 2025 Capgemini
->>>>>>> b07fa522
-
-Licensed under the Apache License, Version 2.0 (the "License");
-you may not use this file except in compliance with the License.
-You may obtain a copy of the License at
-
-    http://www.apache.org/licenses/LICENSE-2.0
-
-Unless required by applicable law or agreed to in writing, software
-distributed under the License is distributed on an "AS IS" BASIS,
-WITHOUT WARRANTIES OR CONDITIONS OF ANY KIND, either express or implied.
-See the License for the specific language governing permissions and
-limitations under the License.
-'''
-<<<<<<< HEAD
-=======
-
->>>>>>> b07fa522
-VAR_TYPE_ID = 'type'
-VAR_SUBTYPE_ID = 'subtype_descriptor'
-VAR_NUMERICAL = 'numerical'
-BASE_TYPE_TO_CONVERT = ['dataframe', 'float', 'array']
-
-
-def check_subtype(var_full_name, subtype, type_to_check):
-    """
-    This function checks that the subtype given to a list or dictionnary is compliant
-    with the defined standard for subtype
-    """
-    if type(subtype).__name__ != 'dict':
-        raise ValueError(
-            f' subtype of variable {var_full_name} must be a dictionnary')
-    elif list(subtype.keys())[0] != type_to_check or len(list(subtype.keys())) != 1:
-        raise ValueError(
-            f' subtype of variable {var_full_name} should have as unique key the keyword {type_to_check}')
-    elif type(subtype[type_to_check]).__name__ != 'dict':
-        if subtype[type_to_check] == type_to_check:
-            raise ValueError(
-                f' subtype of variable {var_full_name} should indicate the type inside the {type_to_check}')
-        else:
-            return subtype[type_to_check]
-    else:
-
-        return check_subtype(var_full_name, subtype[type_to_check],
-                             list(subtype[type_to_check].keys())[0])
-
-
-def filter_variables_to_convert(reduced_dm, list_to_filter, write_logs=False, logger=None):
-    """Filter variables to convert"""
-    filtered_keys = []
-
-    for variable in list_to_filter:
-        will_be_converted = False
-        variable_local_data = reduced_dm[variable]
-        is_numerical = variable_local_data.get(VAR_NUMERICAL, False)
-        if not is_numerical:
-            type_ = variable_local_data.get(VAR_TYPE_ID)
-            if type_ is None or type_ in BASE_TYPE_TO_CONVERT:  # variable is considered convertible by default
-                filtered_keys.append(variable)
-                will_be_converted = True
-            elif type_ not in ['string', 'string_list', 'string_list_list', 'int_list', 'float_list', 'bool',
-                              'dict_list', 'df_dict']:
-                subtype = variable_local_data.get(VAR_SUBTYPE_ID)
-                if subtype is not None:
-                    final_type = check_subtype(
-                        variable, subtype, type_)
-                    if final_type in BASE_TYPE_TO_CONVERT:
-                        filtered_keys.append(variable)
-                        will_be_converted = True
-
-        if not will_be_converted and write_logs:
-            logger.info(
-                f'variable {variable} in strong couplings wont be taken into consideration in residual computation')
-    return filtered_keys+'''
+Copyright 2022 Airbus SAS
+Modifications on 2025/02/17-2025/02/18 Copyright 2025 Capgemini
+
+Licensed under the Apache License, Version 2.0 (the "License");
+you may not use this file except in compliance with the License.
+You may obtain a copy of the License at
+
+    http://www.apache.org/licenses/LICENSE-2.0
+
+Unless required by applicable law or agreed to in writing, software
+distributed under the License is distributed on an "AS IS" BASIS,
+WITHOUT WARRANTIES OR CONDITIONS OF ANY KIND, either express or implied.
+See the License for the specific language governing permissions and
+limitations under the License.
+'''
+VAR_TYPE_ID = 'type'
+VAR_SUBTYPE_ID = 'subtype_descriptor'
+VAR_NUMERICAL = 'numerical'
+BASE_TYPE_TO_CONVERT = ['dataframe', 'float', 'array']
+
+
+def check_subtype(var_full_name, subtype, type_to_check):
+    """
+    This function checks that the subtype given to a list or dictionnary is compliant
+    with the defined standard for subtype
+    """
+    if type(subtype).__name__ != 'dict':
+        raise ValueError(
+            f' subtype of variable {var_full_name} must be a dictionnary')
+    elif list(subtype.keys())[0] != type_to_check or len(list(subtype.keys())) != 1:
+        raise ValueError(
+            f' subtype of variable {var_full_name} should have as unique key the keyword {type_to_check}')
+    elif type(subtype[type_to_check]).__name__ != 'dict':
+        if subtype[type_to_check] == type_to_check:
+            raise ValueError(
+                f' subtype of variable {var_full_name} should indicate the type inside the {type_to_check}')
+        else:
+            return subtype[type_to_check]
+    else:
+
+        return check_subtype(var_full_name, subtype[type_to_check],
+                             list(subtype[type_to_check].keys())[0])
+
+
+def filter_variables_to_convert(reduced_dm, list_to_filter, write_logs=False, logger=None):
+    """Filter variables to convert"""
+    filtered_keys = []
+
+    for variable in list_to_filter:
+        will_be_converted = False
+        variable_local_data = reduced_dm[variable]
+        is_numerical = variable_local_data.get(VAR_NUMERICAL, False)
+        if not is_numerical:
+            type_ = variable_local_data.get(VAR_TYPE_ID)
+            if type_ is None or type_ in BASE_TYPE_TO_CONVERT:  # variable is considered convertible by default
+                filtered_keys.append(variable)
+                will_be_converted = True
+            elif type_ not in ['string', 'string_list', 'string_list_list', 'int_list', 'float_list', 'bool',
+                              'dict_list', 'df_dict']:
+                subtype = variable_local_data.get(VAR_SUBTYPE_ID)
+                if subtype is not None:
+                    final_type = check_subtype(
+                        variable, subtype, type_)
+                    if final_type in BASE_TYPE_TO_CONVERT:
+                        filtered_keys.append(variable)
+                        will_be_converted = True
+
+        if not will_be_converted and write_logs:
+            logger.info(
+                f'variable {variable} in strong couplings wont be taken into consideration in residual computation')
+    return filtered_keys