'''
Copyright 2024 Capgemini

Licensed under the Apache License, Version 2.0 (the "License");
you may not use this file except in compliance with the License.
You may obtain a copy of the License at

    http://www.apache.org/licenses/LICENSE-2.0

Unless required by applicable law or agreed to in writing, software
distributed under the License is distributed on an "AS IS" BASIS,
WITHOUT WARRANTIES OR CONDITIONS OF ANY KIND, either express or implied.
See the License for the specific language governing permissions and
limitations under the License.
'''
import logging
import os
import unittest

import numpy as np
import pandas as pd
from gemseo.utils.compare_data_manager_tooling import dict_are_equal

import sostrades_core.sos_processes.test.sellar.test_sellar_coupling.usecase_dataset_and_dict_sellar_coupling as uc_dataset_dict
import sostrades_core.sos_processes.test.sellar.test_sellar_coupling.usecase_dataset_sellar_coupling
import sostrades_core.sos_processes.test.test_disc1_all_types.usecase_dataset
import sostrades_core.sos_processes.test.test_disc1_disc2_dataset.usecase_dataset
import sostrades_core.sos_processes.test.test_disc1_nested_types.usecase_local_dataset
from sostrades_core.datasets.dataset_mapping import (
    DatasetsMapping,
    DatasetsMappingException,
)
from sostrades_core.datasets.datasets_connectors.abstract_datasets_connector import (
    DatasetGenericException,
)
from sostrades_core.study_manager.study_manager import StudyManager


class TestDatasets(unittest.TestCase):
    """
    Discipline to test datasets
    """

    def setUp(self):
        # Set logging level to debug for datasets
        logging.getLogger("sostrades_core.datasets").setLevel(logging.DEBUG)

        # nested types reference values to be completed with more nested types
        df1 = pd.DataFrame({'years': [2020, 2021, 2022],
                            'type': ['alpha', 'beta', 'gamma']})
        df2 = pd.DataFrame({'years': [2020, 2021, 2022],
                            'price': [20.33, 60.55, 72.67]})
        dict_df = {'df1': df1.copy(), 'df2': df2.copy()}
        dict_dict_df = {'dict': {'df1': df1.copy(), 'df2': df2.copy()}}
        dict_dict_float = {'dict': {'f1': 0.033, 'f2': 333.66}}
        array_string = np.array(['s1', 's2'])
        array_df = np.array([df1.copy(), df2.copy()])
        dspace_dict_lists = {'variable': ['x', 'z', 'y_1', 'y_2'],
                             'value': [[1.], [5., 2.], [1.], [1.]],
                             'lower_bnd': [[0.], [-10., 0.], [-100.], [-100.]],
                             'upper_bnd': [[10.], [10., 10.], [100.], [100.]],
                             'enable_variable': [True, True, True, True],
                             'activated_elem': [[True], [True, True], [True], [True]]}
        dspace_dict_array = {'variable': ['x', 'z', 'y_1', 'y_2'],
                             'value': [np.array([1.]), np.array([5., 2.]), np.array([1.]), np.array([1.])],
                             'lower_bnd': [np.array([0.]), np.array([-10., 0.]), np.array([-100.]), np.array([-100.])],
                             'upper_bnd': [np.array([10.]), np.array([10., 10.]), np.array([100.]), np.array([100.])],
                             'enable_variable': [True, True, True, True],
                             'activated_elem': [[True], [True, True], [True], [True]]}

        dspace_lists = pd.DataFrame(dspace_dict_lists)
        dspace_array = pd.DataFrame(dspace_dict_array)

        self.nested_types_reference_dict = {'X_dict_df': dict_df,
                                            'X_dict_dict_df': dict_dict_df,
                                            'X_dict_dict_float': dict_dict_float,
                                            'X_array_string': array_string,
                                            'X_array_df': array_df,
                                            'X_dspace_lists': dspace_lists,
                                            'X_dspace_array': dspace_array,
                                            }


    def test_01_usecase1(self):
        usecase_file_path = sostrades_core.sos_processes.test.test_disc1_disc2_dataset.usecase_dataset.__file__
        process_path = os.path.dirname(usecase_file_path)
        study = StudyManager(file_path=usecase_file_path)
        dm = study.execution_engine.dm
        # assert data are empty
        self.assertEqual(dm.get_value("usecase_dataset.a"), None)
        self.assertEqual(dm.get_value("usecase_dataset.Disc1VirtualNode.x"), None)
        self.assertEqual(dm.get_value("usecase_dataset.Disc2VirtualNode.x"), None)
        self.assertEqual(dm.get_value("usecase_dataset.Disc1.b"), None)
        self.assertEqual(dm.get_value("usecase_dataset.Disc2.b"), None)
        self.assertEqual(dm.get_value("usecase_dataset.Disc1.c"), None)
        self.assertEqual(dm.get_value("usecase_dataset.Disc2.c"), None)

        study.update_data_from_dataset_mapping(DatasetsMapping.from_json_file(os.path.join(process_path, "usecase_dataset.json")))

        self.assertEqual(dm.get_value("usecase_dataset.a"), 1)
        self.assertEqual(dm.get_value("usecase_dataset.Disc1VirtualNode.x"), 4)
        self.assertEqual(dm.get_value("usecase_dataset.Disc2VirtualNode.x"), 4)
        self.assertEqual(dm.get_value("usecase_dataset.Disc1.b"), "string_2")
        self.assertEqual(dm.get_value("usecase_dataset.Disc2.b"), "string_2")
        self.assertEqual(dm.get_value("usecase_dataset.Disc1.c"), "string_3")
        self.assertEqual(dm.get_value("usecase_dataset.Disc2.c"), "string_3")

        #check numerical parameters
        self.assertEqual(dm.get_value("usecase_dataset.linearization_mode"), "auto")
        self.assertEqual(dm.get_value("usecase_dataset.debug_mode"), "")
        self.assertEqual(dm.get_value("usecase_dataset.cache_type"), "None")
        self.assertEqual(dm.get_value("usecase_dataset.cache_file_path"), "")
        self.assertEqual(dm.get_value("usecase_dataset.sub_mda_class"), "MDAJacobi")
        self.assertEqual(dm.get_value("usecase_dataset.max_mda_iter"), 30)
        self.assertEqual(dm.get_value("usecase_dataset.n_processes"), 1)
        self.assertEqual(dm.get_value("usecase_dataset.chain_linearize"), False)
        self.assertEqual(dm.get_value("usecase_dataset.tolerance"), 1.0e-6)
        self.assertEqual(dm.get_value("usecase_dataset.use_lu_fact"), False)
        self.assertEqual(dm.get_value("usecase_dataset.warm_start"), False)
        self.assertEqual(dm.get_value("usecase_dataset.acceleration"), "m2d")
        self.assertEqual(dm.get_value("usecase_dataset.warm_start_threshold"), -1)
        self.assertEqual(dm.get_value("usecase_dataset.n_subcouplings_parallel"), 1)
        self.assertEqual(dm.get_value("usecase_dataset.tolerance_gs"), 10.0)
        self.assertEqual(dm.get_value("usecase_dataset.relax_factor"), 0.99)
        self.assertEqual(dm.get_value("usecase_dataset.epsilon0"), 1.0e-6)
        self.assertEqual(dm.get_value("usecase_dataset.linear_solver_MDO"), "GMRES")
        self.assertEqual(dm.get_value("usecase_dataset.linear_solver_MDO_preconditioner"), "None")
        self.assertEqual(dm.get_value("usecase_dataset.linear_solver_MDO_options"), {
            "max_iter": 1000,
            "tol": 1.0e-8})
        self.assertEqual(dm.get_value("usecase_dataset.linear_solver_MDA"), "GMRES")
        self.assertEqual(dm.get_value("usecase_dataset.linear_solver_MDA_preconditioner"), "None")
        self.assertEqual(dm.get_value("usecase_dataset.linear_solver_MDA_options"), {
            "max_iter": 1000,
            "tol": 1.0e-8})
        self.assertEqual(dm.get_value("usecase_dataset.group_mda_disciplines"), False)
        self.assertEqual(dm.get_value("usecase_dataset.propagate_cache_to_children"), False)


    def test_02_usecase2(self):
        usecase_file_path = sostrades_core.sos_processes.test.test_disc1_disc2_dataset.usecase_dataset.__file__
        process_path = os.path.dirname(usecase_file_path)
        study = StudyManager(file_path=usecase_file_path)
        dm = study.execution_engine.dm
        # assert data are empty
        self.assertEqual(dm.get_value("usecase_dataset.a"), None)
        self.assertEqual(dm.get_value("usecase_dataset.Disc1VirtualNode.x"), None)
        self.assertEqual(dm.get_value("usecase_dataset.Disc2VirtualNode.x"), None)
        self.assertEqual(dm.get_value("usecase_dataset.Disc1.b"), None)
        self.assertEqual(dm.get_value("usecase_dataset.Disc2.b"), None)
        self.assertEqual(dm.get_value("usecase_dataset.Disc1.c"), None)
        self.assertEqual(dm.get_value("usecase_dataset.Disc2.c"), None)

        study.update_data_from_dataset_mapping(DatasetsMapping.from_json_file(os.path.join(process_path, "usecase_2datasets.json")))

        self.assertEqual(dm.get_value("usecase_dataset.a"), 10)
        self.assertEqual(dm.get_value("usecase_dataset.Disc1VirtualNode.x"), 20)
        self.assertEqual(dm.get_value("usecase_dataset.Disc2VirtualNode.x"), 20)
        self.assertEqual(dm.get_value("usecase_dataset.Disc1.b"), "string_1")
        self.assertEqual(dm.get_value("usecase_dataset.Disc2.b"), "string_1")
        self.assertEqual(dm.get_value("usecase_dataset.Disc1.c"), "string_2")
        self.assertEqual(dm.get_value("usecase_dataset.Disc2.c"), "string_2")

    def test_03_mapping(self):
        """
        Some example to work with dataset mapping
        """
        test_data_folder = os.path.join(os.path.dirname(__file__), "data")
        json_file_path = os.path.join(test_data_folder, "test_92_example_mapping.json")

        dataset_mapping = DatasetsMapping.from_json_file(file_path=json_file_path)
        self.assertEqual(dataset_mapping.datasets_infos["<1connector_id>|<1dataset_id>"].connector_id, "<1connector_id>")
        self.assertEqual(dataset_mapping.datasets_infos["<1connector_id>|<1dataset_id>"].dataset_id, "<1dataset_id>")
        self.assertEqual(dataset_mapping.datasets_infos["<2connector_id>|<2dataset_id>"].connector_id, "<2connector_id>")
        self.assertEqual(dataset_mapping.datasets_infos["<2connector_id>|<2dataset_id>"].dataset_id, "<2dataset_id>")

        self.assertEqual(
            dataset_mapping.namespace_datasets_mapping["namespace1"], ["<1connector_id>|<1dataset_id>"]
        )
        self.assertEqual(
            set(dataset_mapping.namespace_datasets_mapping["namespace2"]),
            set(["<1connector_id>|<1dataset_id>", "<2connector_id>|<2dataset_id>"]),
        )
    

    def test_04_datasets_types(self):
        usecase_file_path = sostrades_core.sos_processes.test.test_disc1_all_types.usecase_dataset.__file__
        process_path = os.path.dirname(usecase_file_path)
        study = StudyManager(file_path=usecase_file_path)

        dm = study.execution_engine.dm

        study.update_data_from_dataset_mapping(DatasetsMapping.from_json_file(os.path.join(process_path, "usecase_dataset.json")))

        self.assertEqual(dm.get_value("usecase_dataset.Disc1.a"), 1)
        self.assertEqual(dm.get_value("usecase_dataset.Disc1.x"), 4.0)
        self.assertEqual(dm.get_value("usecase_dataset.Disc1.b"), 2)
        self.assertEqual(dm.get_value("usecase_dataset.Disc1.name"), "A1")
        self.assertEqual(dm.get_value("usecase_dataset.Disc1.x_dict"), {"test1":1,"test2":2})
        self.assertTrue(np.array_equal(dm.get_value("usecase_dataset.Disc1.y_array"), np.array([1.0,2.0,3.0])))
        self.assertEqual(dm.get_value("usecase_dataset.Disc1.z_list"), [1.0,2.0,3.0])
        self.assertEqual(dm.get_value("usecase_dataset.Disc1.b_bool"), False)
        self.assertTrue((dm.get_value("usecase_dataset.Disc1.d") == pd.DataFrame({"years":[2023,2024],"x":[1.0,10.0]})).all().all())

    def test_05_nested_process_level0(self):
        usecase_file_path = sostrades_core.sos_processes.test.sellar.test_sellar_coupling.usecase_dataset_sellar_coupling.__file__
        process_path = os.path.dirname(usecase_file_path)
        study = StudyManager(file_path=usecase_file_path)
        study_name = "usecase_dataset_sellar_coupling"

        dm = study.execution_engine.dm

        study.update_data_from_dataset_mapping(DatasetsMapping.from_json_file(os.path.join(process_path, "usecase_dataset_sellar_coupling.json")))

        self.assertEqual(dm.get_value(f"{study_name}.SellarCoupling.x"), [1.0])
        self.assertEqual(dm.get_value(f"{study_name}.SellarCoupling.y_1"), [2.0])
        self.assertEqual(dm.get_value(f"{study_name}.SellarCoupling.y_2"), [3.0])
        self.assertTrue((dm.get_value(f"{study_name}.SellarCoupling.z")== [4.0,5.0]).all())
        self.assertEqual(dm.get_value(f"{study_name}.SellarCoupling.Sellar_Problem.local_dv"), 10.0)


    def test_06_parameter_change_returned_in_load_data_using_both_dict_and_datasets(self):
        usecase_file_path = uc_dataset_dict.__file__
        process_path = os.path.dirname(usecase_file_path)
        study = StudyManager(file_path=usecase_file_path)
        uc = uc_dataset_dict.Study()

        param_changes = study.load_data(from_input_dict=uc.setup_usecase())
        param_changes.extend(study.update_data_from_dataset_mapping(DatasetsMapping.from_json_file(os.path.join(process_path, "usecase_dataset_sellar_coupling.json"))))
        x_parameterchanges = [_pc for _pc in param_changes if _pc.parameter_id == 'usecase_dataset_and_dict_sellar_coupling.SellarCoupling.x']
        z_parameterchanges = [_pc for _pc in param_changes if _pc.parameter_id == 'usecase_dataset_and_dict_sellar_coupling.SellarCoupling.z']

        self.assertEqual(x_parameterchanges[0].variable_type, 'array')
        self.assertEqual(x_parameterchanges[0].old_value, None)
        self.assertTrue(np.all(x_parameterchanges[0].new_value == [21.]))
        self.assertEqual(z_parameterchanges[0].variable_type, 'array')
        self.assertEqual(z_parameterchanges[0].old_value, None)
        self.assertTrue(np.all(z_parameterchanges[0].new_value == [21., 21.]))
        self.assertEqual(x_parameterchanges[0].dataset_id, None)
        self.assertEqual(x_parameterchanges[0].connector_id, None)
        self.assertEqual(z_parameterchanges[0].dataset_id, None)
        self.assertEqual(z_parameterchanges[0].connector_id, None)

        self.assertEqual(x_parameterchanges[1].variable_type, 'array')
        self.assertTrue(np.all(x_parameterchanges[1].old_value == [21.]))
        self.assertTrue(np.all(x_parameterchanges[1].new_value == [1.]))
        self.assertEqual(z_parameterchanges[1].variable_type, 'array')
        self.assertTrue(np.all(z_parameterchanges[1].old_value == [21., 21.]))
        self.assertTrue(np.all(z_parameterchanges[1].new_value == [4., 5.]))
        self.assertEqual(x_parameterchanges[1].dataset_id, 'dataset_sellar')
        self.assertEqual(x_parameterchanges[1].connector_id, 'MVP0_datasets_connector')
        self.assertEqual(z_parameterchanges[1].dataset_id, 'dataset_sellar')
        self.assertEqual(z_parameterchanges[1].connector_id, 'MVP0_datasets_connector')

    def test_07_datasets_local_connector_with_all_non_nested_types(self):
        """
        Check correctness of loaded values after loading a handcrafted local directories' dataset,  testing usage of
        LocalDatasetsConnector and FileSystemDatasetsSerializer.
        """
        usecase_file_path = sostrades_core.sos_processes.test.test_disc1_all_types.usecase_dataset.__file__
        process_path = os.path.dirname(usecase_file_path)
        study = StudyManager(file_path=usecase_file_path)

        dm = study.execution_engine.dm

        study.update_data_from_dataset_mapping(DatasetsMapping.from_json_file(os.path.join(process_path, "usecase_local_dataset.json")))

        self.assertEqual(dm.get_value("usecase_dataset.Disc1.a"), 1)
        self.assertEqual(dm.get_value("usecase_dataset.Disc1.x"), 4.0)
        self.assertEqual(dm.get_value("usecase_dataset.Disc1.b"), 2)
        self.assertEqual(dm.get_value("usecase_dataset.Disc1.name"), "A1")
        self.assertEqual(dm.get_value("usecase_dataset.Disc1.x_dict"), {"test1":1,"test2":2})
        self.assertTrue(np.array_equal(dm.get_value("usecase_dataset.Disc1.y_array"), np.array([1.0,2.0,3.0])))
        self.assertEqual(dm.get_value("usecase_dataset.Disc1.z_list"), [1.0,2.0,3.0])
        self.assertEqual(dm.get_value("usecase_dataset.Disc1.b_bool"), False)
        self.assertTrue((dm.get_value("usecase_dataset.Disc1.d") == pd.DataFrame({"years":[2023,2024],"x":[1.0,10.0]})).all().all())

    def test_08_json_to_local_connector_conversion_and_loading(self):
        """
        Use a local connector to copy values from a JSON connector then load them in the study and check correctness,
        thus testing ability of LocalConnector to both write and load values.
        """
        from sostrades_core.datasets.datasets_connectors.datasets_connector_factory import (
            DatasetConnectorType,
        )
        from sostrades_core.datasets.datasets_connectors.datasets_connector_manager import (
            DatasetsConnectorManager,
        )
        connector_args = {
            "root_directory_path": "./sostrades_core/tests/data/local_datasets_db_copy_test/",
            "create_if_not_exists": True
        }
        DatasetsConnectorManager.register_connector(connector_identifier="MVP0_local_datasets_connector_copy_test",
                                                    connector_type=DatasetConnectorType.get_enum_value("Local"),
                                                    **connector_args)
        usecase_file_path = sostrades_core.sos_processes.test.test_disc1_all_types.usecase_dataset.__file__
        process_path = os.path.dirname(usecase_file_path)
        study = StudyManager(file_path=usecase_file_path)

        dm = study.execution_engine.dm
        connector_to = DatasetsConnectorManager.get_connector('MVP0_local_datasets_connector_copy_test')
        connector_json = DatasetsConnectorManager.get_connector('MVP0_datasets_connector')

        dataset_vars = ["a",
                        "x",
                        "b",
                        "name",
                        "x_dict",
                        "y_array",
                        "z_list",
                        "b_bool",
                        "d"]

        data_types_dict = {_k: dm.get_data(f"usecase_dataset.Disc1.{_k}", "type") for _k in dataset_vars}

        try:
            connector_to.copy_dataset_from(connector_from=connector_json,
                                           dataset_identifier="dataset_all_types",
                                           data_types_dict=data_types_dict,
                                           create_if_not_exists=True)

            study.update_data_from_dataset_mapping(
                DatasetsMapping.from_json_file(os.path.join(process_path, "usecase_local_dataset_copy_test.json")))
            self.assertEqual(dm.get_value("usecase_dataset.Disc1.a"), 1)
            self.assertEqual(dm.get_value("usecase_dataset.Disc1.x"), 4.0)
            self.assertEqual(dm.get_value("usecase_dataset.Disc1.b"), 2)
            self.assertEqual(dm.get_value("usecase_dataset.Disc1.name"), "A1")
            self.assertEqual(dm.get_value("usecase_dataset.Disc1.x_dict"), {"test1":1,"test2":2})
            self.assertTrue(np.array_equal(dm.get_value("usecase_dataset.Disc1.y_array"), np.array([1.0,2.0,3.0])))
            self.assertEqual(dm.get_value("usecase_dataset.Disc1.z_list"), [1.0,2.0,3.0])
            self.assertEqual(dm.get_value("usecase_dataset.Disc1.b_bool"), False)
            self.assertTrue((dm.get_value("usecase_dataset.Disc1.d") == pd.DataFrame({"years":[2023,2024],"x":[1.0,10.0]})).all().all())
            connector_to.clear(remove_root_directory=True)
        except Exception as cm:
            connector_to.clear(remove_root_directory=True)
            raise cm

    def test_09_dataset_error(self):
        """
        Some example to check datasets error
        """
        test_data_folder = os.path.join(os.path.dirname(__file__), "data")

        # check mapping file error
        mapping_error_json_file_path = os.path.join(test_data_folder, "test_92_example_mapping_error_format.json")
        with self.assertRaises(DatasetsMappingException):
            DatasetsMapping.from_json_file(mapping_error_json_file_path)

        # check dataset reading error
        usecase_file_path = sostrades_core.sos_processes.test.test_disc1_all_types.usecase_dataset.__file__
        process_path = os.path.dirname(usecase_file_path)
        study = StudyManager(file_path=usecase_file_path)
        mapping = DatasetsMapping.from_json_file(os.path.join(process_path, "usecase_local_dataset_error.json"))
        with self.assertRaises(DatasetGenericException):
            study.update_data_from_dataset_mapping(mapping)
        
    def test_10_repository_dataset_connector(self):
        """
        Some example to check repository datasets connector
        """
        test_data_folder = os.path.join(os.path.dirname(__file__), "data")

        mapping_repo_file_path = os.path.join(test_data_folder, "test_92_mapping_repository.json")
        

        usecase_file_path = sostrades_core.sos_processes.test.test_disc1_all_types.usecase_dataset.__file__
        process_path = os.path.dirname(usecase_file_path)
        study = StudyManager(file_path=usecase_file_path)
        dm = study.execution_engine.dm
        study.update_data_from_dataset_mapping(DatasetsMapping.from_json_file(mapping_repo_file_path))

        self.assertEqual(dm.get_value("usecase_dataset.Disc1.a"), 1)
        self.assertEqual(dm.get_value("usecase_dataset.Disc1.x"), 4.0)
        self.assertEqual(dm.get_value("usecase_dataset.Disc1.b"), 2)
        self.assertEqual(dm.get_value("usecase_dataset.Disc1.name"), "A1")
        self.assertEqual(dm.get_value("usecase_dataset.Disc1.x_dict"), {"test1":1,"test2":2})
        self.assertTrue(np.array_equal(dm.get_value("usecase_dataset.Disc1.y_array"), np.array([1.0,2.0,3.0])))
        self.assertEqual(dm.get_value("usecase_dataset.Disc1.z_list"), [1.0,2.0,3.0])
        self.assertEqual(dm.get_value("usecase_dataset.Disc1.b_bool"), False)
        self.assertTrue((dm.get_value("usecase_dataset.Disc1.d") == pd.DataFrame({"years":[2023,2024],"x":[1.0,10.0]})).all().all())

    def test_11_datasets_local_connector_nested_types(self):
        """
        Check correctness of loaded values after loading a handcrafted local directories' dataset, testing usage of
        LocalDatasetsConnector and FileSystemDatasetsSerializer pickle-based loading for the following nested types:
            - dict[str: DataFrame]
            - dict[str: dict[str: DataFrame]]
            - dict[str: dict[str: float]]  (THIS IS JSONIFIABLE)
            - array[str]
            - array[DataFrame]
            - design space with lists (DataFrame with string, list, and bool columns)
            - design space with arrays (DataFrame with string, array, list and bool columns)
        """

        usecase_file_path = sostrades_core.sos_processes.test.test_disc1_nested_types.usecase_local_dataset.__file__
        process_path = os.path.dirname(usecase_file_path)
        study = StudyManager(file_path=usecase_file_path)
        dm = study.execution_engine.dm
        study.update_data_from_dataset_mapping(DatasetsMapping.from_json_file(os.path.join(process_path, "usecase_local_dataset.json")))
        dm_dict = {var: dm.get_value(f"usecase_local_dataset.Disc1.{var}") for var in self.nested_types_reference_dict}
        self.assertTrue(dict_are_equal(self.nested_types_reference_dict, dm_dict))

    def test_12_local_to_local_connector_conversion_and_loading_for_nested_types(self):
        """
        Use a local connector to copy values from a validated local connector then load them in the study and check
        correctness, thus testing ability of LocalConnector to both write and load values in the scope of the nested
        types listed in test_11 above, some of which need to be stored in a separate pickle (1 pickle per dataset).

        Note the following differences between connector dump to pickle and the hand-crafted dataset used for test_11:
        - since dict[str: dict[str: float]] is jsonifiable it will be saved in the descriptor.json, and not pickled
        - since dataframe dumping is based on GUI method, it can dump design-space-like dataframes to csv, not pickled
        """
        from sostrades_core.datasets.datasets_connectors.datasets_connector_factory import (
            DatasetConnectorType,
        )
        from sostrades_core.datasets.datasets_connectors.datasets_connector_manager import (
            DatasetsConnectorManager,
        )
        connector_args = {
<<<<<<< HEAD
            "root_directory_path": "./sostrades_core/tests/data/local_datasets_db_copy_test2/",
=======
            "root_directory_path": "./sostrades_core/tests/data/local_datasets_db_copy_test_nested/",
>>>>>>> 28f71f44
            "create_if_not_exists": True
        }
        DatasetsConnectorManager.register_connector(connector_identifier="MVP0_local_datasets_connector_copy_test_nested",
                                                    connector_type=DatasetConnectorType.get_enum_value("Local"),
                                                    **connector_args)
        usecase_file_path = sostrades_core.sos_processes.test.test_disc1_nested_types.usecase_local_dataset.__file__
        process_path = os.path.dirname(usecase_file_path)
        study = StudyManager(file_path=usecase_file_path)

        dm = study.execution_engine.dm
        connector_to = DatasetsConnectorManager.get_connector('MVP0_local_datasets_connector_copy_test_nested')
        connector_local = DatasetsConnectorManager.get_connector('MVP0_local_datasets_connector')

        data_types_dict = {_k: dm.get_data(f"usecase_local_dataset.Disc1.{_k}", "type") for _k in self.nested_types_reference_dict}

        try:
            connector_to.copy_dataset_from(connector_from=connector_local,
                                           dataset_identifier="dataset_nested_types",
                                           data_types_dict=data_types_dict,
                                           create_if_not_exists=True)

            study.update_data_from_dataset_mapping(
                DatasetsMapping.from_json_file(os.path.join(process_path, "usecase_local_dataset_copy_test.json")))
            dm_dict = {var: dm.get_value(f"usecase_local_dataset.Disc1.{var}") for var in self.nested_types_reference_dict}

            self.assertTrue(dict_are_equal(self.nested_types_reference_dict, dm_dict))
            connector_to.clear(remove_root_directory=True)
        except Exception as cm:
            connector_to.clear(remove_root_directory=True)
            raise cm
        


    def test_13_export_with_repository_dataset_connector(self):
        """
        Some example to check repository datasets connector export
        """
        from sostrades_core.datasets.datasets_connectors.datasets_connector_factory import (
            DatasetConnectorType,
        )
        from sostrades_core.datasets.datasets_connectors.datasets_connector_manager import (
            DatasetsConnectorManager,
        )

       
        #create usecase with data
        test_data_folder = os.path.join(os.path.dirname(__file__), "data")
        mapping_repo_file_path = os.path.join(test_data_folder, "test_92_mapping_repository.json")
        usecase_file_path = sostrades_core.sos_processes.test.test_disc1_all_types.usecase_dataset.__file__
        process_path = os.path.dirname(usecase_file_path)
        study = StudyManager(file_path=usecase_file_path)
        study.update_data_from_dataset_mapping(DatasetsMapping.from_json_file(mapping_repo_file_path))

        # export study in another folder to compare the datasets
        # create connector test for export
        connector_args = {
            "root_directory_path": "./sostrades_core/tests/data/local_datasets_db_export_test/",
            "create_if_not_exists": True
        }

        DatasetsConnectorManager.register_connector(connector_identifier="MVP0_local_datasets_connector_export_test",
                                                    connector_type=DatasetConnectorType.get_enum_value("Local"),
                                                    **connector_args)
        export_mapping_repo_file_path = os.path.join(test_data_folder, "test_92_export_mapping_repository.json")
        
        study.export_data_from_dataset_mapping(DatasetsMapping.from_json_file(export_mapping_repo_file_path))
        

        

        dm = study.execution_engine.dm
        connector_export = DatasetsConnectorManager.get_connector('MVP0_local_datasets_connector_export_test')
        
        dataset_vars = ["a",
                        "x",
                        "b",
                        "name",
                        "x_dict",
                        "y_array",
                        "z_list",
                        "b_bool",
                        "d"]

        data_types_dict = {_k: dm.get_data(f"usecase_dataset.Disc1.{_k}", "type") for _k in dataset_vars}

        try:
            values = connector_export.get_values_all(dataset_identifier="dataset_disc1",
                                           data_types_dict=data_types_dict)

            self.assertEqual(values["a"], 1)
            self.assertEqual(values["x"], 4.0)
            self.assertEqual(values["b"], 2)
            self.assertEqual(values["name"], "A1")
            self.assertEqual(values["x_dict"], {"test1":1,"test2":2})
            self.assertTrue(np.array_equal(values["y_array"], np.array([1.0,2.0,3.0])))
            self.assertEqual(values["z_list"], [1.0,2.0,3.0])
            self.assertEqual(values["b_bool"], False)
            self.assertTrue((values["d"] == pd.DataFrame({"years":[2023,2024],"x":[1.0,10.0]})).all().all())
            connector_export.clear(remove_root_directory=True)
        except Exception as cm:
            connector_export.clear(remove_root_directory=True)
            raise 

    def test_14_test_import_parameter_level(self):

        usecase_file_path = sostrades_core.sos_processes.test.test_disc1_all_types.usecase_dataset.__file__
        test_data_folder = os.path.join(os.path.dirname(__file__), "data")
        # this 
        mapping_repo_file_path = os.path.join(test_data_folder, "test_92_mapping_parameters_level_repository.json")
        process_path = os.path.dirname(usecase_file_path)
        study = StudyManager(file_path=usecase_file_path)
        dm = study.execution_engine.dm
        # assert data are empty
        self.assertEqual(dm.get_value("usecase_dataset.Disc1.a"), None)
        self.assertEqual(dm.get_value("usecase_dataset.Disc1.x"), None)
        self.assertEqual(dm.get_value("usecase_dataset.Disc1.b"), None)
        self.assertEqual(dm.get_value("usecase_dataset.Disc1.x_dict"), {})
        self.assertEqual(len(dm.get_value("usecase_dataset.Disc1.d")), 0)
        self.assertEqual(dm.get_value("usecase_dataset.linearization_mode"), "auto")
        self.assertEqual(dm.get_value("usecase_dataset.Disc1.linearization_mode"), "auto")

        study.update_data_from_dataset_mapping(DatasetsMapping.from_json_file(mapping_repo_file_path))

        self.assertEqual(dm.get_value("usecase_dataset.Disc1.a"), 2)
        self.assertEqual(dm.get_value("usecase_dataset.Disc1.x"), 4.0)
        self.assertEqual(dm.get_value("usecase_dataset.Disc1.b"), None)
        self.assertEqual(dm.get_value("usecase_dataset.Disc1.x_dict"), {})
        self.assertEqual(len(dm.get_value("usecase_dataset.Disc1.d")), 2)

        #check numerical parameters
        self.assertEqual(dm.get_value("usecase_dataset.linearization_mode"), "auto")
        self.assertEqual(dm.get_value("usecase_dataset.Disc1.linearization_mode"), "auto")

    def test_15_test_export_parameter_level(self):
        """
        Some example to check repository datasets connector export
        """
        from sostrades_core.datasets.datasets_connectors.datasets_connector_factory import (
            DatasetConnectorType,
        )
        from sostrades_core.datasets.datasets_connectors.datasets_connector_manager import (
            DatasetsConnectorManager,
        )

       
        #create usecase with data
        test_data_folder = os.path.join(os.path.dirname(__file__), "data")
        mapping_repo_file_path = os.path.join(test_data_folder, "test_92_mapping_repository.json")
        usecase_file_path = sostrades_core.sos_processes.test.test_disc1_all_types.usecase_dataset.__file__
        process_path = os.path.dirname(usecase_file_path)
        study = StudyManager(file_path=usecase_file_path)
        study.update_data_from_dataset_mapping(DatasetsMapping.from_json_file(mapping_repo_file_path))

        # export study in another folder to compare the datasets
        # create connector test for export
        connector_args = {
            "root_directory_path": "./sostrades_core/tests/data/local_test_export_param/",
            "create_if_not_exists": True
        }

        DatasetsConnectorManager.register_connector(connector_identifier="MVP0_local_export_test_param",
                                                    connector_type=DatasetConnectorType.get_enum_value("Local"),
                                                    **connector_args)
        export_mapping_repo_file_path = os.path.join(test_data_folder, "test_92_export_mapping_param_level.json")
        try:
            study.export_data_from_dataset_mapping(DatasetsMapping.from_json_file(export_mapping_repo_file_path))
            

            

            dm = study.execution_engine.dm
            connector_export = DatasetsConnectorManager.get_connector('MVP0_local_export_test_param')
            
            dataset_vars = ["a",
                            "x",
                            "b",
                            "name",
                            "x_dict",
                            "y_array",
                            "z_list",
                            "b_bool",
                            "d"]

            data_types_dict = {_k: dm.get_data(f"usecase_dataset.Disc1.{_k}", "type") for _k in dataset_vars}

        
            values = connector_export.get_values_all(dataset_identifier="dataset_all_types",
                                           data_types_dict=data_types_dict)

            self.assertEqual(values["x"], 4.0)
            self.assertEqual(values["b"], 1)
            self.assertTrue((values["d"] == pd.DataFrame({"years":[2023,2024],"x":[1.0,10.0]})).all().all())
            connector_export.clear(remove_root_directory=True)
        except Exception as cm:
            connector_export.clear(remove_root_directory=True)
            raise 


if __name__=="__main__":
    cls = TestDatasets()
    cls.setUp()
    cls.test_13_export_with_repository_dataset_connector()<|MERGE_RESOLUTION|>--- conflicted
+++ resolved
@@ -417,11 +417,7 @@
             DatasetsConnectorManager,
         )
         connector_args = {
-<<<<<<< HEAD
-            "root_directory_path": "./sostrades_core/tests/data/local_datasets_db_copy_test2/",
-=======
             "root_directory_path": "./sostrades_core/tests/data/local_datasets_db_copy_test_nested/",
->>>>>>> 28f71f44
             "create_if_not_exists": True
         }
         DatasetsConnectorManager.register_connector(connector_identifier="MVP0_local_datasets_connector_copy_test_nested",
