--- conflicted
+++ resolved
@@ -65,15 +65,8 @@
 
 
 class FileSystemDatasetsSerializer(JSONDatasetsSerializer):
-<<<<<<< HEAD
     """Specific dataset serializer for dataset"""
 
-    # TYPE_IN_FILESYSTEM_PREFIXES = ['@dataframe@', '@array@']  # TODO: discuss
-=======
-    """
-    Specific dataset serializer for dataset
-    """
->>>>>>> 640b89bd
     TYPE_IN_FILESYSTEM_PARTICLE = '@'
     TYPE_DATAFRAME = 'dataframe'
     TYPE_ARRAY = 'array'
