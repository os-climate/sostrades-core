<<<<<<< HEAD
'''
Copyright 2022 Airbus SAS
Modifications on 2023/05/12-2025/02/14 Copyright 2025 Capgemini

Licensed under the Apache License, Version 2.0 (the "License");
you may not use this file except in compliance with the License.
You may obtain a copy of the License at

    http://www.apache.org/licenses/LICENSE-2.0

Unless required by applicable law or agreed to in writing, software
distributed under the License is distributed on an "AS IS" BASIS,
WITHOUT WARRANTIES OR CONDITIONS OF ANY KIND, either express or implied.
See the License for the specific language governing permissions and
limitations under the License.
'''
from __future__ import annotations

import logging
from copy import copy, deepcopy
from dataclasses import dataclass
from datetime import datetime
from hashlib import sha256
from typing import Any, Union
from uuid import uuid4

import pandas as pd
from gemseo.caches.simple_cache import SimpleCache
from pandas import concat

from sostrades_core.datasets.dataset_manager import DatasetsManager
from sostrades_core.datasets.dataset_mapping import DatasetsMapping
from sostrades_core.execution_engine.proxy_discipline import ProxyDiscipline
from sostrades_core.tools.compare_data_manager_tooling import compare_dataframes, dict_are_equal
from sostrades_core.tools.ontology_variables.ontology_variable_key import create_data_key
from sostrades_core.tools.tree.serializer import DataSerializer
from sostrades_core.tools.tree.treeview import TreeView

TYPE = ProxyDiscipline.TYPE
VALUE = ProxyDiscipline.VALUE
RANGE = ProxyDiscipline.RANGE
ORIGIN = ProxyDiscipline.ORIGIN
DEFAULT = ProxyDiscipline.DEFAULT
OPTIONAL = ProxyDiscipline.OPTIONAL
COUPLING = ProxyDiscipline.COUPLING
EDITABLE = ProxyDiscipline.EDITABLE
IO_TYPE = ProxyDiscipline.IO_TYPE
UNIT = ProxyDiscipline.UNIT
IO_TYPE_IN = ProxyDiscipline.IO_TYPE_IN
IO_TYPE_OUT = ProxyDiscipline.IO_TYPE_OUT
COMPOSED_OF = ProxyDiscipline.COMPOSED_OF
NS_REFERENCE = ProxyDiscipline.NS_REFERENCE
POSSIBLE_VALUES = ProxyDiscipline.POSSIBLE_VALUES
INTERNAL_VISIBILITY = ProxyDiscipline.INTERNAL_VISIBILITY
DISCIPLINES_DEPENDENCIES = ProxyDiscipline.DISCIPLINES_DEPENDENCIES
VAR_NAME = ProxyDiscipline.VAR_NAME
DATAFRAME_DESCRIPTOR = ProxyDiscipline.DATAFRAME_DESCRIPTOR
DATAFRAME_EDITION_LOCKED = ProxyDiscipline.DATAFRAME_EDITION_LOCKED
TYPE_METADATA = ProxyDiscipline.TYPE_METADATA
DISPLAY_NAME = ProxyDiscipline.DISPLAY_NAME


@dataclass()
class ParameterChange:
    """Dataclass used to log parameter changes when configuring the data in a study."""

    parameter_id: str
    variable_type: str
    old_value: Any
    new_value: Any
    connector_id: Union[str, None]
    dataset_id: Union[str, None]
    dataset_parameter_id: Union[str, None]
    date: datetime
    dataset_data_path: str
    variable_key: str


class DataManagerException(Exception):
    pass


class DataManager:
    """Specification: DataManager class collects inputs/outputs and disciplines"""

    VALUE = VALUE
    DISC_REF = 'reference'
    STATUS = 'status'

    def __init__(self, name,
                 logger: logging.Logger,
                 root_dir=None,
                 rw_object=None,
                 study_filename=None,
                 ns_manager=None):
        '''Constructor'''
        self.no_change = True
        self.name = name
        self.rw_object = rw_object
        self.root_dir = root_dir
        self.study_filename = study_filename
        self.ns_manager = ns_manager
        self.data_dict = None
        self.data_id_map = None
        self.disciplines_dict = None
        self.disciplines_id_map = None
        self.gemseo_disciplines_id_map = None
        self.cache_map = None
        self.treeview = None
        self.reduced_dm = None
        self.reset()
        self.data_check_integrity = False
        self.logger = logger

        self.dataset_manager = DatasetsManager(logger=logger.getChild("DatasetsManager"))

    @staticmethod
    def get_an_uuid():
        '''Generate a random UUID to make data_dict keys unique'''
        return str(uuid4())

    def generate_hashed_uid(self, string_list):
        '''Generate a hashed uid based on string list containing disc infos (full disc name, class name and full data i/o)'''
        h = sha256()
        for string in string_list:
            h.update(string.encode())
        return h.digest()

    def reinit_cache_map(self):
        self.cache_map = {}
        self.gemseo_disciplines_id_map = {}

    def fill_cache_map(self, disc_info_list, disc):
        '''Fill the cache_map for the dump/load cache method'''
        hashed_uid = self.generate_hashed_uid(disc_info_list)
        self.cache_map[hashed_uid] = disc.cache
        # store disc in DM map
        if hashed_uid in self.gemseo_disciplines_id_map:
            raise DataManagerException(
                'The hashed_uid to fill the cache_map must be unique')
        else:
            self.gemseo_disciplines_id_map[hashed_uid] = disc

    def delete_hashed_id_in_cache_map(self, hashed_uid):

        if hashed_uid in self.cache_map:
            del self.cache_map[hashed_uid]
            del self.gemseo_disciplines_id_map[hashed_uid]

    def fill_gemseo_caches_with_unanonymized_cache_map(self, cache_map):
        '''Fill gemseo discipline cache from cache_map using gemseo_disciplines_id_map'''
        # update cache of all gemseo disciplines with loaded cache_map
        for disc_id, serialized_cache in cache_map.items():
            if disc_id in self.gemseo_disciplines_id_map:
                disc_cache = self.cache_map[disc_id]
                self.fill_cache_with_serialized_cache(
                    disc_cache, serialized_cache)

    #                 for disc in self.gemseo_disciplines_id_map[disc_id]:
    #                     disc.cache = disc_cache

    def fill_cache_with_serialized_cache(self, empty_cache, serialized_cache):
        '''Fill empty cache from prepare execution with the serialized cache (dict) found in the pickle'''
        if isinstance(empty_cache, SimpleCache):

            cached_inputs = serialized_cache[1]['inputs']
            cached_outputs = serialized_cache[1]['outputs']
            empty_cache.cache_outputs(cached_inputs,
                                      cached_outputs)
            #
            if 'jacobian' in serialized_cache[1]:
                cached_jac = serialized_cache[1]['jacobian']
                empty_cache.cache_jacobian(cached_inputs, cached_jac)
        else:
            self.logger.error(
                f'Only simple cache dump/load is handled for now but discipline {empty_cache.name} has a cache as {empty_cache.__class__}')

    def reset(self):
        self.data_dict = {}
        self.data_id_map = {}
        self.disciplines_dict = {}
        self.disciplines_id_map = {}
        self.no_check_default_variables = []

    def get_data(self, var_f_name, attr=None):
        '''Get attr value of var_f_name or all data_dict value of var_f_name (if attr=None)'''
        if attr is None:
            return self.data_dict[self.get_data_id(var_f_name)]
        else:
            return self.data_dict[self.get_data_id(var_f_name)].get(attr)

    def delete_complex_in_df_and_arrays(self):

        for dataa in self.data_dict.values():
            if dataa['type'] == 'dataframe' and dataa[self.VALUE] is not None:
                for col in dataa[self.VALUE].columns:
                    dataa[self.VALUE][col] = dataa[self.VALUE][col].values.real
            elif dataa['type'] == 'array':
                try:
                    dataa[self.VALUE] = dataa[self.VALUE].real
                except:
                    pass

    def check_data_in_dm(self, var_f_name):
        '''
        Check if the data is in the DM with its full name

        :params: var_f_name, full variable name to check
        :type : string

        :returns: boolean True or False
        '''
        data_in_dm = False

        if var_f_name in self.data_id_map:
            if self.get_data_id(var_f_name) in self.data_dict:
                data_in_dm = True

        return data_in_dm

    def set_data(self, var_f_name, attr, val, check_value=True):
        '''Set attr value of var_f_name in data_dict'''
        if self.get_data_id(var_f_name) in self.data_dict:
            if check_value:
                if self.data_dict[self.get_data_id(var_f_name)][attr] != val:
                    self.data_dict[self.get_data_id(var_f_name)][attr] = val
                    self.no_change = False
            else:
                self.data_dict[self.get_data_id(var_f_name)][attr] = val
        else:
            msg = f"Try to update metadata of variable {var_f_name} that does"
            msg += " not exists as I/O of any discipline"
            raise KeyError(msg)

    def get_io_data_of_disciplines(self, disciplines):
        '''Get i/o value and metadata of provided disciplines'''
        data = {}
        data[VALUE] = {}
        data[TYPE_METADATA] = {}
        data["local_data"] = {}
        for d in disciplines:
            # input values and metadata
            var_list = d.get_data_io_dict_keys(io_type=IO_TYPE_IN)
            for v in var_list:
                fname = d.get_var_full_name(v, d.get_data_in())
                data[VALUE][fname] = self.get_data(fname, VALUE)
                data[TYPE_METADATA][fname] = self.get_data(
                    fname, TYPE_METADATA)
            # output values and metadata
            var_list = d.get_data_io_dict_keys(io_type=IO_TYPE_OUT)
            for v in var_list:
                fname = d.get_var_full_name(v, d.get_data_out())
                data[VALUE][fname] = self.get_data(fname, VALUE)
                data[TYPE_METADATA][fname] = self.get_data(
                    fname, TYPE_METADATA)
            # local data update
            data["local_data"].update(
                d.discipline_wrapp.discipline.io.data)
        return data

    def get_value(self, var_f_name):
        '''Get value of var_f_name from data_dict'''
        return self.get_data(var_f_name, ProxyDiscipline.VALUE)

    def get_discipline(self, disc_id):
        '''Get discipline with disc_id from disciplines_dict'''
        if disc_id in self.disciplines_dict:
            return self.disciplines_dict[disc_id][self.DISC_REF]
        else:
            return None

    def get_disciplines_with_name(self, disc_f_name):
        '''Get discipline with disc_id from disciplines_dict'''
        disc_id_list = self.get_discipline_ids_list(disc_f_name)

        disc_list = [self.disciplines_dict[disc_id][self.DISC_REF] for disc_id in disc_id_list]

        return disc_list

    def get_discipline_names_with_starting_name(self, starting_name):
        '''Get all disciplines that starts with starting_name in the datamanager'''
        disc_list = [disc_name for disc_name in self.disciplines_id_map if disc_name.startswith(starting_name)]

        return disc_list

    def get_all_namespaces_from_var_name(self, var_name):
        '''Get all namespaces containing var_name in data_dict'''
        namespace_list = [key for key in self.data_id_map.keys() if key.endswith(f'.{var_name}')]

        return namespace_list

    def get_all_var_name_with_ns_key(self, var_name):
        '''Get all namespaces containing var_name in data_dict plus their namespace key as a dict'''
        namespace_list = [key for key in self.data_id_map.keys() if key.endswith('.' + var_name)]
        if len(namespace_list) > 0:
            ns_dict_obj = self.get_data_dict_attr('ns_reference')
            return {ns: ns_dict_obj[ns].name for ns in namespace_list}
        else:
            return {}

    def get_data_id(self, var_f_name):
        '''Get data id with var_f_name'''
        return self.data_id_map[var_f_name]

    def get_discipline_ids_list(self, disc_f_name):
        '''Get discipline id list with disc_f_name'''
        return self.disciplines_id_map[disc_f_name]

    def generate_data_id_map(self):
        '''Generate data_id_map with data_dict'''
        self.data_id_map = {}
        data_dict = copy(self.data_dict)
        for var_id in data_dict.keys():
            var_f_name = self.get_var_full_name(var_id)
            self.data_id_map[var_f_name] = var_id

    def generate_disciplines_id_map(self):
        '''Generate disciplines_id_map with disciplines_dict'''
        self.disciplines_id_map = {}
        for disc_id in self.disciplines_dict.keys():
            disc_f_name = self.get_disc_full_name(disc_id)
            self.add_disc_id_to_disc_id_map(disc_f_name, disc_id)

    def set_values_from_dict(self, values_dict, full_ns_keys=True):
        '''
        Set values in data_dict from dict with namespaced keys
        if full_ns_keys (not uuid), try to get its uuid correspondency through get_data_id function
        '''
        keys_to_map = self.data_id_map.keys() if full_ns_keys else self.data_id_map.values()
        for key, value in values_dict.items():
            if key not in keys_to_map:
                raise ValueError(f'{key} does not exist in data manager')
            k = self.get_data_id(key) if full_ns_keys else key
            # if self.data_dict[k][ProxyDiscipline.VISIBILITY] == INTERNAL_VISIBILITY:
            #     raise Exception(f'It is not possible to update the variable {k} which has a visibility Internal')
            self.data_dict[k][VALUE] = value

    def fill_data_dict_from_dict(self, values_dict: dict[str:Any],
                                 already_set_data: set[str], parameter_changes: list[ParameterChange],
                                 in_vars: bool, init_coupling_vars: bool, out_vars: bool) -> None:
        '''
        Set values in data_dict from dict with namespaced keys

        :param values_dict: Dictionnary {name : values}
        :type values_dict: dict[str:Any]

        :param parameter_changes: list of effective parameter changes filled in place
        :type parameter_changes: list[ParameterChange]

        :param already_set_data: set of data already set
        :type already_set_data: set[str]

        :param in_vars: set in vars
        :type in_vars: bool

        :param init_coupling_vars: init coupling vars
        :type init_coupling_vars: bool

        :param out_vars: set out vars
        :type out_vars: bool
        '''
        # keys of data stored in dumped study file are namespaced, convert them
        # to uuids
        convert_values_dict = self.convert_data_dict_with_ids(values_dict)

        # convert data_dict with uuids
        for key, dm_data in self.data_dict.items():
            if key in convert_values_dict:
                # Only inject key which are set as input
                # Discipline configuration only take care of input variables
                # Variables are only set f
                is_in_var = dm_data[ProxyDiscipline.IO_TYPE] == ProxyDiscipline.IO_TYPE_IN
                if in_vars and is_in_var and key not in already_set_data:
                    new_value = convert_values_dict[key][VALUE]
                    self.apply_parameter_change(key, new_value, parameter_changes)
                    already_set_data.add(key)
                # check if the key is an output variable
                is_output_var = dm_data[ProxyDiscipline.IO_TYPE] == ProxyDiscipline.IO_TYPE_OUT
                # check if this is a strongly coupled input necessary to
                # initialize a MDA
                is_init_coupling_var = dm_data[ProxyDiscipline.IO_TYPE] == ProxyDiscipline.IO_TYPE_IN and dm_data[
                    ProxyDiscipline.COUPLING]
                if ((out_vars and is_output_var) or (
                        init_coupling_vars and is_init_coupling_var)) and key not in already_set_data:
                    new_value = convert_values_dict[key][VALUE]
                    self.apply_parameter_change(key, new_value, parameter_changes)
                    already_set_data.add(key)

    def fill_data_dict_from_datasets(self, datasets_mapping: DatasetsMapping,
                                     already_set_data: set[str], parameter_changes: list[ParameterChange],
                                     in_vars: bool, init_coupling_vars: bool, out_vars: bool
                                     ) -> None:
        '''
        Set values in data_dict from datasets

        :param: datasets_mapping, adatset list and mapping with study namespaces
        :type: DatasetsMapping

        :param already_set_data: set of data already set
        :type already_set_data: set[str]

        :param parameter_changes: list of effective parameter changes filled in place
        :type parameter_changes: list[ParameterChange]

        :param in_vars: set in vars
        :type in_vars: bool

        :param init_coupling_vars: init coupling vars
        :type init_coupling_vars: bool

        :param out_vars: set out vars
        :type out_vars: bool
        '''
        # do a map between namespace and data from data_dict not already fetched
        # to have a list of data by namespace
        namespaced_data_dict = {}

        for key, data_value in self.data_dict.items():
            # check if the key is an output variable
            is_output_var = data_value[ProxyDiscipline.IO_TYPE] == ProxyDiscipline.IO_TYPE_OUT
            # check if this is a strongly coupled input necessary to
            # initialize a MDA
            is_init_coupling_var = data_value[ProxyDiscipline.IO_TYPE] == ProxyDiscipline.IO_TYPE_IN and data_value[
                ProxyDiscipline.COUPLING]
            # get all input values not already set
            is_in_var = data_value[ProxyDiscipline.IO_TYPE] == ProxyDiscipline.IO_TYPE_IN
            if (in_vars and is_in_var or (out_vars and is_output_var) or (
                    init_coupling_vars and is_init_coupling_var)) and key not in already_set_data:
                data_ns = data_value[NS_REFERENCE].value
                data_name = data_value[VAR_NAME]
                data_type = data_value[TYPE]

                # create a dict with namespace, datas with keys (to fill dm after) and types (to convert from dataset)
                namespaced_data_dict[data_ns] = namespaced_data_dict.get(data_ns, {DatasetsMapping.KEY: {}, TYPE: {}})
                namespaced_data_dict[data_ns][DatasetsMapping.KEY][data_name] = key
                namespaced_data_dict[data_ns][TYPE][data_name] = data_type

        # iterate on each namespace to retrieve data in this namespace
        for namespace, data_dict in namespaced_data_dict.items():

            datasets_info = datasets_mapping.get_datasets_info_from_namespace(namespace, self.name)
            # retrieve the list of dataset associated to the namespace from the mapping
            if len(datasets_info) > 0:
                # get data values into the dataset into the right format
                updated_data = self.dataset_manager.fetch_data_from_datasets(
                    datasets_info=datasets_info, data_dict=data_dict[TYPE])
                self.logger.warning(f"Retrieved the namespace {namespace} with values: {list(updated_data.keys())}")
                # update data values in dm
                for data_name, new_data in updated_data.items():
                    key = data_dict[DatasetsMapping.KEY][data_name]
                    new_value = new_data[DatasetsManager.VALUE]
                    connector_id = new_data[DatasetsManager.DATASET_INFO].connector_id
                    dataset_id = new_data[DatasetsManager.DATASET_INFO].dataset_info_id
                    dataset_data_name = datasets_info[new_data[DatasetsManager.DATASET_INFO]].get(data_name, data_name)
                    dataset_data_path = self.dataset_manager.get_path_to_dataset_data(
                        new_data[DatasetsManager.DATASET_INFO],
                        dataset_data_name,
                        data_dict[TYPE][data_name])
                    io_type = self.data_dict[key][ProxyDiscipline.IO_TYPE]
                    discipline_name = self.disciplines_dict.get(self.data_dict[key].get('model_origin')).get(
                        'model_name_full_path')
                    variable_key = create_data_key(discipline_name, io_type, data_name)
                    # dataset_parameter_id = new_data[DatasetsManager.DATASET_INFO].dataset_parameter_id
                    self.apply_parameter_change(key, new_value, parameter_changes,
                                                connector_id=connector_id,
                                                dataset_id=dataset_id,
                                                dataset_parameter_id=None,
                                                dataset_data_path=dataset_data_path,
                                                variable_key=variable_key)
                    already_set_data.add(key)
            else:
                self.logger.warning(f"the namespace {namespace} is not referenced in the datasets mapping of the study")

    def apply_parameter_change(self,
                               key: str,
                               new_value: Any,
                               parameter_changes: list[ParameterChange],
                               connector_id: (str, None) = None,
                               dataset_id: (str, None) = None,
                               dataset_parameter_id: (str, None) = None,
                               dataset_data_path: (str, None) = None,
                               variable_key: str = None,
                               update_parameter_changes: bool = True) -> None:
        """
        Applies and logs an input value change on variable with uuid key. It appends to parameter_changes a
        ParameterChange object with deepcopies of the old and new values and the date, if and only if the old and new
        values are different. Updates the data manager value in place.
        :param key: uuid of the variable
        :param new_value: value to update in the dm
        :param parameter_changes: ongoing list of parameter changes
        :param connector_id: dataset connector id if updating from dataset or None otherwise
        :param dataset_id: dataset id if updating from dataset or None otherwise
        :param dataset_parameter_id: id of the parameter in the dataset if updating from dataset or None otherwise  # todo: WIP!
        :param dataset_data_path: path to the parameter in the dataset if updating from dataset or None otherwise
        :param variable_key: ontology key
        :return: None, inplace update of the data manager value for variable
        """
        dm_data = self.data_dict[key]
        if update_parameter_changes:
            old_value = dm_data[VALUE]
            if not dict_are_equal({VALUE: old_value}, {VALUE: new_value}):
                parameter_changes.append(ParameterChange(parameter_id=self.get_var_full_name(key),
                                                         variable_type=dm_data[TYPE],
                                                         old_value=deepcopy(old_value),
                                                         new_value=deepcopy(new_value),
                                                         connector_id=connector_id,
                                                         dataset_id=dataset_id,
                                                         dataset_parameter_id=dataset_parameter_id,
                                                         date=datetime.now(),
                                                         dataset_data_path=dataset_data_path,
                                                         variable_key=variable_key))

        dm_data[VALUE] = new_value

    def export_data_in_datasets(self, datasets_mapping: DatasetsMapping) -> list[ParameterChange]:
        '''
        Set values in datasets from data_dict

        :param: datasets_mapping, adatset list and mapping with study namespaces
        :type: DatasetsMapping

        returns: list of exported data in witch datasets
        '''
        # do a map between namespace and data from data_dict not already fetched
        # to have a list of data by namespace
        exported_parameters = []
        namespaced_data_dict = {}

        for key, data_value in self.data_dict.items():
            data_ns = data_value[NS_REFERENCE].value
            data_name = data_value[VAR_NAME]
            data_type = data_value[TYPE]
            data_value_loc = data_value[VALUE]

            # create a dict with namespace, datas with keys (to fill dataset after), types (to convert in dataset), value (to fill dataset after)
            namespaced_data_dict[data_ns] = namespaced_data_dict.get(data_ns,
                                                                     {DatasetsMapping.KEY: {}, DatasetsMapping.TYPE: {},
                                                                      DatasetsMapping.VALUE: {}})
            namespaced_data_dict[data_ns][DatasetsMapping.KEY][data_name] = key
            namespaced_data_dict[data_ns][DatasetsMapping.TYPE][data_name] = data_type
            namespaced_data_dict[data_ns][DatasetsMapping.VALUE][data_name] = data_value_loc

        # iterate on each datasets to export data in each dataset
        dataset_parameters_mapping, duplicates = datasets_mapping.get_datasets_namespace_mapping_for_study(self.name, namespaces_dict=namespaced_data_dict)
        if len(duplicates) > 0:
            for duplicate, namespace in duplicates.items():
                self.logger.warning(f"The dataset variable {duplicate} has multiple source parameters. \
                                    The last value written in dataset was taken from {namespace}")
        for dataset, mapping_dict in dataset_parameters_mapping.items():
            # retrieve the list of dataset associated to the namespace from the mapping
            if len(mapping_dict[DatasetsMapping.VALUE].keys()) > 0:
                # write data values into the dataset into the right format
                updated_data = self.dataset_manager.write_data_in_dataset(
                    dataset_info=dataset,
                    data_dict=mapping_dict[DatasetsMapping.VALUE],
                    data_type_dict=mapping_dict[DatasetsMapping.TYPE]
                )

                # save which data have been exported
                for data_dataset_name in updated_data.keys():
                    key = mapping_dict[DatasetsMapping.KEY][data_dataset_name]
                    var_type = mapping_dict[DatasetsMapping.TYPE][data_dataset_name]
                    connector_id = dataset.connector_id
                    dataset_id = dataset.dataset_info_id
                    dataset_data_path = self.dataset_manager.get_path_to_dataset_data(dataset,
                                                                                      data_dataset_name,
                                                                                      var_type)
                    # build ontology key
                    io_type = self.data_dict[key][ProxyDiscipline.IO_TYPE]
                    discipline_name = self.disciplines_dict.get(self.data_dict[key].get('model_origin')).get(
                        'model_name_full_path')
                    variable_key = create_data_key(discipline_name, io_type, self.data_dict[key].get('var_name'))

                    exported_parameters.append(ParameterChange(parameter_id=self.get_var_full_name(key),
                                                         variable_type=var_type,
                                                         old_value=deepcopy(mapping_dict[DatasetsMapping.VALUE][data_dataset_name]),
                                                         new_value=None,
                                                         connector_id=connector_id,
                                                         dataset_id=dataset_id,
                                                         dataset_parameter_id=key,
                                                               date=datetime.now(),
                                                               dataset_data_path=dataset_data_path,
                                                               variable_key=variable_key))

        return exported_parameters

    def convert_data_dict_with_full_name(self):
        '''Return data_dict with namespaced keys'''
        return self.convert_dict_with_maps(self.data_dict, self.data_id_map, keys='full_names')

    def convert_data_dict_with_display_name(self, exec_display=False):
        '''
        Return data_dict with display namespaced keys if exec_display is False.
        FOr exec display use standard full names
        '''
        display_data_dict = {}
        for data_id, data_info in self.data_dict.items():
            if exec_display:
                display_name = self.get_var_full_name(data_id)
            else:
                display_name = self.get_var_display_name(data_id)

            data_info[DISPLAY_NAME] = display_name
            display_data_dict[self.get_var_full_name(data_id)] = data_info

        return display_data_dict

    def get_data_dict_values(self, excepted=[]):
        '''Return a dictionaries with all full named keys in the dm and the value of each key from the dm'''
        return self.get_data_dict_attr(self.VALUE, excepted)

    def get_data_dict_attr(self, attr, excepted=[]):
        '''Return a dictionaries with all full named keys in the dm and the value of each key from the dm'''
        data_dict = self.convert_data_dict_with_full_name()
        exception_list = []
        if 'numerical' in excepted:
            exception_list = list(ProxyDiscipline.NUM_DESC_IN.keys())

        data_dict_values = {key: value.get(attr, None) for key, value in data_dict.items() if
                            key.split('.')[-1] not in exception_list}

        return data_dict_values

    def get_data_dict_list_attr(self, list_attr, excepted=[]):
        """
        Return a dictionary of dictionary with all full named keys in the dm and the value of each key from the dm
        output : dict[key][attr] for each attr in list_attr
        """
        data_dict_values_dict = {}
        data_dict_values_list = [self.get_data_dict_attr(
            attr, excepted) for attr in list_attr]

        for key in data_dict_values_list[0].keys():
            data_dict_values_dict[key] = {}
            for index, attr in enumerate(list_attr):
                data_dict_values_dict[key][attr] = data_dict_values_list[index][key]

        return data_dict_values_dict

    def convert_data_dict_with_ids(self, dict_to_convert):
        '''Return data_dict with ids keys'''
        return self.convert_dict_with_maps(dict_to_convert,
                                           self.data_id_map, keys='ids')

    def convert_disciplines_dict_with_full_name(self):
        '''Return disciplines dict with namespaced keys'''
        converted_dict = {}

        for key, val in self.disciplines_id_map.items():
            if key not in converted_dict:
                converted_dict[key] = []

            if isinstance(val, list):
                for val_element in val:
                    if val_element in self.disciplines_dict:
                        converted_dict[key].append(
                            self.disciplines_dict[val_element])
            else:
                if val in self.disciplines_dict:
                    converted_dict[key].append(self.disciplines_dict[val])
        return converted_dict

    def create_reduced_dm(self):
        self.reduced_dm = self.get_data_dict_list_attr(
            [ProxyDiscipline.TYPE, ProxyDiscipline.SUBTYPE, ProxyDiscipline.TYPE_METADATA, ProxyDiscipline.NUMERICAL,
             ProxyDiscipline.DF_EXCLUDED_COLUMNS, ProxyDiscipline.VAR_NAME, ProxyDiscipline.COUPLING])

    def convert_dict_with_maps(self, dict_to_convert, map_full_names_ids, keys='full_names'):
        '''
        Convert dict keys with ids to full_names or full_names to ids
        keys: 'full_names' or 'ids'
        '''
        converted_dict = {}
        if keys == 'full_names':
            for key, val in map_full_names_ids.items():
                if isinstance(val, list):
                    for val_element in val:
                        if val_element in dict_to_convert:
                            # The last val_element overwrites the others ...
                            converted_dict[key] = dict_to_convert[val_element]

                else:
                    if val in dict_to_convert:
                        converted_dict[key] = dict_to_convert[val]

        elif keys == 'ids':
            for key, val in map_full_names_ids.items():
                if key in dict_to_convert:
                    if isinstance(val, list):
                        for val_element in val:
                            converted_dict[val_element] = dict_to_convert[key]
                    else:
                        converted_dict[val] = dict_to_convert[key]

        return converted_dict

    def variable_exists_in_dm(self, var_f_name):
        return var_f_name in self.data_id_map.keys()

    def update_with_discipline_dict(self, disc_id, disc_dict):
        '''Store and update the discipline data into the DM dictionary'''
        self.logger.debug(
            f'store and update the discipline data into the DM dictionary {list(disc_dict.keys())[:10]} ...')

        def _dm_update(var_name, io_type, var_f_name):
            if var_f_name in self.data_id_map.keys():
                # If data already exists in DM
                var_id = self.get_data_id(var_f_name)
                # IO_TYPE_IN HANDLING
                if io_type == IO_TYPE_IN:
                    if self.data_dict[var_id][IO_TYPE] != IO_TYPE_OUT:
                        # Before linking check if var data in the DM and in the
                        # disc are coherent
                        self.check_var_data_input_mismatch(
                            var_name, var_f_name, disc_id, self.data_dict[var_id], disc_dict[var_name])
                        disc_dict[var_name] = self.data_dict[var_id]
                        # # reference the parameter from the data manager to the
                        # # discipline...
                        # # ...but keep original namespace in disc_dict!
                        # if 'namespace' in disc_dict[var_name].keys():
                        #     original_namespace = disc_dict[var_name]['namespace']
                        # if 'ns_reference' in disc_dict[var_name].keys():
                        #     original_ns_reference = disc_dict[var_name]['ns_reference']
                        # disc_dict[var_name] = deepcopy(self.data_dict[var_id])
                        # disc_dict[var_name]['var_name'] = var_name
                        # if 'namespace' in disc_dict[var_name].keys():
                        #     disc_dict[var_name]['namespace'] = original_namespace
                        # if 'ns_reference' in disc_dict[var_name].keys():
                        #     disc_dict[var_name]['ns_reference'] = original_ns_reference
                    # else data already exist as OUTPUT and has priority!
                    # => do nothing
                else:
                    # io_type == IO_TYPE_OUT
                    if self.data_dict[var_id][IO_TYPE] == IO_TYPE_OUT:

                        # if already existing data was an OUTPUT
                        if disc_id in self.data_dict[var_id][DISCIPLINES_DEPENDENCIES]:
                            if self.data_dict[var_id][ORIGIN] == disc_id:
                                # if same discipline: just an update
                                self.data_dict[var_id].update(
                                    disc_dict[var_name])
                        else:
                            if self.get_disc_full_name(self.data_dict[var_id][ORIGIN]) is None:
                                # Quick fix to solve cases when
                                self.logger.warning(
                                    f"Discipline with id {self.data_dict[var_id][ORIGIN]} does not exist in the DM.")
                            else:
                                # Data cannot be the OUTPUT of several
                                # disciplines
                                raise ValueError(
                                    f'Model key: {self.get_var_full_name(var_id)} of discipline {self.get_disc_full_name(disc_id)} already exists from disc {self.get_disc_full_name(self.data_dict[var_id][ORIGIN])}')
                    else:
                        # Overwrite OUTPUT information over INPUT information
                        # (OUTPUT has priority)
                        disc_dict[var_name][ORIGIN] = disc_id
                        disc_dict[var_name][DISCIPLINES_DEPENDENCIES] = self.data_dict[var_id][DISCIPLINES_DEPENDENCIES]
                        self.no_change = False
                        # Fix introduced to avoid a particular problem where the input value which is properly set is
                        # overwritten by a null output.
                        # The case was encountered when loading the pickle of an optim study and on an output variable
                        # from a discipline which shared a node with another
                        # one ('techno invest level').
                        if self.data_dict[var_id][VALUE] is not None:
                            disc_dict[var_name][VALUE] = self.data_dict[var_id][VALUE]
                        self.data_dict[var_id] = disc_dict[var_name]
                if disc_id not in self.data_dict[var_id][DISCIPLINES_DEPENDENCIES]:
                    self.data_dict[var_id][DISCIPLINES_DEPENDENCIES].append(
                        disc_id)
                    self.no_change = False
            else:
                # data does not exist yet, add it DM
                disc_dict[var_name][ORIGIN] = disc_id
                disc_dict[var_name][DISCIPLINES_DEPENDENCIES] = [disc_id]
                var_id = self.get_an_uuid()
                self.no_change = False
                self.data_dict[var_id] = disc_dict[var_name]
                self.data_id_map[var_f_name] = var_id
            # END update method

        for var_name in disc_dict.keys():
            io_type = disc_dict[var_name][IO_TYPE]
            ns_reference = disc_dict[var_name][NS_REFERENCE]
            complete_var_name = disc_dict[var_name][VAR_NAME]
            var_f_name = self.ns_manager.compose_ns([ns_reference.value,
                                                     complete_var_name])
            _dm_update(var_name, io_type, var_f_name)

    def update_disciplines_dict(self, disc_id, reference, disc_f_name):
        '''Store and update discipline into disciplines_dicts'''
        self.logger.debug(
            f'store the discipline instances as references for {disc_id}')

        if disc_id is not None:
            # Update already existing discipline with reference
            self.disciplines_dict[disc_id].update(reference)

        else:
            # Create new discipline with unique id in disciplines_dict
            disc_id = self.get_an_uuid()
            self.disciplines_dict[disc_id] = reference
            self.add_disc_id_to_disc_id_map(disc_f_name, disc_id)

        return disc_id

    def add_disc_id_to_disc_id_map(self, disc_f_name, disc_id):
        if disc_f_name in self.disciplines_id_map:
            # self.disciplines_id_map[disc_f_name].append(disc_id)
            disc1_name = self.get_discipline(disc_id).get_module()
            disc2_name = self.get_disciplines_with_name(disc_f_name)[0].get_module()
            error_msg = f'Trying to add two distinct disciplines with the same local namespace: {disc_f_name} , classes are : {disc1_name} and {disc2_name}'
            self.logger.error(error_msg)
            # Exception
            raise DataManagerException(error_msg)

            # # Off-design behavior
            # self.disciplines_id_map[disc_f_name].append(disc_id)
        else:
            self.disciplines_id_map[disc_f_name] = [disc_id]

    def update_disciplines_dict_with_id(self, disc_id, reference):
        '''Update the discipline_dict of a specific disc_id with the dict reference'''
        self.disciplines_dict[disc_id].update(reference)

    def update_data_dict_with_id(self, var_id, data_dict):
        '''Update the discipline_dict of a specific disc_id with the dict reference'''
        self.no_change = False
        self.data_dict[var_id].update(data_dict)

    def create_treeview(self, root_process, process_module, no_data=False, read_only=False, exec_display=False):
        '''
        Function that builds a composite structure
        regarding the DataManager stored data
        '''
        self.treeview = TreeView(
            name=self.name, no_data=no_data, read_only=read_only, exec_display=exec_display)
        self.treeview.create_tree_node(data_manager=self,
                                       root_process=root_process,
                                       process_module=process_module,
                                       ns_manager=self.ns_manager)

    def export_data_dict_and_zip(self, export_dir):
        '''
        method that exports the DM data dict to csv files
        by a treatment delegated to the TreeView class (using strategy object)

        :params: anonymize_function, a function that map a given key of the data
        dictionary using rule given by the execution engine for the saving process
        :type: function
        '''
        self.logger.debug('export data in exported csv files')
        # retrieve only key unit and value from data_dict
        dict_to_export = {}
        for k, v in self.convert_data_dict_with_full_name().items():
            dict_to_export[k] = {'unit': v.get('unit'),
                                 'value': v.get('value')}

        serializer = DataSerializer()
        return serializer.export_data_dict_and_zip(dict_to_export,
                                                   export_dir)

    def remove_keys(self, disc_id, data_d, io_type):
        '''
        Clean namespaced keys in data_dict and remove discipline dependencies
        The io_type is only here to switch the dm io_type in case we suppress an output variable which still exist as an input
        '''
        list_data_d = [data_d] if isinstance(data_d, str) else data_d

        for var_f_name in list_data_d:
            # -- Only remove variables discid is reponsible for !
            if var_f_name in self.data_id_map.keys():
                var_id = self.get_data_id(var_f_name)

                # -- Some variables has more than one dependencies on variables.
                # -- Dependencies are ketp into DISCIPLINES_DEPENDENCIES list
                # -- When asked for a remove, this list is use to determine if the discipline was one of
                # -- the dependencies and it removed from the the list.
                # -- once the list is empty the variables is removed from the data manager.

                if disc_id in self.data_dict[var_id][ProxyDiscipline.DISCIPLINES_DEPENDENCIES]:
                    self.no_change = False
                    self.data_dict[var_id][ProxyDiscipline.DISCIPLINES_DEPENDENCIES].remove(
                        disc_id)

                    if len(self.data_dict[var_id][ProxyDiscipline.DISCIPLINES_DEPENDENCIES]) == 0:
                        # remove data in data_dict and data_id_map if no other
                        # discipline dependency
                        del self.data_dict[var_id]
                        del self.data_id_map[var_f_name]
                    else:
                        # only one discipline can declare a variable as output then if this key is removed from the discipline and the variable still exists
                        # then the variable becomes an input
                        if io_type == ProxyDiscipline.IO_TYPE_OUT:
                            self.data_dict[var_id][ProxyDiscipline.IO_TYPE] = ProxyDiscipline.IO_TYPE_IN
                        # If the discipline that removes the key appears to be the model origin and there still exists other disciplines
                        # that use the variable, the model origin needs to be modified (i.e. for data integrity)
                        # the first discipline in the discipline_dependencies list become the model origin
                        if disc_id == self.data_dict[var_id][ProxyDiscipline.ORIGIN]:
                            self.data_dict[var_id][ProxyDiscipline.ORIGIN] = \
                            self.data_dict[var_id][ProxyDiscipline.DISCIPLINES_DEPENDENCIES][0]

    def clean_from_disc(self, disc_id, clean_keys=True):
        '''Clean disc in disciplines_dict and data_in/data_out keys in data_dict'''
        disc_f_name = self.get_disc_full_name(disc_id)
        if disc_f_name not in self.disciplines_id_map:
            msg = "Discipline " + str(disc_f_name) + \
                  " not found in DataManager, "
            msg += "it is not possible to delete it."
            raise KeyError(msg)

        # remove discipline in disciplines_dict and disciplines_id_map

        disc_ref = self.get_discipline(disc_id)

        if clean_keys:
            self.clean_keys(disc_id)
        else:
            keys_to_remove = [
                disc_ref._convert_to_namespace_name(key, disc_ref.IO_TYPE_IN)
                for key in disc_ref.DEFAULT_NUMERICAL_PARAM
            ]
            self.remove_keys(
                disc_id, keys_to_remove, disc_ref.IO_TYPE_IN)

        # remove discipline in disciplines_dict and disciplines_id_map
        self.disciplines_id_map[disc_f_name].remove(disc_id)
        if len(self.disciplines_id_map[disc_f_name]) == 0:
            self.disciplines_id_map.pop(disc_f_name)
        self.disciplines_dict.pop(disc_id)

    def clean_keys(self, disc_id):
        '''Clean data_in/out of disc_id in data_dict'''
        disc_ref = self.get_discipline(disc_id)
        # clean input keys from dm
        self.remove_keys(disc_id, list(disc_ref.apply_visibility_ns(
            ProxyDiscipline.IO_TYPE_IN)), ProxyDiscipline.IO_TYPE_IN)
        # clean output keys from dm
        self.remove_keys(disc_id, list(disc_ref.apply_visibility_ns(
            ProxyDiscipline.IO_TYPE_OUT)), ProxyDiscipline.IO_TYPE_OUT)

    def export_couplings(self, in_csv=False, f_name=None):
        '''Export couplings of all disciplines registered in the DM'''
        d_dict = self.disciplines_dict
        # gather disciplines references
        disc_list = [d_dict[key][self.DISC_REF] for key in d_dict]
        # filter sos_couplings
        sosc_list = [disc for disc in disc_list if disc.is_sos_coupling]
        # loop on sosc and append couplings data
        if sosc_list != []:
            sosc = sosc_list.pop()
            sosc._build_coupling_structure()
            df = sosc.export_couplings()
            for sosc in sosc_list:
                df_sosc = sosc.export_couplings()

                df = concat([df, df_sosc], ignore_index=True)
            # write data or return dataframe
            if in_csv:
                # writing of the file
                if f_name is None:
                    f_name = f"{self.name}.csv"
                df.to_csv(f_name, index=False)
            else:
                return df
        else:
            return None

    def build_disc_status_dict(self, disciplines_to_keep=None):
        '''Build a containing disc/status info into dictionary)'''
        disc_status = {}
        for namespace, disciplines in self.convert_disciplines_dict_with_full_name().items():
            if namespace not in disc_status:
                disc_status[namespace] = {}

            for discipline in disciplines:
                if disciplines_to_keep is not None:
                    if discipline['reference'] in disciplines_to_keep:
                        disc_status[namespace].update(
                            {discipline['classname']: discipline[DataManager.STATUS]})
                else:
                    disc_status[namespace].update(
                        {discipline['classname']: discipline[DataManager.STATUS]})
        return disc_status

    def get_parameter_data(self, parameter_key):
        # TO DO: convert parameter_key into uid
        '''Returns BytesIO of the data value from a namespaced key based of string table format'''
        self.logger.debug(f'get BytesIO of data {parameter_key}')
        # use cache to get parameter data value
        param_data = self.convert_data_dict_with_full_name()[parameter_key]
        param_value = param_data[ProxyDiscipline.VALUE]
        if param_value is None:
            return None
        else:
            serializer = DataSerializer()
            return serializer.convert_to_dataframe_and_bytes_io(param_value,
                                                                parameter_key)

    def get_var_name_from_uid(self, var_id):
        '''Get namespace and var_name and return namespaced variable'''
        return self.data_dict[var_id][ProxyDiscipline.VAR_NAME]

    def get_var_full_name(self, var_id):
        '''Get namespace and var_name and return namespaced variable'''
        var_name = self.get_var_name_from_uid(var_id)
        ns_reference = self.data_dict[var_id][ProxyDiscipline.NS_REFERENCE]
        var_f_name = self.ns_manager.compose_ns([ns_reference.value, var_name])
        return var_f_name

    def get_var_display_name(self, var_id):
        '''Get namespace and var_name and return namespaced variable'''
        var_name = self.get_var_name_from_uid(var_id)
        ns_reference = self.data_dict[var_id][ProxyDiscipline.NS_REFERENCE]
        var_display_name = self.ns_manager.compose_ns(
            [ns_reference.get_display_value(), var_name])
        return var_display_name

    def get_disc_full_name(self, disc_id):
        '''Get full discipline name'''
        if disc_id in self.disciplines_dict:
            return self.disciplines_dict[disc_id][ProxyDiscipline.NS_REFERENCE].value
        else:
            return None

    def check_var_data_input_mismatch(self, var_name, var_f_name, var_id, data1, data2):
        '''
        Check a mismatch between two dicts (which are data dict for the same input shared by two variables
        By default the model origin fills the dm, if difference in DATA_TO_CHECK then a warning is printed
        '''
        if self.logger.level <= logging.DEBUG:

            def compare_data(data_name):

                if data_name == ProxyDiscipline.UNIT and data1[
                    ProxyDiscipline.TYPE] not in ProxyDiscipline.NO_UNIT_TYPES:
                    return str(data1[data_name]) != str(
                        data2[data_name]) or data1[data_name] is None
                elif var_f_name in self.no_check_default_variables:
                    return False
                elif isinstance(data1[data_name], pd.DataFrame) and isinstance(data2[data_name], pd.DataFrame):
                    return compare_dataframes(data1[data_name], data2[data_name], tree=None, error=None,
                                              df_equals=False)
                else:
                    return str(data1[data_name]) != str(data2[data_name])

            for data_name in ProxyDiscipline.DATA_TO_CHECK + [ProxyDiscipline.DEFAULT]:
                if compare_data(data_name):
                    self.logger.debug(
                        f"The variable {var_name} is used in input of several disciplines and does not have same {data_name} : {data1[data_name]} in {self.get_discipline(data1['model_origin']).__class__} different from {data2[data_name]} in {self.get_discipline(var_id).__class__}")
=======
'''
Copyright 2022 Airbus SAS
Modifications on 2023/05/12-2024/08/01 Copyright 2023 Capgemini

Licensed under the Apache License, Version 2.0 (the "License");
you may not use this file except in compliance with the License.
You may obtain a copy of the License at

    http://www.apache.org/licenses/LICENSE-2.0

Unless required by applicable law or agreed to in writing, software
distributed under the License is distributed on an "AS IS" BASIS,
WITHOUT WARRANTIES OR CONDITIONS OF ANY KIND, either express or implied.
See the License for the specific language governing permissions and
limitations under the License.
'''
import logging
from copy import copy, deepcopy
from dataclasses import dataclass
from datetime import datetime
from hashlib import sha256
from typing import Any, Union
from uuid import uuid4

import pandas as pd
from gemseo.caches.simple_cache import SimpleCache
from pandas import concat

from sostrades_core.datasets.dataset_manager import DatasetsManager
from sostrades_core.datasets.dataset_mapping import DatasetsMapping
from sostrades_core.execution_engine.proxy_discipline import ProxyDiscipline
from sostrades_core.tools.compare_data_manager_tooling import compare_dataframes, dict_are_equal
from sostrades_core.tools.ontology_variables.ontology_variable_key import create_data_key
from sostrades_core.tools.tree.serializer import DataSerializer
from sostrades_core.tools.tree.treeview import TreeView

TYPE = ProxyDiscipline.TYPE
VALUE = ProxyDiscipline.VALUE
RANGE = ProxyDiscipline.RANGE
ORIGIN = ProxyDiscipline.ORIGIN
DEFAULT = ProxyDiscipline.DEFAULT
OPTIONAL = ProxyDiscipline.OPTIONAL
COUPLING = ProxyDiscipline.COUPLING
EDITABLE = ProxyDiscipline.EDITABLE
IO_TYPE = ProxyDiscipline.IO_TYPE
UNIT = ProxyDiscipline.UNIT
IO_TYPE_IN = ProxyDiscipline.IO_TYPE_IN
IO_TYPE_OUT = ProxyDiscipline.IO_TYPE_OUT
COMPOSED_OF = ProxyDiscipline.COMPOSED_OF
NS_REFERENCE = ProxyDiscipline.NS_REFERENCE
POSSIBLE_VALUES = ProxyDiscipline.POSSIBLE_VALUES
INTERNAL_VISIBILITY = ProxyDiscipline.INTERNAL_VISIBILITY
DISCIPLINES_DEPENDENCIES = ProxyDiscipline.DISCIPLINES_DEPENDENCIES
VAR_NAME = ProxyDiscipline.VAR_NAME
DATAFRAME_DESCRIPTOR = ProxyDiscipline.DATAFRAME_DESCRIPTOR
DATAFRAME_EDITION_LOCKED = ProxyDiscipline.DATAFRAME_EDITION_LOCKED
TYPE_METADATA = ProxyDiscipline.TYPE_METADATA
DISPLAY_NAME = ProxyDiscipline.DISPLAY_NAME


@dataclass()
class ParameterChange:
    """
    Dataclass used to log parameter changes when configuring the data in a study.
    """
    parameter_id: str
    variable_type: str
    old_value: Any
    new_value: Any
    connector_id: Union[str, None]
    dataset_id: Union[str, None]
    dataset_parameter_id: Union[str, None]
    date: datetime
    dataset_data_path: str
    variable_key: str


class DataManagerException(Exception):
    pass


class DataManager:
    """
    Specification: DataManager class collects inputs/outputs and disciplines
    """
    VALUE = VALUE
    DISC_REF = 'reference'
    STATUS = 'status'

    def __init__(self, name,
                 logger: logging.Logger,
                 root_dir=None,
                 rw_object=None,
                 study_filename=None,
                 ns_manager=None):
        '''
        Constructor
        '''
        self.no_change = True
        self.name = name
        self.rw_object = rw_object
        self.root_dir = root_dir
        self.study_filename = study_filename
        self.ns_manager = ns_manager
        self.data_dict = None
        self.data_id_map = None
        self.disciplines_dict = None
        self.disciplines_id_map = None
        self.gemseo_disciplines_id_map = None
        self.cache_map = None
        self.treeview = None
        self.reduced_dm = None
        self.reset()
        self.data_check_integrity = False
        self.logger = logger

        self.dataset_manager = DatasetsManager(logger=logger.getChild("DatasetsManager"))

    @staticmethod
    def get_an_uuid():
        ''' generate a random UUID to make data_dict keys unique '''
        return str(uuid4())

    def generate_hashed_uid(self, string_list):
        '''
        Generate a hashed uid based on string list containing disc infos (full disc name, class name and full data i/o)
        '''
        h = sha256()
        for string in string_list:
            h.update(string.encode())
        return h.digest()

    def reinit_cache_map(self):
        self.cache_map = {}
        self.gemseo_disciplines_id_map = {}

    def fill_cache_map(self, disc_info_list, disc):
        '''
        Fill the cache_map for the dump/load cache method
        '''
        hashed_uid = self.generate_hashed_uid(disc_info_list)
        self.cache_map[hashed_uid] = disc.cache
        # store disc in DM map
        if hashed_uid in self.gemseo_disciplines_id_map:
            raise DataManagerException(
                'The hashed_uid to fill the cache_map must be unique')
        else:
            self.gemseo_disciplines_id_map[hashed_uid] = disc

    def delete_hashed_id_in_cache_map(self, hashed_uid):

        if hashed_uid in self.cache_map:
            del self.cache_map[hashed_uid]
            del self.gemseo_disciplines_id_map[hashed_uid]

    def fill_gemseo_caches_with_unanonymized_cache_map(self, cache_map):
        '''
        Fill gemseo discipline cache from cache_map using gemseo_disciplines_id_map
        '''
        # update cache of all gemseo disciplines with loaded cache_map
        for disc_id, serialized_cache in cache_map.items():
            if disc_id in self.gemseo_disciplines_id_map:
                disc_cache = self.cache_map[disc_id]
                self.fill_cache_with_serialized_cache(
                    disc_cache, serialized_cache)

    #                 for disc in self.gemseo_disciplines_id_map[disc_id]:
    #                     disc.cache = disc_cache

    def fill_cache_with_serialized_cache(self, empty_cache, serialized_cache):
        '''
        Fill empty cache from prepare execution with the serialized cache (dict) found in the pickle
        '''

        if isinstance(empty_cache, SimpleCache):

            cached_inputs = serialized_cache[1]['inputs']
            cached_outputs = serialized_cache[1]['outputs']
            empty_cache.cache_outputs(cached_inputs,
                                      cached_outputs)
            #
            if 'jacobian' in serialized_cache[1]:
                cached_jac = serialized_cache[1]['jacobian']
                empty_cache.cache_jacobian(cached_inputs, cached_jac)
        else:
            self.logger.error(
                f'Only simple cache dump/load is handled for now but discipline {empty_cache.name} has a cache as {empty_cache.__class__}')

    def reset(self):
        self.data_dict = {}
        self.data_id_map = {}
        self.disciplines_dict = {}
        self.disciplines_id_map = {}
        self.no_check_default_variables = []

    def get_data(self, var_f_name, attr=None):
        ''' Get attr value of var_f_name or all data_dict value of var_f_name (if attr=None)
        '''
        if attr is None:
            return self.data_dict[self.get_data_id(var_f_name)]
        else:
            return self.data_dict[self.get_data_id(var_f_name)].get(attr)

    def delete_complex_in_df_and_arrays(self):

        for dataa in self.data_dict.values():
            if dataa['type'] == 'dataframe' and dataa[self.VALUE] is not None:
                for col in dataa[self.VALUE].columns:
                    dataa[self.VALUE][col] = dataa[self.VALUE][col].values.real
            elif dataa['type'] == 'array':
                try:
                    dataa[self.VALUE] = dataa[self.VALUE].real
                except:
                    pass

    def check_data_in_dm(self, var_f_name):
        '''
        Check if the data is in the DM with its full name

        :params: var_f_name, full variable name to check
        :type : string

        :returns: boolean True or False
        '''
        data_in_dm = False

        if var_f_name in self.data_id_map:
            if self.get_data_id(var_f_name) in self.data_dict:
                data_in_dm = True

        return data_in_dm

    def set_data(self, var_f_name, attr, val, check_value=True):
        ''' Set attr value of var_f_name in data_dict
        '''
        if self.get_data_id(var_f_name) in self.data_dict:
            if check_value:
                if self.data_dict[self.get_data_id(var_f_name)][attr] != val:
                    self.data_dict[self.get_data_id(var_f_name)][attr] = val
                    self.no_change = False
            else:
                self.data_dict[self.get_data_id(var_f_name)][attr] = val
        else:
            msg = f"Try to update metadata of variable {var_f_name} that does"
            msg += " not exists as I/O of any discipline"
            raise KeyError(msg)

    def get_io_data_of_disciplines(self, disciplines):
        ''' get i/o value and metadata of provided disciplines
        '''
        data = {}
        data[VALUE] = {}
        data[TYPE_METADATA] = {}
        data["local_data"] = {}
        for d in disciplines:
            # input values and metadata
            var_list = d.get_data_io_dict_keys(io_type=IO_TYPE_IN)
            for v in var_list:
                fname = d.get_var_full_name(v, d.get_data_in())
                data[VALUE][fname] = self.get_data(fname, VALUE)
                data[TYPE_METADATA][fname] = self.get_data(
                    fname, TYPE_METADATA)
            # output values and metadata
            var_list = d.get_data_io_dict_keys(io_type=IO_TYPE_OUT)
            for v in var_list:
                fname = d.get_var_full_name(v, d.get_data_out())
                data[VALUE][fname] = self.get_data(fname, VALUE)
                data[TYPE_METADATA][fname] = self.get_data(
                    fname, TYPE_METADATA)
            # local data update
            data["local_data"].update(
                d.discipline_wrapp.discipline.io.data)
        return data

    def get_value(self, var_f_name):
        ''' Get value of var_f_name from data_dict
        '''
        return self.get_data(var_f_name, ProxyDiscipline.VALUE)

    def get_discipline(self, disc_id):
        ''' Get discipline with disc_id from disciplines_dict
        '''
        if disc_id in self.disciplines_dict:
            return self.disciplines_dict[disc_id][self.DISC_REF]
        else:
            return None

    def get_disciplines_with_name(self, disc_f_name):
        ''' Get discipline with disc_id from disciplines_dict
        '''
        disc_id_list = self.get_discipline_ids_list(disc_f_name)

        disc_list = [self.disciplines_dict[disc_id][self.DISC_REF] for disc_id in disc_id_list]

        return disc_list

    def get_discipline_names_with_starting_name(self, starting_name):
        '''
        Get all disciplines that starts with starting_name in the datamanager
        '''
        disc_list = [disc_name for disc_name in self.disciplines_id_map if disc_name.startswith(starting_name)]

        return disc_list

    def get_all_namespaces_from_var_name(self, var_name):
        ''' Get all namespaces containing var_name in data_dict
        '''
        namespace_list = [key for key in self.data_id_map.keys() if key.endswith(f'.{var_name}')]

        return namespace_list

    def get_all_var_name_with_ns_key(self, var_name):
        ''' Get all namespaces containing var_name in data_dict plus their namespace key as a dict
        '''
        namespace_list = [key for key in self.data_id_map.keys() if key.endswith('.' + var_name)]
        if len(namespace_list) > 0:
            ns_dict_obj = self.get_data_dict_attr('ns_reference')
            return {ns: ns_dict_obj[ns].name for ns in namespace_list}
        else:
            return {}

    def get_data_id(self, var_f_name):
        ''' Get data id with var_f_name
        '''
        return self.data_id_map[var_f_name]

    def get_discipline_ids_list(self, disc_f_name):
        ''' Get discipline id list with disc_f_name
        '''
        return self.disciplines_id_map[disc_f_name]

    def generate_data_id_map(self):
        ''' Generate data_id_map with data_dict
        '''
        self.data_id_map = {}
        data_dict = copy(self.data_dict)
        for var_id in data_dict.keys():
            var_f_name = self.get_var_full_name(var_id)
            self.data_id_map[var_f_name] = var_id

    def generate_disciplines_id_map(self):
        ''' Generate disciplines_id_map with disciplines_dict
        '''
        self.disciplines_id_map = {}
        for disc_id in self.disciplines_dict.keys():
            disc_f_name = self.get_disc_full_name(disc_id)
            self.add_disc_id_to_disc_id_map(disc_f_name, disc_id)

    def set_values_from_dict(self, values_dict, full_ns_keys=True):
        ''' Set values in data_dict from dict with namespaced keys
            if full_ns_keys (not uuid), try to get its uuid correspondency through get_data_id function
        '''
        keys_to_map = self.data_id_map.keys() if full_ns_keys else self.data_id_map.values()
        for key, value in values_dict.items():
            if key not in keys_to_map:
                raise ValueError(f'{key} does not exist in data manager')
            k = self.get_data_id(key) if full_ns_keys else key
            # if self.data_dict[k][ProxyDiscipline.VISIBILITY] == INTERNAL_VISIBILITY:
            #     raise Exception(f'It is not possible to update the variable {k} which has a visibility Internal')
            self.data_dict[k][VALUE] = value

    def fill_data_dict_from_dict(self, values_dict: dict[str:Any],
                                 already_set_data: set[str], parameter_changes: list[ParameterChange],
                                 in_vars: bool, init_coupling_vars: bool, out_vars: bool) -> None:
        '''
        Set values in data_dict from dict with namespaced keys

        :param values_dict: Dictionnary {name : values}
        :type values_dict: dict[str:Any]

        :param parameter_changes: list of effective parameter changes filled in place
        :type parameter_changes: list[ParameterChange]

        :param already_set_data: set of data already set
        :type already_set_data: set[str]

        :param in_vars: set in vars
        :type in_vars: bool

        :param init_coupling_vars: init coupling vars
        :type init_coupling_vars: bool

        :param out_vars: set out vars
        :type out_vars: bool
        '''
        # keys of data stored in dumped study file are namespaced, convert them
        # to uuids
        convert_values_dict = self.convert_data_dict_with_ids(values_dict)

        # convert data_dict with uuids
        for key, dm_data in self.data_dict.items():
            if key in convert_values_dict:
                # Only inject key which are set as input
                # Discipline configuration only take care of input variables
                # Variables are only set f
                is_in_var = dm_data[ProxyDiscipline.IO_TYPE] == ProxyDiscipline.IO_TYPE_IN
                if in_vars and is_in_var and key not in already_set_data:
                    new_value = convert_values_dict[key][VALUE]
                    self.apply_parameter_change(key, new_value, parameter_changes)
                    already_set_data.add(key)
                # check if the key is an output variable
                is_output_var = dm_data[ProxyDiscipline.IO_TYPE] == ProxyDiscipline.IO_TYPE_OUT
                # check if this is a strongly coupled input necessary to
                # initialize a MDA
                is_init_coupling_var = dm_data[ProxyDiscipline.IO_TYPE] == ProxyDiscipline.IO_TYPE_IN and dm_data[
                    ProxyDiscipline.COUPLING]
                if ((out_vars and is_output_var) or (
                        init_coupling_vars and is_init_coupling_var)) and key not in already_set_data:
                    new_value = convert_values_dict[key][VALUE]
                    self.apply_parameter_change(key, new_value, parameter_changes)
                    already_set_data.add(key)

    def fill_data_dict_from_datasets(self, datasets_mapping: DatasetsMapping,
                                     already_set_data: set[str], parameter_changes: list[ParameterChange],
                                     in_vars: bool, init_coupling_vars: bool, out_vars: bool
                                     ) -> None:
        '''
        Set values in data_dict from datasets

        :param: datasets_mapping, adatset list and mapping with study namespaces
        :type: DatasetsMapping

        :param already_set_data: set of data already set
        :type already_set_data: set[str]

        :param parameter_changes: list of effective parameter changes filled in place
        :type parameter_changes: list[ParameterChange]

        :param in_vars: set in vars
        :type in_vars: bool

        :param init_coupling_vars: init coupling vars
        :type init_coupling_vars: bool

        :param out_vars: set out vars
        :type out_vars: bool
        '''
        # do a map between namespace and data from data_dict not already fetched
        # to have a list of data by namespace
        namespaced_data_dict = {}

        for key, data_value in self.data_dict.items():
            # check if the key is an output variable
            is_output_var = data_value[ProxyDiscipline.IO_TYPE] == ProxyDiscipline.IO_TYPE_OUT
            # check if this is a strongly coupled input necessary to
            # initialize a MDA
            is_init_coupling_var = data_value[ProxyDiscipline.IO_TYPE] == ProxyDiscipline.IO_TYPE_IN and data_value[
                ProxyDiscipline.COUPLING]
            # get all input values not already set
            is_in_var = data_value[ProxyDiscipline.IO_TYPE] == ProxyDiscipline.IO_TYPE_IN
            if (in_vars and is_in_var or (out_vars and is_output_var) or (
                    init_coupling_vars and is_init_coupling_var)) and key not in already_set_data:
                data_ns = data_value[NS_REFERENCE].value
                data_name = data_value[VAR_NAME]
                data_type = data_value[TYPE]

                # create a dict with namespace, datas with keys (to fill dm after) and types (to convert from dataset)
                namespaced_data_dict[data_ns] = namespaced_data_dict.get(data_ns, {DatasetsMapping.KEY: {}, TYPE: {}})
                namespaced_data_dict[data_ns][DatasetsMapping.KEY][data_name] = key
                namespaced_data_dict[data_ns][TYPE][data_name] = data_type

        # iterate on each namespace to retrieve data in this namespace
        for namespace, data_dict in namespaced_data_dict.items():

            datasets_info = datasets_mapping.get_datasets_info_from_namespace(namespace, self.name)
            # retrieve the list of dataset associated to the namespace from the mapping
            if len(datasets_info) > 0:
                # get data values into the dataset into the right format
                updated_data = self.dataset_manager.fetch_data_from_datasets(
                    datasets_info=datasets_info, data_dict=data_dict[TYPE])
                self.logger.warning(f"Retrieved the namespace {namespace} with values: {list(updated_data.keys())}")
                # update data values in dm
                for data_name, new_data in updated_data.items():
                    key = data_dict[DatasetsMapping.KEY][data_name]
                    new_value = new_data[DatasetsManager.VALUE]
                    connector_id = new_data[DatasetsManager.DATASET_INFO].connector_id
                    dataset_id = new_data[DatasetsManager.DATASET_INFO].dataset_info_id
                    dataset_data_name = datasets_info[new_data[DatasetsManager.DATASET_INFO]].get(data_name, data_name)
                    dataset_data_path = self.dataset_manager.get_path_to_dataset_data(
                        new_data[DatasetsManager.DATASET_INFO],
                        dataset_data_name,
                        data_dict[TYPE][data_name])
                    io_type = self.data_dict[key][ProxyDiscipline.IO_TYPE]
                    discipline_name = self.disciplines_dict.get(self.data_dict[key].get('model_origin')).get(
                        'model_name_full_path')
                    variable_key = create_data_key(discipline_name, io_type, data_name)
                    # dataset_parameter_id = new_data[DatasetsManager.DATASET_INFO].dataset_parameter_id
                    self.apply_parameter_change(key, new_value, parameter_changes,
                                                connector_id=connector_id,
                                                dataset_id=dataset_id,
                                                dataset_parameter_id=None,
                                                dataset_data_path=dataset_data_path,
                                                variable_key=variable_key)
                    already_set_data.add(key)
            else:
                self.logger.warning(f"the namespace {namespace} is not referenced in the datasets mapping of the study")

    def apply_parameter_change(self,
                               key: str,
                               new_value: Any,
                               parameter_changes: list[ParameterChange],
                               connector_id: (str, None) = None,
                               dataset_id: (str, None) = None,
                               dataset_parameter_id: (str, None) = None,
                               dataset_data_path: (str, None) = None,
                               variable_key: str = None,
                               update_parameter_changes: bool = True) -> None:
        """
        Applies and logs an input value change on variable with uuid key. It appends to parameter_changes a
        ParameterChange object with deepcopies of the old and new values and the date, if and only if the old and new
        values are different. Updates the data manager value in place.
        :param key: uuid of the variable
        :param new_value: value to update in the dm
        :param parameter_changes: ongoing list of parameter changes
        :param connector_id: dataset connector id if updating from dataset or None otherwise
        :param dataset_id: dataset id if updating from dataset or None otherwise
        :param dataset_parameter_id: id of the parameter in the dataset if updating from dataset or None otherwise  # todo: WIP!
        :param dataset_data_path: path to the parameter in the dataset if updating from dataset or None otherwise
        :param variable_key: ontology key
        :return: None, inplace update of the data manager value for variable
        """
        dm_data = self.data_dict[key]
        if update_parameter_changes:
            old_value = dm_data[VALUE]
            if not dict_are_equal({VALUE: old_value}, {VALUE: new_value}):
                parameter_changes.append(ParameterChange(parameter_id=self.get_var_full_name(key),
                                                         variable_type=dm_data[TYPE],
                                                         old_value=deepcopy(old_value),
                                                         new_value=deepcopy(new_value),
                                                         connector_id=connector_id,
                                                         dataset_id=dataset_id,
                                                         dataset_parameter_id=dataset_parameter_id,
                                                         date=datetime.now(),
                                                         dataset_data_path=dataset_data_path,
                                                         variable_key=variable_key))

        dm_data[VALUE] = new_value

    def export_data_in_datasets(self, datasets_mapping: DatasetsMapping) -> list[ParameterChange]:
        '''
        Set values in datasets from data_dict

        :param: datasets_mapping, adatset list and mapping with study namespaces
        :type: DatasetsMapping

        returns: list of exported data in witch datasets
        '''
        # do a map between namespace and data from data_dict not already fetched
        # to have a list of data by namespace
        exported_parameters = []
        namespaced_data_dict = {}

        for key, data_value in self.data_dict.items():
            data_ns = data_value[NS_REFERENCE].value
            data_name = data_value[VAR_NAME]
            data_type = data_value[TYPE]
            data_value_loc = data_value[VALUE]

            # create a dict with namespace, datas with keys (to fill dataset after), types (to convert in dataset), value (to fill dataset after)
            namespaced_data_dict[data_ns] = namespaced_data_dict.get(data_ns,
                                                                     {DatasetsMapping.KEY: {}, DatasetsMapping.TYPE: {},
                                                                      DatasetsMapping.VALUE: {}})
            namespaced_data_dict[data_ns][DatasetsMapping.KEY][data_name] = key
            namespaced_data_dict[data_ns][DatasetsMapping.TYPE][data_name] = data_type
            namespaced_data_dict[data_ns][DatasetsMapping.VALUE][data_name] = data_value_loc

        # iterate on each datasets to export data in each dataset
        dataset_parameters_mapping, duplicates = datasets_mapping.get_datasets_namespace_mapping_for_study(self.name, namespaces_dict=namespaced_data_dict)
        if len(duplicates) > 0:
            for duplicate, namespace in duplicates.items():
                self.logger.warning(f"The dataset variable {duplicate} has multiple source parameters. \
                                    The last value written in dataset was taken from {namespace}")
        for dataset, mapping_dict in dataset_parameters_mapping.items():
            # retrieve the list of dataset associated to the namespace from the mapping
            if len(mapping_dict[DatasetsMapping.VALUE].keys()) > 0:
                # write data values into the dataset into the right format
                updated_data = self.dataset_manager.write_data_in_dataset(
                    dataset_info=dataset,
                    data_dict=mapping_dict[DatasetsMapping.VALUE],
                    data_type_dict=mapping_dict[DatasetsMapping.TYPE]
                )

                # save which data have been exported
                for data_dataset_name in updated_data.keys():
                    key = mapping_dict[DatasetsMapping.KEY][data_dataset_name]
                    var_type = mapping_dict[DatasetsMapping.TYPE][data_dataset_name]
                    connector_id = dataset.connector_id
                    dataset_id = dataset.dataset_info_id
                    dataset_data_path = self.dataset_manager.get_path_to_dataset_data(dataset,
                                                                                      data_dataset_name,
                                                                                      var_type)
                    # build ontology key
                    io_type = self.data_dict[key][ProxyDiscipline.IO_TYPE]
                    discipline_name = self.disciplines_dict.get(self.data_dict[key].get('model_origin')).get(
                        'model_name_full_path')
                    variable_key = create_data_key(discipline_name, io_type, self.data_dict[key].get('var_name'))

                    exported_parameters.append(ParameterChange(parameter_id=self.get_var_full_name(key),
                                                         variable_type=var_type,
                                                         old_value=deepcopy(mapping_dict[DatasetsMapping.VALUE][data_dataset_name]),
                                                         new_value=None,
                                                         connector_id=connector_id,
                                                         dataset_id=dataset_id,
                                                         dataset_parameter_id=key,
                                                               date=datetime.now(),
                                                               dataset_data_path=dataset_data_path,
                                                               variable_key=variable_key))

        return exported_parameters

    def convert_data_dict_with_full_name(self):
        ''' Return data_dict with namespaced keys
        '''
        return self.convert_dict_with_maps(self.data_dict, self.data_id_map, keys='full_names')

    def convert_data_dict_with_display_name(self, exec_display=False):
        '''
        Return data_dict with display namespaced keys if exec_display is False.
        FOr exec display use standard full names
        '''
        display_data_dict = {}
        for data_id, data_info in self.data_dict.items():
            if exec_display:
                display_name = self.get_var_full_name(data_id)
            else:
                display_name = self.get_var_display_name(data_id)

            data_info[DISPLAY_NAME] = display_name
            display_data_dict[self.get_var_full_name(data_id)] = data_info

        return display_data_dict

    def get_data_dict_values(self, excepted=[]):
        '''
        Return a dictionaries with all full named keys in the dm and the value of each key from the dm
        '''
        return self.get_data_dict_attr(self.VALUE, excepted)

    def get_data_dict_attr(self, attr, excepted=[]):
        '''
        Return a dictionaries with all full named keys in the dm and the value of each key from the dm
        '''
        data_dict = self.convert_data_dict_with_full_name()
        exception_list = []
        if 'numerical' in excepted:
            exception_list = list(ProxyDiscipline.NUM_DESC_IN.keys())

        data_dict_values = {key: value.get(attr, None) for key, value in data_dict.items() if
                            key.split('.')[-1] not in exception_list}

        return data_dict_values

    def get_data_dict_list_attr(self, list_attr, excepted=[]):
        """
         Return a dictionary of dictionary with all full named keys in the dm and the value of each key from the dm
         output : dict[key][attr] for each attr in list_attr
        """
        data_dict_values_dict = {}
        data_dict_values_list = [self.get_data_dict_attr(
            attr, excepted) for attr in list_attr]

        for key in data_dict_values_list[0].keys():
            data_dict_values_dict[key] = {}
            for index, attr in enumerate(list_attr):
                data_dict_values_dict[key][attr] = data_dict_values_list[index][key]

        return data_dict_values_dict

    def convert_data_dict_with_ids(self, dict_to_convert):
        ''' Return data_dict with ids keys
        '''
        return self.convert_dict_with_maps(dict_to_convert,
                                           self.data_id_map, keys='ids')

    def convert_disciplines_dict_with_full_name(self):
        ''' Return disciplines dict with namespaced keys
        '''

        converted_dict = {}

        for key, val in self.disciplines_id_map.items():
            if key not in converted_dict:
                converted_dict[key] = []

            if isinstance(val, list):
                for val_element in val:
                    if val_element in self.disciplines_dict:
                        converted_dict[key].append(
                            self.disciplines_dict[val_element])
            else:
                if val in self.disciplines_dict:
                    converted_dict[key].append(self.disciplines_dict[val])
        return converted_dict

    def create_reduced_dm(self):
        self.reduced_dm = self.get_data_dict_list_attr(
            [ProxyDiscipline.TYPE, ProxyDiscipline.SUBTYPE, ProxyDiscipline.TYPE_METADATA, ProxyDiscipline.NUMERICAL,
             ProxyDiscipline.DF_EXCLUDED_COLUMNS, ProxyDiscipline.VAR_NAME, ProxyDiscipline.COUPLING])

    def convert_dict_with_maps(self, dict_to_convert, map_full_names_ids, keys='full_names'):
        ''' Convert dict keys with ids to full_names or full_names to ids
            keys: 'full_names' or 'ids'
        '''
        converted_dict = {}
        if keys == 'full_names':
            for key, val in map_full_names_ids.items():
                if isinstance(val, list):
                    for val_element in val:
                        if val_element in dict_to_convert:
                            # The last val_element overwrites the others ...
                            converted_dict[key] = dict_to_convert[val_element]

                else:
                    if val in dict_to_convert:
                        converted_dict[key] = dict_to_convert[val]

        elif keys == 'ids':
            for key, val in map_full_names_ids.items():
                if key in dict_to_convert:
                    if isinstance(val, list):
                        for val_element in val:
                            converted_dict[val_element] = dict_to_convert[key]
                    else:
                        converted_dict[val] = dict_to_convert[key]

        return converted_dict

    def variable_exists_in_dm(self, var_f_name):
        return var_f_name in self.data_id_map.keys()

    def update_with_discipline_dict(self, disc_id, disc_dict):
        ''' Store and update the discipline data into the DM dictionary
        '''
        self.logger.debug(
            f'store and update the discipline data into the DM dictionary {list(disc_dict.keys())[:10]} ...')

        def _dm_update(var_name, io_type, var_f_name):
            if var_f_name in self.data_id_map.keys():
                # If data already exists in DM
                var_id = self.get_data_id(var_f_name)
                # IO_TYPE_IN HANDLING
                if io_type == IO_TYPE_IN:
                    if self.data_dict[var_id][IO_TYPE] != IO_TYPE_OUT:
                        # Before linking check if var data in the DM and in the
                        # disc are coherent
                        self.check_var_data_input_mismatch(
                            var_name, var_f_name, disc_id, self.data_dict[var_id], disc_dict[var_name])
                        disc_dict[var_name] = self.data_dict[var_id]
                        # # reference the parameter from the data manager to the
                        # # discipline...
                        # # ...but keep original namespace in disc_dict!
                        # if 'namespace' in disc_dict[var_name].keys():
                        #     original_namespace = disc_dict[var_name]['namespace']
                        # if 'ns_reference' in disc_dict[var_name].keys():
                        #     original_ns_reference = disc_dict[var_name]['ns_reference']
                        # disc_dict[var_name] = deepcopy(self.data_dict[var_id])
                        # disc_dict[var_name]['var_name'] = var_name
                        # if 'namespace' in disc_dict[var_name].keys():
                        #     disc_dict[var_name]['namespace'] = original_namespace
                        # if 'ns_reference' in disc_dict[var_name].keys():
                        #     disc_dict[var_name]['ns_reference'] = original_ns_reference
                    # else data already exist as OUTPUT and has priority!
                    # => do nothing
                else:
                    # io_type == IO_TYPE_OUT
                    if self.data_dict[var_id][IO_TYPE] == IO_TYPE_OUT:

                        # if already existing data was an OUTPUT
                        if disc_id in self.data_dict[var_id][DISCIPLINES_DEPENDENCIES]:
                            if self.data_dict[var_id][ORIGIN] == disc_id:
                                # if same discipline: just an update
                                self.data_dict[var_id].update(
                                    disc_dict[var_name])
                        else:
                            if self.get_disc_full_name(self.data_dict[var_id][ORIGIN]) is None:
                                # Quick fix to solve cases when
                                self.logger.warning(
                                    f"Discipline with id {self.data_dict[var_id][ORIGIN]} does not exist in the DM.")
                            else:
                                # Data cannot be the OUTPUT of several
                                # disciplines
                                raise ValueError(
                                    f'Model key: \n\t{self.get_var_full_name(var_id)}\nof discipline\n\t{self.get_disc_full_name(disc_id)}\nalready exists from disc\n\t{self.get_disc_full_name(self.data_dict[var_id][ORIGIN])}')
                    else:
                        # Overwrite OUTPUT information over INPUT information
                        # (OUTPUT has priority)
                        disc_dict[var_name][ORIGIN] = disc_id
                        disc_dict[var_name][DISCIPLINES_DEPENDENCIES] = self.data_dict[var_id][DISCIPLINES_DEPENDENCIES]
                        self.no_change = False
                        # Fix introduced to avoid a particular problem where the input value which is properly set is
                        # overwritten by a null output.
                        # The case was encountered when loading the pickle of an optim study and on an output variable
                        # from a discipline which shared a node with another
                        # one ('techno invest level').
                        if self.data_dict[var_id][VALUE] is not None:
                            disc_dict[var_name][VALUE] = self.data_dict[var_id][VALUE]
                        self.data_dict[var_id] = disc_dict[var_name]
                if disc_id not in self.data_dict[var_id][DISCIPLINES_DEPENDENCIES]:
                    self.data_dict[var_id][DISCIPLINES_DEPENDENCIES].append(
                        disc_id)
                    self.no_change = False
            else:
                # data does not exist yet, add it DM
                disc_dict[var_name][ORIGIN] = disc_id
                disc_dict[var_name][DISCIPLINES_DEPENDENCIES] = [disc_id]
                var_id = self.get_an_uuid()
                self.no_change = False
                self.data_dict[var_id] = disc_dict[var_name]
                self.data_id_map[var_f_name] = var_id
            # END update method

        for var_name in disc_dict.keys():
            io_type = disc_dict[var_name][IO_TYPE]
            ns_reference = disc_dict[var_name][NS_REFERENCE]
            complete_var_name = disc_dict[var_name][VAR_NAME]
            var_f_name = self.ns_manager.compose_ns([ns_reference.value,
                                                     complete_var_name])
            _dm_update(var_name, io_type, var_f_name)

    def update_disciplines_dict(self, disc_id, reference, disc_f_name):
        ''' Store and update discipline into disciplines_dicts
        '''
        self.logger.debug(
            f'store the discipline instances as references for {disc_id}')

        if disc_id is not None:
            # Update already existing discipline with reference
            self.disciplines_dict[disc_id].update(reference)

        else:
            # Create new discipline with unique id in disciplines_dict
            disc_id = self.get_an_uuid()
            self.disciplines_dict[disc_id] = reference
            self.add_disc_id_to_disc_id_map(disc_f_name, disc_id)

        return disc_id

    def add_disc_id_to_disc_id_map(self, disc_f_name, disc_id):
        if disc_f_name in self.disciplines_id_map:
            # self.disciplines_id_map[disc_f_name].append(disc_id)
            disc1_name = self.get_discipline(disc_id).get_module()
            disc2_name = self.get_disciplines_with_name(disc_f_name)[0].get_module()
            error_msg = f'Trying to add two distinct disciplines with the same local namespace: {disc_f_name} , classes are : {disc1_name} and {disc2_name}'
            self.logger.error(error_msg)
            # Exception
            raise DataManagerException(error_msg)

            # # Off-design behavior
            # self.disciplines_id_map[disc_f_name].append(disc_id)
        else:
            self.disciplines_id_map[disc_f_name] = [disc_id]

    def update_disciplines_dict_with_id(self, disc_id, reference):
        '''
        Update the discipline_dict of a specific disc_id with the dict reference
        '''
        self.disciplines_dict[disc_id].update(reference)

    def update_data_dict_with_id(self, var_id, data_dict):
        '''
        Update the discipline_dict of a specific disc_id with the dict reference
        '''
        self.no_change = False
        self.data_dict[var_id].update(data_dict)

    def create_treeview(self, root_process, process_module, no_data=False, read_only=False, exec_display=False):
        '''
        Function that builds a composite structure
        regarding the DataManager stored data
        '''
        self.treeview = TreeView(
            name=self.name, no_data=no_data, read_only=read_only, exec_display=exec_display)
        self.treeview.create_tree_node(data_manager=self,
                                       root_process=root_process,
                                       process_module=process_module,
                                       ns_manager=self.ns_manager)

    def export_data_dict_and_zip(self, export_dir):
        '''
        method that exports the DM data dict to csv files
        by a treatment delegated to the TreeView class (using strategy object)

        :params: anonymize_function, a function that map a given key of the data
        dictionary using rule given by the execution engine for the saving process
        :type: function
        '''
        self.logger.debug('export data in exported csv files')
        # retrieve only key unit and value from data_dict
        dict_to_export = {}
        for k, v in self.convert_data_dict_with_full_name().items():
            dict_to_export[k] = {'unit': v.get('unit'),
                                 'value': v.get('value')}

        serializer = DataSerializer()
        return serializer.export_data_dict_and_zip(dict_to_export,
                                                   export_dir)

    def remove_keys(self, disc_id, data_d, io_type):
        ''' Clean namespaced keys in data_dict and remove discipline dependencies
        The io_type is only here to switch the dm io_type in case we suppress an output variable which still exist as an input
        '''
        list_data_d = [data_d] if isinstance(data_d, str) else data_d

        for var_f_name in list_data_d:
            # -- Only remove variables discid is reponsible for !
            if var_f_name in self.data_id_map.keys():
                var_id = self.get_data_id(var_f_name)

                # -- Some variables has more than one dependencies on variables.
                # -- Dependencies are ketp into DISCIPLINES_DEPENDENCIES list
                # -- When asked for a remove, this list is use to determine if the discipline was one of
                # -- the dependencies and it removed from the the list.
                # -- once the list is empty the variables is removed from the data manager.

                if disc_id in self.data_dict[var_id][ProxyDiscipline.DISCIPLINES_DEPENDENCIES]:
                    self.no_change = False
                    self.data_dict[var_id][ProxyDiscipline.DISCIPLINES_DEPENDENCIES].remove(
                        disc_id)

                    if len(self.data_dict[var_id][ProxyDiscipline.DISCIPLINES_DEPENDENCIES]) == 0:
                        # remove data in data_dict and data_id_map if no other
                        # discipline dependency
                        del self.data_dict[var_id]
                        del self.data_id_map[var_f_name]
                    else:
                        # only one discipline can declare a variable as output then if this key is removed from the discipline and the variable still exists
                        # then the variable becomes an input
                        if io_type == ProxyDiscipline.IO_TYPE_OUT:
                            self.data_dict[var_id][ProxyDiscipline.IO_TYPE] = ProxyDiscipline.IO_TYPE_IN
                        # If the discipline that removes the key appears to be the model origin and there still exists other disciplines
                        # that use the variable, the model origin needs to be modified (i.e. for data integrity)
                        # the first discipline in the discipline_dependencies list become the model origin
                        if disc_id == self.data_dict[var_id][ProxyDiscipline.ORIGIN]:
                            self.data_dict[var_id][ProxyDiscipline.ORIGIN] = \
                            self.data_dict[var_id][ProxyDiscipline.DISCIPLINES_DEPENDENCIES][0]

    def clean_from_disc(self, disc_id, clean_keys=True):
        ''' Clean disc in disciplines_dict and data_in/data_out keys in data_dict
        '''
        disc_f_name = self.get_disc_full_name(disc_id)
        if disc_f_name not in self.disciplines_id_map:
            msg = "Discipline " + str(disc_f_name) + \
                  " not found in DataManager, "
            msg += "it is not possible to delete it."
            raise KeyError(msg)

        # remove discipline in disciplines_dict and disciplines_id_map

        disc_ref = self.get_discipline(disc_id)

        if clean_keys:
            self.clean_keys(disc_id)
        else:
            keys_to_remove = [
                disc_ref._convert_to_namespace_name(key, disc_ref.IO_TYPE_IN)
                for key in disc_ref.DEFAULT_NUMERICAL_PARAM
            ]
            self.remove_keys(
                disc_id, keys_to_remove, disc_ref.IO_TYPE_IN)

        # remove discipline in disciplines_dict and disciplines_id_map
        self.disciplines_id_map[disc_f_name].remove(disc_id)
        if len(self.disciplines_id_map[disc_f_name]) == 0:
            self.disciplines_id_map.pop(disc_f_name)
        self.disciplines_dict.pop(disc_id)

    def clean_keys(self, disc_id):
        '''
        Clean data_in/out of disc_id in data_dict
        '''
        disc_ref = self.get_discipline(disc_id)
        # clean input keys from dm
        self.remove_keys(disc_id, list(disc_ref.apply_visibility_ns(
            ProxyDiscipline.IO_TYPE_IN)), ProxyDiscipline.IO_TYPE_IN)
        # clean output keys from dm
        self.remove_keys(disc_id, list(disc_ref.apply_visibility_ns(
            ProxyDiscipline.IO_TYPE_OUT)), ProxyDiscipline.IO_TYPE_OUT)

    def export_couplings(self, in_csv=False, f_name=None):
        ''' Export couplings of all disciplines registered in the DM
        '''
        d_dict = self.disciplines_dict
        # gather disciplines references
        disc_list = [d_dict[key][self.DISC_REF] for key in d_dict]
        # filter sos_couplings
        sosc_list = [disc for disc in disc_list if disc.is_sos_coupling]
        # loop on sosc and append couplings data
        if sosc_list != []:
            sosc = sosc_list.pop()
            sosc._build_coupling_structure()
            df = sosc.export_couplings()
            for sosc in sosc_list:
                df_sosc = sosc.export_couplings()

                df = concat([df, df_sosc], ignore_index=True)
            # write data or return dataframe
            if in_csv:
                # writing of the file
                if f_name is None:
                    f_name = f"{self.name}.csv"
                df.to_csv(f_name, index=False)
            else:
                return df
        else:
            return None

    def build_disc_status_dict(self, disciplines_to_keep=None):
        ''' build a containing disc/status info into dictionary) '''
        disc_status = {}
        for namespace, disciplines in self.convert_disciplines_dict_with_full_name().items():
            if namespace not in disc_status:
                disc_status[namespace] = {}

            for discipline in disciplines:
                if disciplines_to_keep is not None:
                    if discipline['reference'] in disciplines_to_keep:
                        disc_status[namespace].update(
                            {discipline['classname']: discipline[DataManager.STATUS]})
                else:
                    disc_status[namespace].update(
                        {discipline['classname']: discipline[DataManager.STATUS]})
        return disc_status

    def get_parameter_data(self, parameter_key):
        # TO DO: convert parameter_key into uid
        ''' returns BytesIO of the data value from a namespaced key based of string table format '''
        self.logger.debug(f'get BytesIO of data {parameter_key}')
        # use cache to get parameter data value
        param_data = self.convert_data_dict_with_full_name()[parameter_key]
        param_value = param_data[ProxyDiscipline.VALUE]
        if param_value is None:
            return None
        else:
            serializer = DataSerializer()
            return serializer.convert_to_dataframe_and_bytes_io(param_value,
                                                                parameter_key)

    def get_var_name_from_uid(self, var_id):
        ''' Get namespace and var_name and return namespaced variable
        '''
        return self.data_dict[var_id][ProxyDiscipline.VAR_NAME]

    def get_var_full_name(self, var_id):
        ''' Get namespace and var_name and return namespaced variable
        '''
        var_name = self.get_var_name_from_uid(var_id)
        ns_reference = self.data_dict[var_id][ProxyDiscipline.NS_REFERENCE]
        var_f_name = self.ns_manager.compose_ns([ns_reference.value, var_name])
        return var_f_name

    def get_var_display_name(self, var_id):
        ''' Get namespace and var_name and return namespaced variable
        '''
        var_name = self.get_var_name_from_uid(var_id)
        ns_reference = self.data_dict[var_id][ProxyDiscipline.NS_REFERENCE]
        var_display_name = self.ns_manager.compose_ns(
            [ns_reference.get_display_value(), var_name])
        return var_display_name

    def get_disc_full_name(self, disc_id):
        ''' Get full discipline name
        '''
        if disc_id in self.disciplines_dict:
            return self.disciplines_dict[disc_id][ProxyDiscipline.NS_REFERENCE].value
        else:
            return None

    def check_var_data_input_mismatch(self, var_name, var_f_name, var_id, data1, data2):
        '''
        Check a mismatch between two dicts (which are data dict for the same input shared by two variables
        By default the model origin fills the dm, if difference in DATA_TO_CHECK then a warning is printed
        '''

        if self.logger.level <= logging.DEBUG:

            def compare_data(data_name):

                if data_name == ProxyDiscipline.UNIT and data1[
                    ProxyDiscipline.TYPE] not in ProxyDiscipline.NO_UNIT_TYPES:
                    return str(data1[data_name]) != str(
                        data2[data_name]) or data1[data_name] is None
                elif var_f_name in self.no_check_default_variables:
                    return False
                elif isinstance(data1[data_name], pd.DataFrame) and isinstance(data2[data_name], pd.DataFrame):
                    return compare_dataframes(data1[data_name], data2[data_name], tree=None, error=None,
                                              df_equals=False)
                else:
                    return str(data1[data_name]) != str(data2[data_name])

            for data_name in ProxyDiscipline.DATA_TO_CHECK + [ProxyDiscipline.DEFAULT]:
                if compare_data(data_name):
                    self.logger.debug(
                        f"The variable {var_name} is used in input of several disciplines and does not have same {data_name} : {data1[data_name]} in {self.get_discipline(data1['model_origin']).__class__} different from {data2[data_name]} in {self.get_discipline(var_id).__class__}")
>>>>>>> b07fa522
<|MERGE_RESOLUTION|>--- conflicted
+++ resolved
@@ -1,2144 +1,1048 @@
-<<<<<<< HEAD
-'''
-Copyright 2022 Airbus SAS
-Modifications on 2023/05/12-2025/02/14 Copyright 2025 Capgemini
-
-Licensed under the Apache License, Version 2.0 (the "License");
-you may not use this file except in compliance with the License.
-You may obtain a copy of the License at
-
-    http://www.apache.org/licenses/LICENSE-2.0
-
-Unless required by applicable law or agreed to in writing, software
-distributed under the License is distributed on an "AS IS" BASIS,
-WITHOUT WARRANTIES OR CONDITIONS OF ANY KIND, either express or implied.
-See the License for the specific language governing permissions and
-limitations under the License.
-'''
-from __future__ import annotations
-
-import logging
-from copy import copy, deepcopy
-from dataclasses import dataclass
-from datetime import datetime
-from hashlib import sha256
-from typing import Any, Union
-from uuid import uuid4
-
-import pandas as pd
-from gemseo.caches.simple_cache import SimpleCache
-from pandas import concat
-
-from sostrades_core.datasets.dataset_manager import DatasetsManager
-from sostrades_core.datasets.dataset_mapping import DatasetsMapping
-from sostrades_core.execution_engine.proxy_discipline import ProxyDiscipline
-from sostrades_core.tools.compare_data_manager_tooling import compare_dataframes, dict_are_equal
-from sostrades_core.tools.ontology_variables.ontology_variable_key import create_data_key
-from sostrades_core.tools.tree.serializer import DataSerializer
-from sostrades_core.tools.tree.treeview import TreeView
-
-TYPE = ProxyDiscipline.TYPE
-VALUE = ProxyDiscipline.VALUE
-RANGE = ProxyDiscipline.RANGE
-ORIGIN = ProxyDiscipline.ORIGIN
-DEFAULT = ProxyDiscipline.DEFAULT
-OPTIONAL = ProxyDiscipline.OPTIONAL
-COUPLING = ProxyDiscipline.COUPLING
-EDITABLE = ProxyDiscipline.EDITABLE
-IO_TYPE = ProxyDiscipline.IO_TYPE
-UNIT = ProxyDiscipline.UNIT
-IO_TYPE_IN = ProxyDiscipline.IO_TYPE_IN
-IO_TYPE_OUT = ProxyDiscipline.IO_TYPE_OUT
-COMPOSED_OF = ProxyDiscipline.COMPOSED_OF
-NS_REFERENCE = ProxyDiscipline.NS_REFERENCE
-POSSIBLE_VALUES = ProxyDiscipline.POSSIBLE_VALUES
-INTERNAL_VISIBILITY = ProxyDiscipline.INTERNAL_VISIBILITY
-DISCIPLINES_DEPENDENCIES = ProxyDiscipline.DISCIPLINES_DEPENDENCIES
-VAR_NAME = ProxyDiscipline.VAR_NAME
-DATAFRAME_DESCRIPTOR = ProxyDiscipline.DATAFRAME_DESCRIPTOR
-DATAFRAME_EDITION_LOCKED = ProxyDiscipline.DATAFRAME_EDITION_LOCKED
-TYPE_METADATA = ProxyDiscipline.TYPE_METADATA
-DISPLAY_NAME = ProxyDiscipline.DISPLAY_NAME
-
-
-@dataclass()
-class ParameterChange:
-    """Dataclass used to log parameter changes when configuring the data in a study."""
-
-    parameter_id: str
-    variable_type: str
-    old_value: Any
-    new_value: Any
-    connector_id: Union[str, None]
-    dataset_id: Union[str, None]
-    dataset_parameter_id: Union[str, None]
-    date: datetime
-    dataset_data_path: str
-    variable_key: str
-
-
-class DataManagerException(Exception):
-    pass
-
-
-class DataManager:
-    """Specification: DataManager class collects inputs/outputs and disciplines"""
-
-    VALUE = VALUE
-    DISC_REF = 'reference'
-    STATUS = 'status'
-
-    def __init__(self, name,
-                 logger: logging.Logger,
-                 root_dir=None,
-                 rw_object=None,
-                 study_filename=None,
-                 ns_manager=None):
-        '''Constructor'''
-        self.no_change = True
-        self.name = name
-        self.rw_object = rw_object
-        self.root_dir = root_dir
-        self.study_filename = study_filename
-        self.ns_manager = ns_manager
-        self.data_dict = None
-        self.data_id_map = None
-        self.disciplines_dict = None
-        self.disciplines_id_map = None
-        self.gemseo_disciplines_id_map = None
-        self.cache_map = None
-        self.treeview = None
-        self.reduced_dm = None
-        self.reset()
-        self.data_check_integrity = False
-        self.logger = logger
-
-        self.dataset_manager = DatasetsManager(logger=logger.getChild("DatasetsManager"))
-
-    @staticmethod
-    def get_an_uuid():
-        '''Generate a random UUID to make data_dict keys unique'''
-        return str(uuid4())
-
-    def generate_hashed_uid(self, string_list):
-        '''Generate a hashed uid based on string list containing disc infos (full disc name, class name and full data i/o)'''
-        h = sha256()
-        for string in string_list:
-            h.update(string.encode())
-        return h.digest()
-
-    def reinit_cache_map(self):
-        self.cache_map = {}
-        self.gemseo_disciplines_id_map = {}
-
-    def fill_cache_map(self, disc_info_list, disc):
-        '''Fill the cache_map for the dump/load cache method'''
-        hashed_uid = self.generate_hashed_uid(disc_info_list)
-        self.cache_map[hashed_uid] = disc.cache
-        # store disc in DM map
-        if hashed_uid in self.gemseo_disciplines_id_map:
-            raise DataManagerException(
-                'The hashed_uid to fill the cache_map must be unique')
-        else:
-            self.gemseo_disciplines_id_map[hashed_uid] = disc
-
-    def delete_hashed_id_in_cache_map(self, hashed_uid):
-
-        if hashed_uid in self.cache_map:
-            del self.cache_map[hashed_uid]
-            del self.gemseo_disciplines_id_map[hashed_uid]
-
-    def fill_gemseo_caches_with_unanonymized_cache_map(self, cache_map):
-        '''Fill gemseo discipline cache from cache_map using gemseo_disciplines_id_map'''
-        # update cache of all gemseo disciplines with loaded cache_map
-        for disc_id, serialized_cache in cache_map.items():
-            if disc_id in self.gemseo_disciplines_id_map:
-                disc_cache = self.cache_map[disc_id]
-                self.fill_cache_with_serialized_cache(
-                    disc_cache, serialized_cache)
-
-    #                 for disc in self.gemseo_disciplines_id_map[disc_id]:
-    #                     disc.cache = disc_cache
-
-    def fill_cache_with_serialized_cache(self, empty_cache, serialized_cache):
-        '''Fill empty cache from prepare execution with the serialized cache (dict) found in the pickle'''
-        if isinstance(empty_cache, SimpleCache):
-
-            cached_inputs = serialized_cache[1]['inputs']
-            cached_outputs = serialized_cache[1]['outputs']
-            empty_cache.cache_outputs(cached_inputs,
-                                      cached_outputs)
-            #
-            if 'jacobian' in serialized_cache[1]:
-                cached_jac = serialized_cache[1]['jacobian']
-                empty_cache.cache_jacobian(cached_inputs, cached_jac)
-        else:
-            self.logger.error(
-                f'Only simple cache dump/load is handled for now but discipline {empty_cache.name} has a cache as {empty_cache.__class__}')
-
-    def reset(self):
-        self.data_dict = {}
-        self.data_id_map = {}
-        self.disciplines_dict = {}
-        self.disciplines_id_map = {}
-        self.no_check_default_variables = []
-
-    def get_data(self, var_f_name, attr=None):
-        '''Get attr value of var_f_name or all data_dict value of var_f_name (if attr=None)'''
-        if attr is None:
-            return self.data_dict[self.get_data_id(var_f_name)]
-        else:
-            return self.data_dict[self.get_data_id(var_f_name)].get(attr)
-
-    def delete_complex_in_df_and_arrays(self):
-
-        for dataa in self.data_dict.values():
-            if dataa['type'] == 'dataframe' and dataa[self.VALUE] is not None:
-                for col in dataa[self.VALUE].columns:
-                    dataa[self.VALUE][col] = dataa[self.VALUE][col].values.real
-            elif dataa['type'] == 'array':
-                try:
-                    dataa[self.VALUE] = dataa[self.VALUE].real
-                except:
-                    pass
-
-    def check_data_in_dm(self, var_f_name):
-        '''
-        Check if the data is in the DM with its full name
-
-        :params: var_f_name, full variable name to check
-        :type : string
-
-        :returns: boolean True or False
-        '''
-        data_in_dm = False
-
-        if var_f_name in self.data_id_map:
-            if self.get_data_id(var_f_name) in self.data_dict:
-                data_in_dm = True
-
-        return data_in_dm
-
-    def set_data(self, var_f_name, attr, val, check_value=True):
-        '''Set attr value of var_f_name in data_dict'''
-        if self.get_data_id(var_f_name) in self.data_dict:
-            if check_value:
-                if self.data_dict[self.get_data_id(var_f_name)][attr] != val:
-                    self.data_dict[self.get_data_id(var_f_name)][attr] = val
-                    self.no_change = False
-            else:
-                self.data_dict[self.get_data_id(var_f_name)][attr] = val
-        else:
-            msg = f"Try to update metadata of variable {var_f_name} that does"
-            msg += " not exists as I/O of any discipline"
-            raise KeyError(msg)
-
-    def get_io_data_of_disciplines(self, disciplines):
-        '''Get i/o value and metadata of provided disciplines'''
-        data = {}
-        data[VALUE] = {}
-        data[TYPE_METADATA] = {}
-        data["local_data"] = {}
-        for d in disciplines:
-            # input values and metadata
-            var_list = d.get_data_io_dict_keys(io_type=IO_TYPE_IN)
-            for v in var_list:
-                fname = d.get_var_full_name(v, d.get_data_in())
-                data[VALUE][fname] = self.get_data(fname, VALUE)
-                data[TYPE_METADATA][fname] = self.get_data(
-                    fname, TYPE_METADATA)
-            # output values and metadata
-            var_list = d.get_data_io_dict_keys(io_type=IO_TYPE_OUT)
-            for v in var_list:
-                fname = d.get_var_full_name(v, d.get_data_out())
-                data[VALUE][fname] = self.get_data(fname, VALUE)
-                data[TYPE_METADATA][fname] = self.get_data(
-                    fname, TYPE_METADATA)
-            # local data update
-            data["local_data"].update(
-                d.discipline_wrapp.discipline.io.data)
-        return data
-
-    def get_value(self, var_f_name):
-        '''Get value of var_f_name from data_dict'''
-        return self.get_data(var_f_name, ProxyDiscipline.VALUE)
-
-    def get_discipline(self, disc_id):
-        '''Get discipline with disc_id from disciplines_dict'''
-        if disc_id in self.disciplines_dict:
-            return self.disciplines_dict[disc_id][self.DISC_REF]
-        else:
-            return None
-
-    def get_disciplines_with_name(self, disc_f_name):
-        '''Get discipline with disc_id from disciplines_dict'''
-        disc_id_list = self.get_discipline_ids_list(disc_f_name)
-
-        disc_list = [self.disciplines_dict[disc_id][self.DISC_REF] for disc_id in disc_id_list]
-
-        return disc_list
-
-    def get_discipline_names_with_starting_name(self, starting_name):
-        '''Get all disciplines that starts with starting_name in the datamanager'''
-        disc_list = [disc_name for disc_name in self.disciplines_id_map if disc_name.startswith(starting_name)]
-
-        return disc_list
-
-    def get_all_namespaces_from_var_name(self, var_name):
-        '''Get all namespaces containing var_name in data_dict'''
-        namespace_list = [key for key in self.data_id_map.keys() if key.endswith(f'.{var_name}')]
-
-        return namespace_list
-
-    def get_all_var_name_with_ns_key(self, var_name):
-        '''Get all namespaces containing var_name in data_dict plus their namespace key as a dict'''
-        namespace_list = [key for key in self.data_id_map.keys() if key.endswith('.' + var_name)]
-        if len(namespace_list) > 0:
-            ns_dict_obj = self.get_data_dict_attr('ns_reference')
-            return {ns: ns_dict_obj[ns].name for ns in namespace_list}
-        else:
-            return {}
-
-    def get_data_id(self, var_f_name):
-        '''Get data id with var_f_name'''
-        return self.data_id_map[var_f_name]
-
-    def get_discipline_ids_list(self, disc_f_name):
-        '''Get discipline id list with disc_f_name'''
-        return self.disciplines_id_map[disc_f_name]
-
-    def generate_data_id_map(self):
-        '''Generate data_id_map with data_dict'''
-        self.data_id_map = {}
-        data_dict = copy(self.data_dict)
-        for var_id in data_dict.keys():
-            var_f_name = self.get_var_full_name(var_id)
-            self.data_id_map[var_f_name] = var_id
-
-    def generate_disciplines_id_map(self):
-        '''Generate disciplines_id_map with disciplines_dict'''
-        self.disciplines_id_map = {}
-        for disc_id in self.disciplines_dict.keys():
-            disc_f_name = self.get_disc_full_name(disc_id)
-            self.add_disc_id_to_disc_id_map(disc_f_name, disc_id)
-
-    def set_values_from_dict(self, values_dict, full_ns_keys=True):
-        '''
-        Set values in data_dict from dict with namespaced keys
-        if full_ns_keys (not uuid), try to get its uuid correspondency through get_data_id function
-        '''
-        keys_to_map = self.data_id_map.keys() if full_ns_keys else self.data_id_map.values()
-        for key, value in values_dict.items():
-            if key not in keys_to_map:
-                raise ValueError(f'{key} does not exist in data manager')
-            k = self.get_data_id(key) if full_ns_keys else key
-            # if self.data_dict[k][ProxyDiscipline.VISIBILITY] == INTERNAL_VISIBILITY:
-            #     raise Exception(f'It is not possible to update the variable {k} which has a visibility Internal')
-            self.data_dict[k][VALUE] = value
-
-    def fill_data_dict_from_dict(self, values_dict: dict[str:Any],
-                                 already_set_data: set[str], parameter_changes: list[ParameterChange],
-                                 in_vars: bool, init_coupling_vars: bool, out_vars: bool) -> None:
-        '''
-        Set values in data_dict from dict with namespaced keys
-
-        :param values_dict: Dictionnary {name : values}
-        :type values_dict: dict[str:Any]
-
-        :param parameter_changes: list of effective parameter changes filled in place
-        :type parameter_changes: list[ParameterChange]
-
-        :param already_set_data: set of data already set
-        :type already_set_data: set[str]
-
-        :param in_vars: set in vars
-        :type in_vars: bool
-
-        :param init_coupling_vars: init coupling vars
-        :type init_coupling_vars: bool
-
-        :param out_vars: set out vars
-        :type out_vars: bool
-        '''
-        # keys of data stored in dumped study file are namespaced, convert them
-        # to uuids
-        convert_values_dict = self.convert_data_dict_with_ids(values_dict)
-
-        # convert data_dict with uuids
-        for key, dm_data in self.data_dict.items():
-            if key in convert_values_dict:
-                # Only inject key which are set as input
-                # Discipline configuration only take care of input variables
-                # Variables are only set f
-                is_in_var = dm_data[ProxyDiscipline.IO_TYPE] == ProxyDiscipline.IO_TYPE_IN
-                if in_vars and is_in_var and key not in already_set_data:
-                    new_value = convert_values_dict[key][VALUE]
-                    self.apply_parameter_change(key, new_value, parameter_changes)
-                    already_set_data.add(key)
-                # check if the key is an output variable
-                is_output_var = dm_data[ProxyDiscipline.IO_TYPE] == ProxyDiscipline.IO_TYPE_OUT
-                # check if this is a strongly coupled input necessary to
-                # initialize a MDA
-                is_init_coupling_var = dm_data[ProxyDiscipline.IO_TYPE] == ProxyDiscipline.IO_TYPE_IN and dm_data[
-                    ProxyDiscipline.COUPLING]
-                if ((out_vars and is_output_var) or (
-                        init_coupling_vars and is_init_coupling_var)) and key not in already_set_data:
-                    new_value = convert_values_dict[key][VALUE]
-                    self.apply_parameter_change(key, new_value, parameter_changes)
-                    already_set_data.add(key)
-
-    def fill_data_dict_from_datasets(self, datasets_mapping: DatasetsMapping,
-                                     already_set_data: set[str], parameter_changes: list[ParameterChange],
-                                     in_vars: bool, init_coupling_vars: bool, out_vars: bool
-                                     ) -> None:
-        '''
-        Set values in data_dict from datasets
-
-        :param: datasets_mapping, adatset list and mapping with study namespaces
-        :type: DatasetsMapping
-
-        :param already_set_data: set of data already set
-        :type already_set_data: set[str]
-
-        :param parameter_changes: list of effective parameter changes filled in place
-        :type parameter_changes: list[ParameterChange]
-
-        :param in_vars: set in vars
-        :type in_vars: bool
-
-        :param init_coupling_vars: init coupling vars
-        :type init_coupling_vars: bool
-
-        :param out_vars: set out vars
-        :type out_vars: bool
-        '''
-        # do a map between namespace and data from data_dict not already fetched
-        # to have a list of data by namespace
-        namespaced_data_dict = {}
-
-        for key, data_value in self.data_dict.items():
-            # check if the key is an output variable
-            is_output_var = data_value[ProxyDiscipline.IO_TYPE] == ProxyDiscipline.IO_TYPE_OUT
-            # check if this is a strongly coupled input necessary to
-            # initialize a MDA
-            is_init_coupling_var = data_value[ProxyDiscipline.IO_TYPE] == ProxyDiscipline.IO_TYPE_IN and data_value[
-                ProxyDiscipline.COUPLING]
-            # get all input values not already set
-            is_in_var = data_value[ProxyDiscipline.IO_TYPE] == ProxyDiscipline.IO_TYPE_IN
-            if (in_vars and is_in_var or (out_vars and is_output_var) or (
-                    init_coupling_vars and is_init_coupling_var)) and key not in already_set_data:
-                data_ns = data_value[NS_REFERENCE].value
-                data_name = data_value[VAR_NAME]
-                data_type = data_value[TYPE]
-
-                # create a dict with namespace, datas with keys (to fill dm after) and types (to convert from dataset)
-                namespaced_data_dict[data_ns] = namespaced_data_dict.get(data_ns, {DatasetsMapping.KEY: {}, TYPE: {}})
-                namespaced_data_dict[data_ns][DatasetsMapping.KEY][data_name] = key
-                namespaced_data_dict[data_ns][TYPE][data_name] = data_type
-
-        # iterate on each namespace to retrieve data in this namespace
-        for namespace, data_dict in namespaced_data_dict.items():
-
-            datasets_info = datasets_mapping.get_datasets_info_from_namespace(namespace, self.name)
-            # retrieve the list of dataset associated to the namespace from the mapping
-            if len(datasets_info) > 0:
-                # get data values into the dataset into the right format
-                updated_data = self.dataset_manager.fetch_data_from_datasets(
-                    datasets_info=datasets_info, data_dict=data_dict[TYPE])
-                self.logger.warning(f"Retrieved the namespace {namespace} with values: {list(updated_data.keys())}")
-                # update data values in dm
-                for data_name, new_data in updated_data.items():
-                    key = data_dict[DatasetsMapping.KEY][data_name]
-                    new_value = new_data[DatasetsManager.VALUE]
-                    connector_id = new_data[DatasetsManager.DATASET_INFO].connector_id
-                    dataset_id = new_data[DatasetsManager.DATASET_INFO].dataset_info_id
-                    dataset_data_name = datasets_info[new_data[DatasetsManager.DATASET_INFO]].get(data_name, data_name)
-                    dataset_data_path = self.dataset_manager.get_path_to_dataset_data(
-                        new_data[DatasetsManager.DATASET_INFO],
-                        dataset_data_name,
-                        data_dict[TYPE][data_name])
-                    io_type = self.data_dict[key][ProxyDiscipline.IO_TYPE]
-                    discipline_name = self.disciplines_dict.get(self.data_dict[key].get('model_origin')).get(
-                        'model_name_full_path')
-                    variable_key = create_data_key(discipline_name, io_type, data_name)
-                    # dataset_parameter_id = new_data[DatasetsManager.DATASET_INFO].dataset_parameter_id
-                    self.apply_parameter_change(key, new_value, parameter_changes,
-                                                connector_id=connector_id,
-                                                dataset_id=dataset_id,
-                                                dataset_parameter_id=None,
-                                                dataset_data_path=dataset_data_path,
-                                                variable_key=variable_key)
-                    already_set_data.add(key)
-            else:
-                self.logger.warning(f"the namespace {namespace} is not referenced in the datasets mapping of the study")
-
-    def apply_parameter_change(self,
-                               key: str,
-                               new_value: Any,
-                               parameter_changes: list[ParameterChange],
-                               connector_id: (str, None) = None,
-                               dataset_id: (str, None) = None,
-                               dataset_parameter_id: (str, None) = None,
-                               dataset_data_path: (str, None) = None,
-                               variable_key: str = None,
-                               update_parameter_changes: bool = True) -> None:
-        """
-        Applies and logs an input value change on variable with uuid key. It appends to parameter_changes a
-        ParameterChange object with deepcopies of the old and new values and the date, if and only if the old and new
-        values are different. Updates the data manager value in place.
-        :param key: uuid of the variable
-        :param new_value: value to update in the dm
-        :param parameter_changes: ongoing list of parameter changes
-        :param connector_id: dataset connector id if updating from dataset or None otherwise
-        :param dataset_id: dataset id if updating from dataset or None otherwise
-        :param dataset_parameter_id: id of the parameter in the dataset if updating from dataset or None otherwise  # todo: WIP!
-        :param dataset_data_path: path to the parameter in the dataset if updating from dataset or None otherwise
-        :param variable_key: ontology key
-        :return: None, inplace update of the data manager value for variable
-        """
-        dm_data = self.data_dict[key]
-        if update_parameter_changes:
-            old_value = dm_data[VALUE]
-            if not dict_are_equal({VALUE: old_value}, {VALUE: new_value}):
-                parameter_changes.append(ParameterChange(parameter_id=self.get_var_full_name(key),
-                                                         variable_type=dm_data[TYPE],
-                                                         old_value=deepcopy(old_value),
-                                                         new_value=deepcopy(new_value),
-                                                         connector_id=connector_id,
-                                                         dataset_id=dataset_id,
-                                                         dataset_parameter_id=dataset_parameter_id,
-                                                         date=datetime.now(),
-                                                         dataset_data_path=dataset_data_path,
-                                                         variable_key=variable_key))
-
-        dm_data[VALUE] = new_value
-
-    def export_data_in_datasets(self, datasets_mapping: DatasetsMapping) -> list[ParameterChange]:
-        '''
-        Set values in datasets from data_dict
-
-        :param: datasets_mapping, adatset list and mapping with study namespaces
-        :type: DatasetsMapping
-
-        returns: list of exported data in witch datasets
-        '''
-        # do a map between namespace and data from data_dict not already fetched
-        # to have a list of data by namespace
-        exported_parameters = []
-        namespaced_data_dict = {}
-
-        for key, data_value in self.data_dict.items():
-            data_ns = data_value[NS_REFERENCE].value
-            data_name = data_value[VAR_NAME]
-            data_type = data_value[TYPE]
-            data_value_loc = data_value[VALUE]
-
-            # create a dict with namespace, datas with keys (to fill dataset after), types (to convert in dataset), value (to fill dataset after)
-            namespaced_data_dict[data_ns] = namespaced_data_dict.get(data_ns,
-                                                                     {DatasetsMapping.KEY: {}, DatasetsMapping.TYPE: {},
-                                                                      DatasetsMapping.VALUE: {}})
-            namespaced_data_dict[data_ns][DatasetsMapping.KEY][data_name] = key
-            namespaced_data_dict[data_ns][DatasetsMapping.TYPE][data_name] = data_type
-            namespaced_data_dict[data_ns][DatasetsMapping.VALUE][data_name] = data_value_loc
-
-        # iterate on each datasets to export data in each dataset
-        dataset_parameters_mapping, duplicates = datasets_mapping.get_datasets_namespace_mapping_for_study(self.name, namespaces_dict=namespaced_data_dict)
-        if len(duplicates) > 0:
-            for duplicate, namespace in duplicates.items():
-                self.logger.warning(f"The dataset variable {duplicate} has multiple source parameters. \
-                                    The last value written in dataset was taken from {namespace}")
-        for dataset, mapping_dict in dataset_parameters_mapping.items():
-            # retrieve the list of dataset associated to the namespace from the mapping
-            if len(mapping_dict[DatasetsMapping.VALUE].keys()) > 0:
-                # write data values into the dataset into the right format
-                updated_data = self.dataset_manager.write_data_in_dataset(
-                    dataset_info=dataset,
-                    data_dict=mapping_dict[DatasetsMapping.VALUE],
-                    data_type_dict=mapping_dict[DatasetsMapping.TYPE]
-                )
-
-                # save which data have been exported
-                for data_dataset_name in updated_data.keys():
-                    key = mapping_dict[DatasetsMapping.KEY][data_dataset_name]
-                    var_type = mapping_dict[DatasetsMapping.TYPE][data_dataset_name]
-                    connector_id = dataset.connector_id
-                    dataset_id = dataset.dataset_info_id
-                    dataset_data_path = self.dataset_manager.get_path_to_dataset_data(dataset,
-                                                                                      data_dataset_name,
-                                                                                      var_type)
-                    # build ontology key
-                    io_type = self.data_dict[key][ProxyDiscipline.IO_TYPE]
-                    discipline_name = self.disciplines_dict.get(self.data_dict[key].get('model_origin')).get(
-                        'model_name_full_path')
-                    variable_key = create_data_key(discipline_name, io_type, self.data_dict[key].get('var_name'))
-
-                    exported_parameters.append(ParameterChange(parameter_id=self.get_var_full_name(key),
-                                                         variable_type=var_type,
-                                                         old_value=deepcopy(mapping_dict[DatasetsMapping.VALUE][data_dataset_name]),
-                                                         new_value=None,
-                                                         connector_id=connector_id,
-                                                         dataset_id=dataset_id,
-                                                         dataset_parameter_id=key,
-                                                               date=datetime.now(),
-                                                               dataset_data_path=dataset_data_path,
-                                                               variable_key=variable_key))
-
-        return exported_parameters
-
-    def convert_data_dict_with_full_name(self):
-        '''Return data_dict with namespaced keys'''
-        return self.convert_dict_with_maps(self.data_dict, self.data_id_map, keys='full_names')
-
-    def convert_data_dict_with_display_name(self, exec_display=False):
-        '''
-        Return data_dict with display namespaced keys if exec_display is False.
-        FOr exec display use standard full names
-        '''
-        display_data_dict = {}
-        for data_id, data_info in self.data_dict.items():
-            if exec_display:
-                display_name = self.get_var_full_name(data_id)
-            else:
-                display_name = self.get_var_display_name(data_id)
-
-            data_info[DISPLAY_NAME] = display_name
-            display_data_dict[self.get_var_full_name(data_id)] = data_info
-
-        return display_data_dict
-
-    def get_data_dict_values(self, excepted=[]):
-        '''Return a dictionaries with all full named keys in the dm and the value of each key from the dm'''
-        return self.get_data_dict_attr(self.VALUE, excepted)
-
-    def get_data_dict_attr(self, attr, excepted=[]):
-        '''Return a dictionaries with all full named keys in the dm and the value of each key from the dm'''
-        data_dict = self.convert_data_dict_with_full_name()
-        exception_list = []
-        if 'numerical' in excepted:
-            exception_list = list(ProxyDiscipline.NUM_DESC_IN.keys())
-
-        data_dict_values = {key: value.get(attr, None) for key, value in data_dict.items() if
-                            key.split('.')[-1] not in exception_list}
-
-        return data_dict_values
-
-    def get_data_dict_list_attr(self, list_attr, excepted=[]):
-        """
-        Return a dictionary of dictionary with all full named keys in the dm and the value of each key from the dm
-        output : dict[key][attr] for each attr in list_attr
-        """
-        data_dict_values_dict = {}
-        data_dict_values_list = [self.get_data_dict_attr(
-            attr, excepted) for attr in list_attr]
-
-        for key in data_dict_values_list[0].keys():
-            data_dict_values_dict[key] = {}
-            for index, attr in enumerate(list_attr):
-                data_dict_values_dict[key][attr] = data_dict_values_list[index][key]
-
-        return data_dict_values_dict
-
-    def convert_data_dict_with_ids(self, dict_to_convert):
-        '''Return data_dict with ids keys'''
-        return self.convert_dict_with_maps(dict_to_convert,
-                                           self.data_id_map, keys='ids')
-
-    def convert_disciplines_dict_with_full_name(self):
-        '''Return disciplines dict with namespaced keys'''
-        converted_dict = {}
-
-        for key, val in self.disciplines_id_map.items():
-            if key not in converted_dict:
-                converted_dict[key] = []
-
-            if isinstance(val, list):
-                for val_element in val:
-                    if val_element in self.disciplines_dict:
-                        converted_dict[key].append(
-                            self.disciplines_dict[val_element])
-            else:
-                if val in self.disciplines_dict:
-                    converted_dict[key].append(self.disciplines_dict[val])
-        return converted_dict
-
-    def create_reduced_dm(self):
-        self.reduced_dm = self.get_data_dict_list_attr(
-            [ProxyDiscipline.TYPE, ProxyDiscipline.SUBTYPE, ProxyDiscipline.TYPE_METADATA, ProxyDiscipline.NUMERICAL,
-             ProxyDiscipline.DF_EXCLUDED_COLUMNS, ProxyDiscipline.VAR_NAME, ProxyDiscipline.COUPLING])
-
-    def convert_dict_with_maps(self, dict_to_convert, map_full_names_ids, keys='full_names'):
-        '''
-        Convert dict keys with ids to full_names or full_names to ids
-        keys: 'full_names' or 'ids'
-        '''
-        converted_dict = {}
-        if keys == 'full_names':
-            for key, val in map_full_names_ids.items():
-                if isinstance(val, list):
-                    for val_element in val:
-                        if val_element in dict_to_convert:
-                            # The last val_element overwrites the others ...
-                            converted_dict[key] = dict_to_convert[val_element]
-
-                else:
-                    if val in dict_to_convert:
-                        converted_dict[key] = dict_to_convert[val]
-
-        elif keys == 'ids':
-            for key, val in map_full_names_ids.items():
-                if key in dict_to_convert:
-                    if isinstance(val, list):
-                        for val_element in val:
-                            converted_dict[val_element] = dict_to_convert[key]
-                    else:
-                        converted_dict[val] = dict_to_convert[key]
-
-        return converted_dict
-
-    def variable_exists_in_dm(self, var_f_name):
-        return var_f_name in self.data_id_map.keys()
-
-    def update_with_discipline_dict(self, disc_id, disc_dict):
-        '''Store and update the discipline data into the DM dictionary'''
-        self.logger.debug(
-            f'store and update the discipline data into the DM dictionary {list(disc_dict.keys())[:10]} ...')
-
-        def _dm_update(var_name, io_type, var_f_name):
-            if var_f_name in self.data_id_map.keys():
-                # If data already exists in DM
-                var_id = self.get_data_id(var_f_name)
-                # IO_TYPE_IN HANDLING
-                if io_type == IO_TYPE_IN:
-                    if self.data_dict[var_id][IO_TYPE] != IO_TYPE_OUT:
-                        # Before linking check if var data in the DM and in the
-                        # disc are coherent
-                        self.check_var_data_input_mismatch(
-                            var_name, var_f_name, disc_id, self.data_dict[var_id], disc_dict[var_name])
-                        disc_dict[var_name] = self.data_dict[var_id]
-                        # # reference the parameter from the data manager to the
-                        # # discipline...
-                        # # ...but keep original namespace in disc_dict!
-                        # if 'namespace' in disc_dict[var_name].keys():
-                        #     original_namespace = disc_dict[var_name]['namespace']
-                        # if 'ns_reference' in disc_dict[var_name].keys():
-                        #     original_ns_reference = disc_dict[var_name]['ns_reference']
-                        # disc_dict[var_name] = deepcopy(self.data_dict[var_id])
-                        # disc_dict[var_name]['var_name'] = var_name
-                        # if 'namespace' in disc_dict[var_name].keys():
-                        #     disc_dict[var_name]['namespace'] = original_namespace
-                        # if 'ns_reference' in disc_dict[var_name].keys():
-                        #     disc_dict[var_name]['ns_reference'] = original_ns_reference
-                    # else data already exist as OUTPUT and has priority!
-                    # => do nothing
-                else:
-                    # io_type == IO_TYPE_OUT
-                    if self.data_dict[var_id][IO_TYPE] == IO_TYPE_OUT:
-
-                        # if already existing data was an OUTPUT
-                        if disc_id in self.data_dict[var_id][DISCIPLINES_DEPENDENCIES]:
-                            if self.data_dict[var_id][ORIGIN] == disc_id:
-                                # if same discipline: just an update
-                                self.data_dict[var_id].update(
-                                    disc_dict[var_name])
-                        else:
-                            if self.get_disc_full_name(self.data_dict[var_id][ORIGIN]) is None:
-                                # Quick fix to solve cases when
-                                self.logger.warning(
-                                    f"Discipline with id {self.data_dict[var_id][ORIGIN]} does not exist in the DM.")
-                            else:
-                                # Data cannot be the OUTPUT of several
-                                # disciplines
-                                raise ValueError(
-                                    f'Model key: {self.get_var_full_name(var_id)} of discipline {self.get_disc_full_name(disc_id)} already exists from disc {self.get_disc_full_name(self.data_dict[var_id][ORIGIN])}')
-                    else:
-                        # Overwrite OUTPUT information over INPUT information
-                        # (OUTPUT has priority)
-                        disc_dict[var_name][ORIGIN] = disc_id
-                        disc_dict[var_name][DISCIPLINES_DEPENDENCIES] = self.data_dict[var_id][DISCIPLINES_DEPENDENCIES]
-                        self.no_change = False
-                        # Fix introduced to avoid a particular problem where the input value which is properly set is
-                        # overwritten by a null output.
-                        # The case was encountered when loading the pickle of an optim study and on an output variable
-                        # from a discipline which shared a node with another
-                        # one ('techno invest level').
-                        if self.data_dict[var_id][VALUE] is not None:
-                            disc_dict[var_name][VALUE] = self.data_dict[var_id][VALUE]
-                        self.data_dict[var_id] = disc_dict[var_name]
-                if disc_id not in self.data_dict[var_id][DISCIPLINES_DEPENDENCIES]:
-                    self.data_dict[var_id][DISCIPLINES_DEPENDENCIES].append(
-                        disc_id)
-                    self.no_change = False
-            else:
-                # data does not exist yet, add it DM
-                disc_dict[var_name][ORIGIN] = disc_id
-                disc_dict[var_name][DISCIPLINES_DEPENDENCIES] = [disc_id]
-                var_id = self.get_an_uuid()
-                self.no_change = False
-                self.data_dict[var_id] = disc_dict[var_name]
-                self.data_id_map[var_f_name] = var_id
-            # END update method
-
-        for var_name in disc_dict.keys():
-            io_type = disc_dict[var_name][IO_TYPE]
-            ns_reference = disc_dict[var_name][NS_REFERENCE]
-            complete_var_name = disc_dict[var_name][VAR_NAME]
-            var_f_name = self.ns_manager.compose_ns([ns_reference.value,
-                                                     complete_var_name])
-            _dm_update(var_name, io_type, var_f_name)
-
-    def update_disciplines_dict(self, disc_id, reference, disc_f_name):
-        '''Store and update discipline into disciplines_dicts'''
-        self.logger.debug(
-            f'store the discipline instances as references for {disc_id}')
-
-        if disc_id is not None:
-            # Update already existing discipline with reference
-            self.disciplines_dict[disc_id].update(reference)
-
-        else:
-            # Create new discipline with unique id in disciplines_dict
-            disc_id = self.get_an_uuid()
-            self.disciplines_dict[disc_id] = reference
-            self.add_disc_id_to_disc_id_map(disc_f_name, disc_id)
-
-        return disc_id
-
-    def add_disc_id_to_disc_id_map(self, disc_f_name, disc_id):
-        if disc_f_name in self.disciplines_id_map:
-            # self.disciplines_id_map[disc_f_name].append(disc_id)
-            disc1_name = self.get_discipline(disc_id).get_module()
-            disc2_name = self.get_disciplines_with_name(disc_f_name)[0].get_module()
-            error_msg = f'Trying to add two distinct disciplines with the same local namespace: {disc_f_name} , classes are : {disc1_name} and {disc2_name}'
-            self.logger.error(error_msg)
-            # Exception
-            raise DataManagerException(error_msg)
-
-            # # Off-design behavior
-            # self.disciplines_id_map[disc_f_name].append(disc_id)
-        else:
-            self.disciplines_id_map[disc_f_name] = [disc_id]
-
-    def update_disciplines_dict_with_id(self, disc_id, reference):
-        '''Update the discipline_dict of a specific disc_id with the dict reference'''
-        self.disciplines_dict[disc_id].update(reference)
-
-    def update_data_dict_with_id(self, var_id, data_dict):
-        '''Update the discipline_dict of a specific disc_id with the dict reference'''
-        self.no_change = False
-        self.data_dict[var_id].update(data_dict)
-
-    def create_treeview(self, root_process, process_module, no_data=False, read_only=False, exec_display=False):
-        '''
-        Function that builds a composite structure
-        regarding the DataManager stored data
-        '''
-        self.treeview = TreeView(
-            name=self.name, no_data=no_data, read_only=read_only, exec_display=exec_display)
-        self.treeview.create_tree_node(data_manager=self,
-                                       root_process=root_process,
-                                       process_module=process_module,
-                                       ns_manager=self.ns_manager)
-
-    def export_data_dict_and_zip(self, export_dir):
-        '''
-        method that exports the DM data dict to csv files
-        by a treatment delegated to the TreeView class (using strategy object)
-
-        :params: anonymize_function, a function that map a given key of the data
-        dictionary using rule given by the execution engine for the saving process
-        :type: function
-        '''
-        self.logger.debug('export data in exported csv files')
-        # retrieve only key unit and value from data_dict
-        dict_to_export = {}
-        for k, v in self.convert_data_dict_with_full_name().items():
-            dict_to_export[k] = {'unit': v.get('unit'),
-                                 'value': v.get('value')}
-
-        serializer = DataSerializer()
-        return serializer.export_data_dict_and_zip(dict_to_export,
-                                                   export_dir)
-
-    def remove_keys(self, disc_id, data_d, io_type):
-        '''
-        Clean namespaced keys in data_dict and remove discipline dependencies
-        The io_type is only here to switch the dm io_type in case we suppress an output variable which still exist as an input
-        '''
-        list_data_d = [data_d] if isinstance(data_d, str) else data_d
-
-        for var_f_name in list_data_d:
-            # -- Only remove variables discid is reponsible for !
-            if var_f_name in self.data_id_map.keys():
-                var_id = self.get_data_id(var_f_name)
-
-                # -- Some variables has more than one dependencies on variables.
-                # -- Dependencies are ketp into DISCIPLINES_DEPENDENCIES list
-                # -- When asked for a remove, this list is use to determine if the discipline was one of
-                # -- the dependencies and it removed from the the list.
-                # -- once the list is empty the variables is removed from the data manager.
-
-                if disc_id in self.data_dict[var_id][ProxyDiscipline.DISCIPLINES_DEPENDENCIES]:
-                    self.no_change = False
-                    self.data_dict[var_id][ProxyDiscipline.DISCIPLINES_DEPENDENCIES].remove(
-                        disc_id)
-
-                    if len(self.data_dict[var_id][ProxyDiscipline.DISCIPLINES_DEPENDENCIES]) == 0:
-                        # remove data in data_dict and data_id_map if no other
-                        # discipline dependency
-                        del self.data_dict[var_id]
-                        del self.data_id_map[var_f_name]
-                    else:
-                        # only one discipline can declare a variable as output then if this key is removed from the discipline and the variable still exists
-                        # then the variable becomes an input
-                        if io_type == ProxyDiscipline.IO_TYPE_OUT:
-                            self.data_dict[var_id][ProxyDiscipline.IO_TYPE] = ProxyDiscipline.IO_TYPE_IN
-                        # If the discipline that removes the key appears to be the model origin and there still exists other disciplines
-                        # that use the variable, the model origin needs to be modified (i.e. for data integrity)
-                        # the first discipline in the discipline_dependencies list become the model origin
-                        if disc_id == self.data_dict[var_id][ProxyDiscipline.ORIGIN]:
-                            self.data_dict[var_id][ProxyDiscipline.ORIGIN] = \
-                            self.data_dict[var_id][ProxyDiscipline.DISCIPLINES_DEPENDENCIES][0]
-
-    def clean_from_disc(self, disc_id, clean_keys=True):
-        '''Clean disc in disciplines_dict and data_in/data_out keys in data_dict'''
-        disc_f_name = self.get_disc_full_name(disc_id)
-        if disc_f_name not in self.disciplines_id_map:
-            msg = "Discipline " + str(disc_f_name) + \
-                  " not found in DataManager, "
-            msg += "it is not possible to delete it."
-            raise KeyError(msg)
-
-        # remove discipline in disciplines_dict and disciplines_id_map
-
-        disc_ref = self.get_discipline(disc_id)
-
-        if clean_keys:
-            self.clean_keys(disc_id)
-        else:
-            keys_to_remove = [
-                disc_ref._convert_to_namespace_name(key, disc_ref.IO_TYPE_IN)
-                for key in disc_ref.DEFAULT_NUMERICAL_PARAM
-            ]
-            self.remove_keys(
-                disc_id, keys_to_remove, disc_ref.IO_TYPE_IN)
-
-        # remove discipline in disciplines_dict and disciplines_id_map
-        self.disciplines_id_map[disc_f_name].remove(disc_id)
-        if len(self.disciplines_id_map[disc_f_name]) == 0:
-            self.disciplines_id_map.pop(disc_f_name)
-        self.disciplines_dict.pop(disc_id)
-
-    def clean_keys(self, disc_id):
-        '''Clean data_in/out of disc_id in data_dict'''
-        disc_ref = self.get_discipline(disc_id)
-        # clean input keys from dm
-        self.remove_keys(disc_id, list(disc_ref.apply_visibility_ns(
-            ProxyDiscipline.IO_TYPE_IN)), ProxyDiscipline.IO_TYPE_IN)
-        # clean output keys from dm
-        self.remove_keys(disc_id, list(disc_ref.apply_visibility_ns(
-            ProxyDiscipline.IO_TYPE_OUT)), ProxyDiscipline.IO_TYPE_OUT)
-
-    def export_couplings(self, in_csv=False, f_name=None):
-        '''Export couplings of all disciplines registered in the DM'''
-        d_dict = self.disciplines_dict
-        # gather disciplines references
-        disc_list = [d_dict[key][self.DISC_REF] for key in d_dict]
-        # filter sos_couplings
-        sosc_list = [disc for disc in disc_list if disc.is_sos_coupling]
-        # loop on sosc and append couplings data
-        if sosc_list != []:
-            sosc = sosc_list.pop()
-            sosc._build_coupling_structure()
-            df = sosc.export_couplings()
-            for sosc in sosc_list:
-                df_sosc = sosc.export_couplings()
-
-                df = concat([df, df_sosc], ignore_index=True)
-            # write data or return dataframe
-            if in_csv:
-                # writing of the file
-                if f_name is None:
-                    f_name = f"{self.name}.csv"
-                df.to_csv(f_name, index=False)
-            else:
-                return df
-        else:
-            return None
-
-    def build_disc_status_dict(self, disciplines_to_keep=None):
-        '''Build a containing disc/status info into dictionary)'''
-        disc_status = {}
-        for namespace, disciplines in self.convert_disciplines_dict_with_full_name().items():
-            if namespace not in disc_status:
-                disc_status[namespace] = {}
-
-            for discipline in disciplines:
-                if disciplines_to_keep is not None:
-                    if discipline['reference'] in disciplines_to_keep:
-                        disc_status[namespace].update(
-                            {discipline['classname']: discipline[DataManager.STATUS]})
-                else:
-                    disc_status[namespace].update(
-                        {discipline['classname']: discipline[DataManager.STATUS]})
-        return disc_status
-
-    def get_parameter_data(self, parameter_key):
-        # TO DO: convert parameter_key into uid
-        '''Returns BytesIO of the data value from a namespaced key based of string table format'''
-        self.logger.debug(f'get BytesIO of data {parameter_key}')
-        # use cache to get parameter data value
-        param_data = self.convert_data_dict_with_full_name()[parameter_key]
-        param_value = param_data[ProxyDiscipline.VALUE]
-        if param_value is None:
-            return None
-        else:
-            serializer = DataSerializer()
-            return serializer.convert_to_dataframe_and_bytes_io(param_value,
-                                                                parameter_key)
-
-    def get_var_name_from_uid(self, var_id):
-        '''Get namespace and var_name and return namespaced variable'''
-        return self.data_dict[var_id][ProxyDiscipline.VAR_NAME]
-
-    def get_var_full_name(self, var_id):
-        '''Get namespace and var_name and return namespaced variable'''
-        var_name = self.get_var_name_from_uid(var_id)
-        ns_reference = self.data_dict[var_id][ProxyDiscipline.NS_REFERENCE]
-        var_f_name = self.ns_manager.compose_ns([ns_reference.value, var_name])
-        return var_f_name
-
-    def get_var_display_name(self, var_id):
-        '''Get namespace and var_name and return namespaced variable'''
-        var_name = self.get_var_name_from_uid(var_id)
-        ns_reference = self.data_dict[var_id][ProxyDiscipline.NS_REFERENCE]
-        var_display_name = self.ns_manager.compose_ns(
-            [ns_reference.get_display_value(), var_name])
-        return var_display_name
-
-    def get_disc_full_name(self, disc_id):
-        '''Get full discipline name'''
-        if disc_id in self.disciplines_dict:
-            return self.disciplines_dict[disc_id][ProxyDiscipline.NS_REFERENCE].value
-        else:
-            return None
-
-    def check_var_data_input_mismatch(self, var_name, var_f_name, var_id, data1, data2):
-        '''
-        Check a mismatch between two dicts (which are data dict for the same input shared by two variables
-        By default the model origin fills the dm, if difference in DATA_TO_CHECK then a warning is printed
-        '''
-        if self.logger.level <= logging.DEBUG:
-
-            def compare_data(data_name):
-
-                if data_name == ProxyDiscipline.UNIT and data1[
-                    ProxyDiscipline.TYPE] not in ProxyDiscipline.NO_UNIT_TYPES:
-                    return str(data1[data_name]) != str(
-                        data2[data_name]) or data1[data_name] is None
-                elif var_f_name in self.no_check_default_variables:
-                    return False
-                elif isinstance(data1[data_name], pd.DataFrame) and isinstance(data2[data_name], pd.DataFrame):
-                    return compare_dataframes(data1[data_name], data2[data_name], tree=None, error=None,
-                                              df_equals=False)
-                else:
-                    return str(data1[data_name]) != str(data2[data_name])
-
-            for data_name in ProxyDiscipline.DATA_TO_CHECK + [ProxyDiscipline.DEFAULT]:
-                if compare_data(data_name):
-                    self.logger.debug(
-                        f"The variable {var_name} is used in input of several disciplines and does not have same {data_name} : {data1[data_name]} in {self.get_discipline(data1['model_origin']).__class__} different from {data2[data_name]} in {self.get_discipline(var_id).__class__}")
-=======
-'''
-Copyright 2022 Airbus SAS
-Modifications on 2023/05/12-2024/08/01 Copyright 2023 Capgemini
-
-Licensed under the Apache License, Version 2.0 (the "License");
-you may not use this file except in compliance with the License.
-You may obtain a copy of the License at
-
-    http://www.apache.org/licenses/LICENSE-2.0
-
-Unless required by applicable law or agreed to in writing, software
-distributed under the License is distributed on an "AS IS" BASIS,
-WITHOUT WARRANTIES OR CONDITIONS OF ANY KIND, either express or implied.
-See the License for the specific language governing permissions and
-limitations under the License.
-'''
-import logging
-from copy import copy, deepcopy
-from dataclasses import dataclass
-from datetime import datetime
-from hashlib import sha256
-from typing import Any, Union
-from uuid import uuid4
-
-import pandas as pd
-from gemseo.caches.simple_cache import SimpleCache
-from pandas import concat
-
-from sostrades_core.datasets.dataset_manager import DatasetsManager
-from sostrades_core.datasets.dataset_mapping import DatasetsMapping
-from sostrades_core.execution_engine.proxy_discipline import ProxyDiscipline
-from sostrades_core.tools.compare_data_manager_tooling import compare_dataframes, dict_are_equal
-from sostrades_core.tools.ontology_variables.ontology_variable_key import create_data_key
-from sostrades_core.tools.tree.serializer import DataSerializer
-from sostrades_core.tools.tree.treeview import TreeView
-
-TYPE = ProxyDiscipline.TYPE
-VALUE = ProxyDiscipline.VALUE
-RANGE = ProxyDiscipline.RANGE
-ORIGIN = ProxyDiscipline.ORIGIN
-DEFAULT = ProxyDiscipline.DEFAULT
-OPTIONAL = ProxyDiscipline.OPTIONAL
-COUPLING = ProxyDiscipline.COUPLING
-EDITABLE = ProxyDiscipline.EDITABLE
-IO_TYPE = ProxyDiscipline.IO_TYPE
-UNIT = ProxyDiscipline.UNIT
-IO_TYPE_IN = ProxyDiscipline.IO_TYPE_IN
-IO_TYPE_OUT = ProxyDiscipline.IO_TYPE_OUT
-COMPOSED_OF = ProxyDiscipline.COMPOSED_OF
-NS_REFERENCE = ProxyDiscipline.NS_REFERENCE
-POSSIBLE_VALUES = ProxyDiscipline.POSSIBLE_VALUES
-INTERNAL_VISIBILITY = ProxyDiscipline.INTERNAL_VISIBILITY
-DISCIPLINES_DEPENDENCIES = ProxyDiscipline.DISCIPLINES_DEPENDENCIES
-VAR_NAME = ProxyDiscipline.VAR_NAME
-DATAFRAME_DESCRIPTOR = ProxyDiscipline.DATAFRAME_DESCRIPTOR
-DATAFRAME_EDITION_LOCKED = ProxyDiscipline.DATAFRAME_EDITION_LOCKED
-TYPE_METADATA = ProxyDiscipline.TYPE_METADATA
-DISPLAY_NAME = ProxyDiscipline.DISPLAY_NAME
-
-
-@dataclass()
-class ParameterChange:
-    """
-    Dataclass used to log parameter changes when configuring the data in a study.
-    """
-    parameter_id: str
-    variable_type: str
-    old_value: Any
-    new_value: Any
-    connector_id: Union[str, None]
-    dataset_id: Union[str, None]
-    dataset_parameter_id: Union[str, None]
-    date: datetime
-    dataset_data_path: str
-    variable_key: str
-
-
-class DataManagerException(Exception):
-    pass
-
-
-class DataManager:
-    """
-    Specification: DataManager class collects inputs/outputs and disciplines
-    """
-    VALUE = VALUE
-    DISC_REF = 'reference'
-    STATUS = 'status'
-
-    def __init__(self, name,
-                 logger: logging.Logger,
-                 root_dir=None,
-                 rw_object=None,
-                 study_filename=None,
-                 ns_manager=None):
-        '''
-        Constructor
-        '''
-        self.no_change = True
-        self.name = name
-        self.rw_object = rw_object
-        self.root_dir = root_dir
-        self.study_filename = study_filename
-        self.ns_manager = ns_manager
-        self.data_dict = None
-        self.data_id_map = None
-        self.disciplines_dict = None
-        self.disciplines_id_map = None
-        self.gemseo_disciplines_id_map = None
-        self.cache_map = None
-        self.treeview = None
-        self.reduced_dm = None
-        self.reset()
-        self.data_check_integrity = False
-        self.logger = logger
-
-        self.dataset_manager = DatasetsManager(logger=logger.getChild("DatasetsManager"))
-
-    @staticmethod
-    def get_an_uuid():
-        ''' generate a random UUID to make data_dict keys unique '''
-        return str(uuid4())
-
-    def generate_hashed_uid(self, string_list):
-        '''
-        Generate a hashed uid based on string list containing disc infos (full disc name, class name and full data i/o)
-        '''
-        h = sha256()
-        for string in string_list:
-            h.update(string.encode())
-        return h.digest()
-
-    def reinit_cache_map(self):
-        self.cache_map = {}
-        self.gemseo_disciplines_id_map = {}
-
-    def fill_cache_map(self, disc_info_list, disc):
-        '''
-        Fill the cache_map for the dump/load cache method
-        '''
-        hashed_uid = self.generate_hashed_uid(disc_info_list)
-        self.cache_map[hashed_uid] = disc.cache
-        # store disc in DM map
-        if hashed_uid in self.gemseo_disciplines_id_map:
-            raise DataManagerException(
-                'The hashed_uid to fill the cache_map must be unique')
-        else:
-            self.gemseo_disciplines_id_map[hashed_uid] = disc
-
-    def delete_hashed_id_in_cache_map(self, hashed_uid):
-
-        if hashed_uid in self.cache_map:
-            del self.cache_map[hashed_uid]
-            del self.gemseo_disciplines_id_map[hashed_uid]
-
-    def fill_gemseo_caches_with_unanonymized_cache_map(self, cache_map):
-        '''
-        Fill gemseo discipline cache from cache_map using gemseo_disciplines_id_map
-        '''
-        # update cache of all gemseo disciplines with loaded cache_map
-        for disc_id, serialized_cache in cache_map.items():
-            if disc_id in self.gemseo_disciplines_id_map:
-                disc_cache = self.cache_map[disc_id]
-                self.fill_cache_with_serialized_cache(
-                    disc_cache, serialized_cache)
-
-    #                 for disc in self.gemseo_disciplines_id_map[disc_id]:
-    #                     disc.cache = disc_cache
-
-    def fill_cache_with_serialized_cache(self, empty_cache, serialized_cache):
-        '''
-        Fill empty cache from prepare execution with the serialized cache (dict) found in the pickle
-        '''
-
-        if isinstance(empty_cache, SimpleCache):
-
-            cached_inputs = serialized_cache[1]['inputs']
-            cached_outputs = serialized_cache[1]['outputs']
-            empty_cache.cache_outputs(cached_inputs,
-                                      cached_outputs)
-            #
-            if 'jacobian' in serialized_cache[1]:
-                cached_jac = serialized_cache[1]['jacobian']
-                empty_cache.cache_jacobian(cached_inputs, cached_jac)
-        else:
-            self.logger.error(
-                f'Only simple cache dump/load is handled for now but discipline {empty_cache.name} has a cache as {empty_cache.__class__}')
-
-    def reset(self):
-        self.data_dict = {}
-        self.data_id_map = {}
-        self.disciplines_dict = {}
-        self.disciplines_id_map = {}
-        self.no_check_default_variables = []
-
-    def get_data(self, var_f_name, attr=None):
-        ''' Get attr value of var_f_name or all data_dict value of var_f_name (if attr=None)
-        '''
-        if attr is None:
-            return self.data_dict[self.get_data_id(var_f_name)]
-        else:
-            return self.data_dict[self.get_data_id(var_f_name)].get(attr)
-
-    def delete_complex_in_df_and_arrays(self):
-
-        for dataa in self.data_dict.values():
-            if dataa['type'] == 'dataframe' and dataa[self.VALUE] is not None:
-                for col in dataa[self.VALUE].columns:
-                    dataa[self.VALUE][col] = dataa[self.VALUE][col].values.real
-            elif dataa['type'] == 'array':
-                try:
-                    dataa[self.VALUE] = dataa[self.VALUE].real
-                except:
-                    pass
-
-    def check_data_in_dm(self, var_f_name):
-        '''
-        Check if the data is in the DM with its full name
-
-        :params: var_f_name, full variable name to check
-        :type : string
-
-        :returns: boolean True or False
-        '''
-        data_in_dm = False
-
-        if var_f_name in self.data_id_map:
-            if self.get_data_id(var_f_name) in self.data_dict:
-                data_in_dm = True
-
-        return data_in_dm
-
-    def set_data(self, var_f_name, attr, val, check_value=True):
-        ''' Set attr value of var_f_name in data_dict
-        '''
-        if self.get_data_id(var_f_name) in self.data_dict:
-            if check_value:
-                if self.data_dict[self.get_data_id(var_f_name)][attr] != val:
-                    self.data_dict[self.get_data_id(var_f_name)][attr] = val
-                    self.no_change = False
-            else:
-                self.data_dict[self.get_data_id(var_f_name)][attr] = val
-        else:
-            msg = f"Try to update metadata of variable {var_f_name} that does"
-            msg += " not exists as I/O of any discipline"
-            raise KeyError(msg)
-
-    def get_io_data_of_disciplines(self, disciplines):
-        ''' get i/o value and metadata of provided disciplines
-        '''
-        data = {}
-        data[VALUE] = {}
-        data[TYPE_METADATA] = {}
-        data["local_data"] = {}
-        for d in disciplines:
-            # input values and metadata
-            var_list = d.get_data_io_dict_keys(io_type=IO_TYPE_IN)
-            for v in var_list:
-                fname = d.get_var_full_name(v, d.get_data_in())
-                data[VALUE][fname] = self.get_data(fname, VALUE)
-                data[TYPE_METADATA][fname] = self.get_data(
-                    fname, TYPE_METADATA)
-            # output values and metadata
-            var_list = d.get_data_io_dict_keys(io_type=IO_TYPE_OUT)
-            for v in var_list:
-                fname = d.get_var_full_name(v, d.get_data_out())
-                data[VALUE][fname] = self.get_data(fname, VALUE)
-                data[TYPE_METADATA][fname] = self.get_data(
-                    fname, TYPE_METADATA)
-            # local data update
-            data["local_data"].update(
-                d.discipline_wrapp.discipline.io.data)
-        return data
-
-    def get_value(self, var_f_name):
-        ''' Get value of var_f_name from data_dict
-        '''
-        return self.get_data(var_f_name, ProxyDiscipline.VALUE)
-
-    def get_discipline(self, disc_id):
-        ''' Get discipline with disc_id from disciplines_dict
-        '''
-        if disc_id in self.disciplines_dict:
-            return self.disciplines_dict[disc_id][self.DISC_REF]
-        else:
-            return None
-
-    def get_disciplines_with_name(self, disc_f_name):
-        ''' Get discipline with disc_id from disciplines_dict
-        '''
-        disc_id_list = self.get_discipline_ids_list(disc_f_name)
-
-        disc_list = [self.disciplines_dict[disc_id][self.DISC_REF] for disc_id in disc_id_list]
-
-        return disc_list
-
-    def get_discipline_names_with_starting_name(self, starting_name):
-        '''
-        Get all disciplines that starts with starting_name in the datamanager
-        '''
-        disc_list = [disc_name for disc_name in self.disciplines_id_map if disc_name.startswith(starting_name)]
-
-        return disc_list
-
-    def get_all_namespaces_from_var_name(self, var_name):
-        ''' Get all namespaces containing var_name in data_dict
-        '''
-        namespace_list = [key for key in self.data_id_map.keys() if key.endswith(f'.{var_name}')]
-
-        return namespace_list
-
-    def get_all_var_name_with_ns_key(self, var_name):
-        ''' Get all namespaces containing var_name in data_dict plus their namespace key as a dict
-        '''
-        namespace_list = [key for key in self.data_id_map.keys() if key.endswith('.' + var_name)]
-        if len(namespace_list) > 0:
-            ns_dict_obj = self.get_data_dict_attr('ns_reference')
-            return {ns: ns_dict_obj[ns].name for ns in namespace_list}
-        else:
-            return {}
-
-    def get_data_id(self, var_f_name):
-        ''' Get data id with var_f_name
-        '''
-        return self.data_id_map[var_f_name]
-
-    def get_discipline_ids_list(self, disc_f_name):
-        ''' Get discipline id list with disc_f_name
-        '''
-        return self.disciplines_id_map[disc_f_name]
-
-    def generate_data_id_map(self):
-        ''' Generate data_id_map with data_dict
-        '''
-        self.data_id_map = {}
-        data_dict = copy(self.data_dict)
-        for var_id in data_dict.keys():
-            var_f_name = self.get_var_full_name(var_id)
-            self.data_id_map[var_f_name] = var_id
-
-    def generate_disciplines_id_map(self):
-        ''' Generate disciplines_id_map with disciplines_dict
-        '''
-        self.disciplines_id_map = {}
-        for disc_id in self.disciplines_dict.keys():
-            disc_f_name = self.get_disc_full_name(disc_id)
-            self.add_disc_id_to_disc_id_map(disc_f_name, disc_id)
-
-    def set_values_from_dict(self, values_dict, full_ns_keys=True):
-        ''' Set values in data_dict from dict with namespaced keys
-            if full_ns_keys (not uuid), try to get its uuid correspondency through get_data_id function
-        '''
-        keys_to_map = self.data_id_map.keys() if full_ns_keys else self.data_id_map.values()
-        for key, value in values_dict.items():
-            if key not in keys_to_map:
-                raise ValueError(f'{key} does not exist in data manager')
-            k = self.get_data_id(key) if full_ns_keys else key
-            # if self.data_dict[k][ProxyDiscipline.VISIBILITY] == INTERNAL_VISIBILITY:
-            #     raise Exception(f'It is not possible to update the variable {k} which has a visibility Internal')
-            self.data_dict[k][VALUE] = value
-
-    def fill_data_dict_from_dict(self, values_dict: dict[str:Any],
-                                 already_set_data: set[str], parameter_changes: list[ParameterChange],
-                                 in_vars: bool, init_coupling_vars: bool, out_vars: bool) -> None:
-        '''
-        Set values in data_dict from dict with namespaced keys
-
-        :param values_dict: Dictionnary {name : values}
-        :type values_dict: dict[str:Any]
-
-        :param parameter_changes: list of effective parameter changes filled in place
-        :type parameter_changes: list[ParameterChange]
-
-        :param already_set_data: set of data already set
-        :type already_set_data: set[str]
-
-        :param in_vars: set in vars
-        :type in_vars: bool
-
-        :param init_coupling_vars: init coupling vars
-        :type init_coupling_vars: bool
-
-        :param out_vars: set out vars
-        :type out_vars: bool
-        '''
-        # keys of data stored in dumped study file are namespaced, convert them
-        # to uuids
-        convert_values_dict = self.convert_data_dict_with_ids(values_dict)
-
-        # convert data_dict with uuids
-        for key, dm_data in self.data_dict.items():
-            if key in convert_values_dict:
-                # Only inject key which are set as input
-                # Discipline configuration only take care of input variables
-                # Variables are only set f
-                is_in_var = dm_data[ProxyDiscipline.IO_TYPE] == ProxyDiscipline.IO_TYPE_IN
-                if in_vars and is_in_var and key not in already_set_data:
-                    new_value = convert_values_dict[key][VALUE]
-                    self.apply_parameter_change(key, new_value, parameter_changes)
-                    already_set_data.add(key)
-                # check if the key is an output variable
-                is_output_var = dm_data[ProxyDiscipline.IO_TYPE] == ProxyDiscipline.IO_TYPE_OUT
-                # check if this is a strongly coupled input necessary to
-                # initialize a MDA
-                is_init_coupling_var = dm_data[ProxyDiscipline.IO_TYPE] == ProxyDiscipline.IO_TYPE_IN and dm_data[
-                    ProxyDiscipline.COUPLING]
-                if ((out_vars and is_output_var) or (
-                        init_coupling_vars and is_init_coupling_var)) and key not in already_set_data:
-                    new_value = convert_values_dict[key][VALUE]
-                    self.apply_parameter_change(key, new_value, parameter_changes)
-                    already_set_data.add(key)
-
-    def fill_data_dict_from_datasets(self, datasets_mapping: DatasetsMapping,
-                                     already_set_data: set[str], parameter_changes: list[ParameterChange],
-                                     in_vars: bool, init_coupling_vars: bool, out_vars: bool
-                                     ) -> None:
-        '''
-        Set values in data_dict from datasets
-
-        :param: datasets_mapping, adatset list and mapping with study namespaces
-        :type: DatasetsMapping
-
-        :param already_set_data: set of data already set
-        :type already_set_data: set[str]
-
-        :param parameter_changes: list of effective parameter changes filled in place
-        :type parameter_changes: list[ParameterChange]
-
-        :param in_vars: set in vars
-        :type in_vars: bool
-
-        :param init_coupling_vars: init coupling vars
-        :type init_coupling_vars: bool
-
-        :param out_vars: set out vars
-        :type out_vars: bool
-        '''
-        # do a map between namespace and data from data_dict not already fetched
-        # to have a list of data by namespace
-        namespaced_data_dict = {}
-
-        for key, data_value in self.data_dict.items():
-            # check if the key is an output variable
-            is_output_var = data_value[ProxyDiscipline.IO_TYPE] == ProxyDiscipline.IO_TYPE_OUT
-            # check if this is a strongly coupled input necessary to
-            # initialize a MDA
-            is_init_coupling_var = data_value[ProxyDiscipline.IO_TYPE] == ProxyDiscipline.IO_TYPE_IN and data_value[
-                ProxyDiscipline.COUPLING]
-            # get all input values not already set
-            is_in_var = data_value[ProxyDiscipline.IO_TYPE] == ProxyDiscipline.IO_TYPE_IN
-            if (in_vars and is_in_var or (out_vars and is_output_var) or (
-                    init_coupling_vars and is_init_coupling_var)) and key not in already_set_data:
-                data_ns = data_value[NS_REFERENCE].value
-                data_name = data_value[VAR_NAME]
-                data_type = data_value[TYPE]
-
-                # create a dict with namespace, datas with keys (to fill dm after) and types (to convert from dataset)
-                namespaced_data_dict[data_ns] = namespaced_data_dict.get(data_ns, {DatasetsMapping.KEY: {}, TYPE: {}})
-                namespaced_data_dict[data_ns][DatasetsMapping.KEY][data_name] = key
-                namespaced_data_dict[data_ns][TYPE][data_name] = data_type
-
-        # iterate on each namespace to retrieve data in this namespace
-        for namespace, data_dict in namespaced_data_dict.items():
-
-            datasets_info = datasets_mapping.get_datasets_info_from_namespace(namespace, self.name)
-            # retrieve the list of dataset associated to the namespace from the mapping
-            if len(datasets_info) > 0:
-                # get data values into the dataset into the right format
-                updated_data = self.dataset_manager.fetch_data_from_datasets(
-                    datasets_info=datasets_info, data_dict=data_dict[TYPE])
-                self.logger.warning(f"Retrieved the namespace {namespace} with values: {list(updated_data.keys())}")
-                # update data values in dm
-                for data_name, new_data in updated_data.items():
-                    key = data_dict[DatasetsMapping.KEY][data_name]
-                    new_value = new_data[DatasetsManager.VALUE]
-                    connector_id = new_data[DatasetsManager.DATASET_INFO].connector_id
-                    dataset_id = new_data[DatasetsManager.DATASET_INFO].dataset_info_id
-                    dataset_data_name = datasets_info[new_data[DatasetsManager.DATASET_INFO]].get(data_name, data_name)
-                    dataset_data_path = self.dataset_manager.get_path_to_dataset_data(
-                        new_data[DatasetsManager.DATASET_INFO],
-                        dataset_data_name,
-                        data_dict[TYPE][data_name])
-                    io_type = self.data_dict[key][ProxyDiscipline.IO_TYPE]
-                    discipline_name = self.disciplines_dict.get(self.data_dict[key].get('model_origin')).get(
-                        'model_name_full_path')
-                    variable_key = create_data_key(discipline_name, io_type, data_name)
-                    # dataset_parameter_id = new_data[DatasetsManager.DATASET_INFO].dataset_parameter_id
-                    self.apply_parameter_change(key, new_value, parameter_changes,
-                                                connector_id=connector_id,
-                                                dataset_id=dataset_id,
-                                                dataset_parameter_id=None,
-                                                dataset_data_path=dataset_data_path,
-                                                variable_key=variable_key)
-                    already_set_data.add(key)
-            else:
-                self.logger.warning(f"the namespace {namespace} is not referenced in the datasets mapping of the study")
-
-    def apply_parameter_change(self,
-                               key: str,
-                               new_value: Any,
-                               parameter_changes: list[ParameterChange],
-                               connector_id: (str, None) = None,
-                               dataset_id: (str, None) = None,
-                               dataset_parameter_id: (str, None) = None,
-                               dataset_data_path: (str, None) = None,
-                               variable_key: str = None,
-                               update_parameter_changes: bool = True) -> None:
-        """
-        Applies and logs an input value change on variable with uuid key. It appends to parameter_changes a
-        ParameterChange object with deepcopies of the old and new values and the date, if and only if the old and new
-        values are different. Updates the data manager value in place.
-        :param key: uuid of the variable
-        :param new_value: value to update in the dm
-        :param parameter_changes: ongoing list of parameter changes
-        :param connector_id: dataset connector id if updating from dataset or None otherwise
-        :param dataset_id: dataset id if updating from dataset or None otherwise
-        :param dataset_parameter_id: id of the parameter in the dataset if updating from dataset or None otherwise  # todo: WIP!
-        :param dataset_data_path: path to the parameter in the dataset if updating from dataset or None otherwise
-        :param variable_key: ontology key
-        :return: None, inplace update of the data manager value for variable
-        """
-        dm_data = self.data_dict[key]
-        if update_parameter_changes:
-            old_value = dm_data[VALUE]
-            if not dict_are_equal({VALUE: old_value}, {VALUE: new_value}):
-                parameter_changes.append(ParameterChange(parameter_id=self.get_var_full_name(key),
-                                                         variable_type=dm_data[TYPE],
-                                                         old_value=deepcopy(old_value),
-                                                         new_value=deepcopy(new_value),
-                                                         connector_id=connector_id,
-                                                         dataset_id=dataset_id,
-                                                         dataset_parameter_id=dataset_parameter_id,
-                                                         date=datetime.now(),
-                                                         dataset_data_path=dataset_data_path,
-                                                         variable_key=variable_key))
-
-        dm_data[VALUE] = new_value
-
-    def export_data_in_datasets(self, datasets_mapping: DatasetsMapping) -> list[ParameterChange]:
-        '''
-        Set values in datasets from data_dict
-
-        :param: datasets_mapping, adatset list and mapping with study namespaces
-        :type: DatasetsMapping
-
-        returns: list of exported data in witch datasets
-        '''
-        # do a map between namespace and data from data_dict not already fetched
-        # to have a list of data by namespace
-        exported_parameters = []
-        namespaced_data_dict = {}
-
-        for key, data_value in self.data_dict.items():
-            data_ns = data_value[NS_REFERENCE].value
-            data_name = data_value[VAR_NAME]
-            data_type = data_value[TYPE]
-            data_value_loc = data_value[VALUE]
-
-            # create a dict with namespace, datas with keys (to fill dataset after), types (to convert in dataset), value (to fill dataset after)
-            namespaced_data_dict[data_ns] = namespaced_data_dict.get(data_ns,
-                                                                     {DatasetsMapping.KEY: {}, DatasetsMapping.TYPE: {},
-                                                                      DatasetsMapping.VALUE: {}})
-            namespaced_data_dict[data_ns][DatasetsMapping.KEY][data_name] = key
-            namespaced_data_dict[data_ns][DatasetsMapping.TYPE][data_name] = data_type
-            namespaced_data_dict[data_ns][DatasetsMapping.VALUE][data_name] = data_value_loc
-
-        # iterate on each datasets to export data in each dataset
-        dataset_parameters_mapping, duplicates = datasets_mapping.get_datasets_namespace_mapping_for_study(self.name, namespaces_dict=namespaced_data_dict)
-        if len(duplicates) > 0:
-            for duplicate, namespace in duplicates.items():
-                self.logger.warning(f"The dataset variable {duplicate} has multiple source parameters. \
-                                    The last value written in dataset was taken from {namespace}")
-        for dataset, mapping_dict in dataset_parameters_mapping.items():
-            # retrieve the list of dataset associated to the namespace from the mapping
-            if len(mapping_dict[DatasetsMapping.VALUE].keys()) > 0:
-                # write data values into the dataset into the right format
-                updated_data = self.dataset_manager.write_data_in_dataset(
-                    dataset_info=dataset,
-                    data_dict=mapping_dict[DatasetsMapping.VALUE],
-                    data_type_dict=mapping_dict[DatasetsMapping.TYPE]
-                )
-
-                # save which data have been exported
-                for data_dataset_name in updated_data.keys():
-                    key = mapping_dict[DatasetsMapping.KEY][data_dataset_name]
-                    var_type = mapping_dict[DatasetsMapping.TYPE][data_dataset_name]
-                    connector_id = dataset.connector_id
-                    dataset_id = dataset.dataset_info_id
-                    dataset_data_path = self.dataset_manager.get_path_to_dataset_data(dataset,
-                                                                                      data_dataset_name,
-                                                                                      var_type)
-                    # build ontology key
-                    io_type = self.data_dict[key][ProxyDiscipline.IO_TYPE]
-                    discipline_name = self.disciplines_dict.get(self.data_dict[key].get('model_origin')).get(
-                        'model_name_full_path')
-                    variable_key = create_data_key(discipline_name, io_type, self.data_dict[key].get('var_name'))
-
-                    exported_parameters.append(ParameterChange(parameter_id=self.get_var_full_name(key),
-                                                         variable_type=var_type,
-                                                         old_value=deepcopy(mapping_dict[DatasetsMapping.VALUE][data_dataset_name]),
-                                                         new_value=None,
-                                                         connector_id=connector_id,
-                                                         dataset_id=dataset_id,
-                                                         dataset_parameter_id=key,
-                                                               date=datetime.now(),
-                                                               dataset_data_path=dataset_data_path,
-                                                               variable_key=variable_key))
-
-        return exported_parameters
-
-    def convert_data_dict_with_full_name(self):
-        ''' Return data_dict with namespaced keys
-        '''
-        return self.convert_dict_with_maps(self.data_dict, self.data_id_map, keys='full_names')
-
-    def convert_data_dict_with_display_name(self, exec_display=False):
-        '''
-        Return data_dict with display namespaced keys if exec_display is False.
-        FOr exec display use standard full names
-        '''
-        display_data_dict = {}
-        for data_id, data_info in self.data_dict.items():
-            if exec_display:
-                display_name = self.get_var_full_name(data_id)
-            else:
-                display_name = self.get_var_display_name(data_id)
-
-            data_info[DISPLAY_NAME] = display_name
-            display_data_dict[self.get_var_full_name(data_id)] = data_info
-
-        return display_data_dict
-
-    def get_data_dict_values(self, excepted=[]):
-        '''
-        Return a dictionaries with all full named keys in the dm and the value of each key from the dm
-        '''
-        return self.get_data_dict_attr(self.VALUE, excepted)
-
-    def get_data_dict_attr(self, attr, excepted=[]):
-        '''
-        Return a dictionaries with all full named keys in the dm and the value of each key from the dm
-        '''
-        data_dict = self.convert_data_dict_with_full_name()
-        exception_list = []
-        if 'numerical' in excepted:
-            exception_list = list(ProxyDiscipline.NUM_DESC_IN.keys())
-
-        data_dict_values = {key: value.get(attr, None) for key, value in data_dict.items() if
-                            key.split('.')[-1] not in exception_list}
-
-        return data_dict_values
-
-    def get_data_dict_list_attr(self, list_attr, excepted=[]):
-        """
-         Return a dictionary of dictionary with all full named keys in the dm and the value of each key from the dm
-         output : dict[key][attr] for each attr in list_attr
-        """
-        data_dict_values_dict = {}
-        data_dict_values_list = [self.get_data_dict_attr(
-            attr, excepted) for attr in list_attr]
-
-        for key in data_dict_values_list[0].keys():
-            data_dict_values_dict[key] = {}
-            for index, attr in enumerate(list_attr):
-                data_dict_values_dict[key][attr] = data_dict_values_list[index][key]
-
-        return data_dict_values_dict
-
-    def convert_data_dict_with_ids(self, dict_to_convert):
-        ''' Return data_dict with ids keys
-        '''
-        return self.convert_dict_with_maps(dict_to_convert,
-                                           self.data_id_map, keys='ids')
-
-    def convert_disciplines_dict_with_full_name(self):
-        ''' Return disciplines dict with namespaced keys
-        '''
-
-        converted_dict = {}
-
-        for key, val in self.disciplines_id_map.items():
-            if key not in converted_dict:
-                converted_dict[key] = []
-
-            if isinstance(val, list):
-                for val_element in val:
-                    if val_element in self.disciplines_dict:
-                        converted_dict[key].append(
-                            self.disciplines_dict[val_element])
-            else:
-                if val in self.disciplines_dict:
-                    converted_dict[key].append(self.disciplines_dict[val])
-        return converted_dict
-
-    def create_reduced_dm(self):
-        self.reduced_dm = self.get_data_dict_list_attr(
-            [ProxyDiscipline.TYPE, ProxyDiscipline.SUBTYPE, ProxyDiscipline.TYPE_METADATA, ProxyDiscipline.NUMERICAL,
-             ProxyDiscipline.DF_EXCLUDED_COLUMNS, ProxyDiscipline.VAR_NAME, ProxyDiscipline.COUPLING])
-
-    def convert_dict_with_maps(self, dict_to_convert, map_full_names_ids, keys='full_names'):
-        ''' Convert dict keys with ids to full_names or full_names to ids
-            keys: 'full_names' or 'ids'
-        '''
-        converted_dict = {}
-        if keys == 'full_names':
-            for key, val in map_full_names_ids.items():
-                if isinstance(val, list):
-                    for val_element in val:
-                        if val_element in dict_to_convert:
-                            # The last val_element overwrites the others ...
-                            converted_dict[key] = dict_to_convert[val_element]
-
-                else:
-                    if val in dict_to_convert:
-                        converted_dict[key] = dict_to_convert[val]
-
-        elif keys == 'ids':
-            for key, val in map_full_names_ids.items():
-                if key in dict_to_convert:
-                    if isinstance(val, list):
-                        for val_element in val:
-                            converted_dict[val_element] = dict_to_convert[key]
-                    else:
-                        converted_dict[val] = dict_to_convert[key]
-
-        return converted_dict
-
-    def variable_exists_in_dm(self, var_f_name):
-        return var_f_name in self.data_id_map.keys()
-
-    def update_with_discipline_dict(self, disc_id, disc_dict):
-        ''' Store and update the discipline data into the DM dictionary
-        '''
-        self.logger.debug(
-            f'store and update the discipline data into the DM dictionary {list(disc_dict.keys())[:10]} ...')
-
-        def _dm_update(var_name, io_type, var_f_name):
-            if var_f_name in self.data_id_map.keys():
-                # If data already exists in DM
-                var_id = self.get_data_id(var_f_name)
-                # IO_TYPE_IN HANDLING
-                if io_type == IO_TYPE_IN:
-                    if self.data_dict[var_id][IO_TYPE] != IO_TYPE_OUT:
-                        # Before linking check if var data in the DM and in the
-                        # disc are coherent
-                        self.check_var_data_input_mismatch(
-                            var_name, var_f_name, disc_id, self.data_dict[var_id], disc_dict[var_name])
-                        disc_dict[var_name] = self.data_dict[var_id]
-                        # # reference the parameter from the data manager to the
-                        # # discipline...
-                        # # ...but keep original namespace in disc_dict!
-                        # if 'namespace' in disc_dict[var_name].keys():
-                        #     original_namespace = disc_dict[var_name]['namespace']
-                        # if 'ns_reference' in disc_dict[var_name].keys():
-                        #     original_ns_reference = disc_dict[var_name]['ns_reference']
-                        # disc_dict[var_name] = deepcopy(self.data_dict[var_id])
-                        # disc_dict[var_name]['var_name'] = var_name
-                        # if 'namespace' in disc_dict[var_name].keys():
-                        #     disc_dict[var_name]['namespace'] = original_namespace
-                        # if 'ns_reference' in disc_dict[var_name].keys():
-                        #     disc_dict[var_name]['ns_reference'] = original_ns_reference
-                    # else data already exist as OUTPUT and has priority!
-                    # => do nothing
-                else:
-                    # io_type == IO_TYPE_OUT
-                    if self.data_dict[var_id][IO_TYPE] == IO_TYPE_OUT:
-
-                        # if already existing data was an OUTPUT
-                        if disc_id in self.data_dict[var_id][DISCIPLINES_DEPENDENCIES]:
-                            if self.data_dict[var_id][ORIGIN] == disc_id:
-                                # if same discipline: just an update
-                                self.data_dict[var_id].update(
-                                    disc_dict[var_name])
-                        else:
-                            if self.get_disc_full_name(self.data_dict[var_id][ORIGIN]) is None:
-                                # Quick fix to solve cases when
-                                self.logger.warning(
-                                    f"Discipline with id {self.data_dict[var_id][ORIGIN]} does not exist in the DM.")
-                            else:
-                                # Data cannot be the OUTPUT of several
-                                # disciplines
-                                raise ValueError(
-                                    f'Model key: \n\t{self.get_var_full_name(var_id)}\nof discipline\n\t{self.get_disc_full_name(disc_id)}\nalready exists from disc\n\t{self.get_disc_full_name(self.data_dict[var_id][ORIGIN])}')
-                    else:
-                        # Overwrite OUTPUT information over INPUT information
-                        # (OUTPUT has priority)
-                        disc_dict[var_name][ORIGIN] = disc_id
-                        disc_dict[var_name][DISCIPLINES_DEPENDENCIES] = self.data_dict[var_id][DISCIPLINES_DEPENDENCIES]
-                        self.no_change = False
-                        # Fix introduced to avoid a particular problem where the input value which is properly set is
-                        # overwritten by a null output.
-                        # The case was encountered when loading the pickle of an optim study and on an output variable
-                        # from a discipline which shared a node with another
-                        # one ('techno invest level').
-                        if self.data_dict[var_id][VALUE] is not None:
-                            disc_dict[var_name][VALUE] = self.data_dict[var_id][VALUE]
-                        self.data_dict[var_id] = disc_dict[var_name]
-                if disc_id not in self.data_dict[var_id][DISCIPLINES_DEPENDENCIES]:
-                    self.data_dict[var_id][DISCIPLINES_DEPENDENCIES].append(
-                        disc_id)
-                    self.no_change = False
-            else:
-                # data does not exist yet, add it DM
-                disc_dict[var_name][ORIGIN] = disc_id
-                disc_dict[var_name][DISCIPLINES_DEPENDENCIES] = [disc_id]
-                var_id = self.get_an_uuid()
-                self.no_change = False
-                self.data_dict[var_id] = disc_dict[var_name]
-                self.data_id_map[var_f_name] = var_id
-            # END update method
-
-        for var_name in disc_dict.keys():
-            io_type = disc_dict[var_name][IO_TYPE]
-            ns_reference = disc_dict[var_name][NS_REFERENCE]
-            complete_var_name = disc_dict[var_name][VAR_NAME]
-            var_f_name = self.ns_manager.compose_ns([ns_reference.value,
-                                                     complete_var_name])
-            _dm_update(var_name, io_type, var_f_name)
-
-    def update_disciplines_dict(self, disc_id, reference, disc_f_name):
-        ''' Store and update discipline into disciplines_dicts
-        '''
-        self.logger.debug(
-            f'store the discipline instances as references for {disc_id}')
-
-        if disc_id is not None:
-            # Update already existing discipline with reference
-            self.disciplines_dict[disc_id].update(reference)
-
-        else:
-            # Create new discipline with unique id in disciplines_dict
-            disc_id = self.get_an_uuid()
-            self.disciplines_dict[disc_id] = reference
-            self.add_disc_id_to_disc_id_map(disc_f_name, disc_id)
-
-        return disc_id
-
-    def add_disc_id_to_disc_id_map(self, disc_f_name, disc_id):
-        if disc_f_name in self.disciplines_id_map:
-            # self.disciplines_id_map[disc_f_name].append(disc_id)
-            disc1_name = self.get_discipline(disc_id).get_module()
-            disc2_name = self.get_disciplines_with_name(disc_f_name)[0].get_module()
-            error_msg = f'Trying to add two distinct disciplines with the same local namespace: {disc_f_name} , classes are : {disc1_name} and {disc2_name}'
-            self.logger.error(error_msg)
-            # Exception
-            raise DataManagerException(error_msg)
-
-            # # Off-design behavior
-            # self.disciplines_id_map[disc_f_name].append(disc_id)
-        else:
-            self.disciplines_id_map[disc_f_name] = [disc_id]
-
-    def update_disciplines_dict_with_id(self, disc_id, reference):
-        '''
-        Update the discipline_dict of a specific disc_id with the dict reference
-        '''
-        self.disciplines_dict[disc_id].update(reference)
-
-    def update_data_dict_with_id(self, var_id, data_dict):
-        '''
-        Update the discipline_dict of a specific disc_id with the dict reference
-        '''
-        self.no_change = False
-        self.data_dict[var_id].update(data_dict)
-
-    def create_treeview(self, root_process, process_module, no_data=False, read_only=False, exec_display=False):
-        '''
-        Function that builds a composite structure
-        regarding the DataManager stored data
-        '''
-        self.treeview = TreeView(
-            name=self.name, no_data=no_data, read_only=read_only, exec_display=exec_display)
-        self.treeview.create_tree_node(data_manager=self,
-                                       root_process=root_process,
-                                       process_module=process_module,
-                                       ns_manager=self.ns_manager)
-
-    def export_data_dict_and_zip(self, export_dir):
-        '''
-        method that exports the DM data dict to csv files
-        by a treatment delegated to the TreeView class (using strategy object)
-
-        :params: anonymize_function, a function that map a given key of the data
-        dictionary using rule given by the execution engine for the saving process
-        :type: function
-        '''
-        self.logger.debug('export data in exported csv files')
-        # retrieve only key unit and value from data_dict
-        dict_to_export = {}
-        for k, v in self.convert_data_dict_with_full_name().items():
-            dict_to_export[k] = {'unit': v.get('unit'),
-                                 'value': v.get('value')}
-
-        serializer = DataSerializer()
-        return serializer.export_data_dict_and_zip(dict_to_export,
-                                                   export_dir)
-
-    def remove_keys(self, disc_id, data_d, io_type):
-        ''' Clean namespaced keys in data_dict and remove discipline dependencies
-        The io_type is only here to switch the dm io_type in case we suppress an output variable which still exist as an input
-        '''
-        list_data_d = [data_d] if isinstance(data_d, str) else data_d
-
-        for var_f_name in list_data_d:
-            # -- Only remove variables discid is reponsible for !
-            if var_f_name in self.data_id_map.keys():
-                var_id = self.get_data_id(var_f_name)
-
-                # -- Some variables has more than one dependencies on variables.
-                # -- Dependencies are ketp into DISCIPLINES_DEPENDENCIES list
-                # -- When asked for a remove, this list is use to determine if the discipline was one of
-                # -- the dependencies and it removed from the the list.
-                # -- once the list is empty the variables is removed from the data manager.
-
-                if disc_id in self.data_dict[var_id][ProxyDiscipline.DISCIPLINES_DEPENDENCIES]:
-                    self.no_change = False
-                    self.data_dict[var_id][ProxyDiscipline.DISCIPLINES_DEPENDENCIES].remove(
-                        disc_id)
-
-                    if len(self.data_dict[var_id][ProxyDiscipline.DISCIPLINES_DEPENDENCIES]) == 0:
-                        # remove data in data_dict and data_id_map if no other
-                        # discipline dependency
-                        del self.data_dict[var_id]
-                        del self.data_id_map[var_f_name]
-                    else:
-                        # only one discipline can declare a variable as output then if this key is removed from the discipline and the variable still exists
-                        # then the variable becomes an input
-                        if io_type == ProxyDiscipline.IO_TYPE_OUT:
-                            self.data_dict[var_id][ProxyDiscipline.IO_TYPE] = ProxyDiscipline.IO_TYPE_IN
-                        # If the discipline that removes the key appears to be the model origin and there still exists other disciplines
-                        # that use the variable, the model origin needs to be modified (i.e. for data integrity)
-                        # the first discipline in the discipline_dependencies list become the model origin
-                        if disc_id == self.data_dict[var_id][ProxyDiscipline.ORIGIN]:
-                            self.data_dict[var_id][ProxyDiscipline.ORIGIN] = \
-                            self.data_dict[var_id][ProxyDiscipline.DISCIPLINES_DEPENDENCIES][0]
-
-    def clean_from_disc(self, disc_id, clean_keys=True):
-        ''' Clean disc in disciplines_dict and data_in/data_out keys in data_dict
-        '''
-        disc_f_name = self.get_disc_full_name(disc_id)
-        if disc_f_name not in self.disciplines_id_map:
-            msg = "Discipline " + str(disc_f_name) + \
-                  " not found in DataManager, "
-            msg += "it is not possible to delete it."
-            raise KeyError(msg)
-
-        # remove discipline in disciplines_dict and disciplines_id_map
-
-        disc_ref = self.get_discipline(disc_id)
-
-        if clean_keys:
-            self.clean_keys(disc_id)
-        else:
-            keys_to_remove = [
-                disc_ref._convert_to_namespace_name(key, disc_ref.IO_TYPE_IN)
-                for key in disc_ref.DEFAULT_NUMERICAL_PARAM
-            ]
-            self.remove_keys(
-                disc_id, keys_to_remove, disc_ref.IO_TYPE_IN)
-
-        # remove discipline in disciplines_dict and disciplines_id_map
-        self.disciplines_id_map[disc_f_name].remove(disc_id)
-        if len(self.disciplines_id_map[disc_f_name]) == 0:
-            self.disciplines_id_map.pop(disc_f_name)
-        self.disciplines_dict.pop(disc_id)
-
-    def clean_keys(self, disc_id):
-        '''
-        Clean data_in/out of disc_id in data_dict
-        '''
-        disc_ref = self.get_discipline(disc_id)
-        # clean input keys from dm
-        self.remove_keys(disc_id, list(disc_ref.apply_visibility_ns(
-            ProxyDiscipline.IO_TYPE_IN)), ProxyDiscipline.IO_TYPE_IN)
-        # clean output keys from dm
-        self.remove_keys(disc_id, list(disc_ref.apply_visibility_ns(
-            ProxyDiscipline.IO_TYPE_OUT)), ProxyDiscipline.IO_TYPE_OUT)
-
-    def export_couplings(self, in_csv=False, f_name=None):
-        ''' Export couplings of all disciplines registered in the DM
-        '''
-        d_dict = self.disciplines_dict
-        # gather disciplines references
-        disc_list = [d_dict[key][self.DISC_REF] for key in d_dict]
-        # filter sos_couplings
-        sosc_list = [disc for disc in disc_list if disc.is_sos_coupling]
-        # loop on sosc and append couplings data
-        if sosc_list != []:
-            sosc = sosc_list.pop()
-            sosc._build_coupling_structure()
-            df = sosc.export_couplings()
-            for sosc in sosc_list:
-                df_sosc = sosc.export_couplings()
-
-                df = concat([df, df_sosc], ignore_index=True)
-            # write data or return dataframe
-            if in_csv:
-                # writing of the file
-                if f_name is None:
-                    f_name = f"{self.name}.csv"
-                df.to_csv(f_name, index=False)
-            else:
-                return df
-        else:
-            return None
-
-    def build_disc_status_dict(self, disciplines_to_keep=None):
-        ''' build a containing disc/status info into dictionary) '''
-        disc_status = {}
-        for namespace, disciplines in self.convert_disciplines_dict_with_full_name().items():
-            if namespace not in disc_status:
-                disc_status[namespace] = {}
-
-            for discipline in disciplines:
-                if disciplines_to_keep is not None:
-                    if discipline['reference'] in disciplines_to_keep:
-                        disc_status[namespace].update(
-                            {discipline['classname']: discipline[DataManager.STATUS]})
-                else:
-                    disc_status[namespace].update(
-                        {discipline['classname']: discipline[DataManager.STATUS]})
-        return disc_status
-
-    def get_parameter_data(self, parameter_key):
-        # TO DO: convert parameter_key into uid
-        ''' returns BytesIO of the data value from a namespaced key based of string table format '''
-        self.logger.debug(f'get BytesIO of data {parameter_key}')
-        # use cache to get parameter data value
-        param_data = self.convert_data_dict_with_full_name()[parameter_key]
-        param_value = param_data[ProxyDiscipline.VALUE]
-        if param_value is None:
-            return None
-        else:
-            serializer = DataSerializer()
-            return serializer.convert_to_dataframe_and_bytes_io(param_value,
-                                                                parameter_key)
-
-    def get_var_name_from_uid(self, var_id):
-        ''' Get namespace and var_name and return namespaced variable
-        '''
-        return self.data_dict[var_id][ProxyDiscipline.VAR_NAME]
-
-    def get_var_full_name(self, var_id):
-        ''' Get namespace and var_name and return namespaced variable
-        '''
-        var_name = self.get_var_name_from_uid(var_id)
-        ns_reference = self.data_dict[var_id][ProxyDiscipline.NS_REFERENCE]
-        var_f_name = self.ns_manager.compose_ns([ns_reference.value, var_name])
-        return var_f_name
-
-    def get_var_display_name(self, var_id):
-        ''' Get namespace and var_name and return namespaced variable
-        '''
-        var_name = self.get_var_name_from_uid(var_id)
-        ns_reference = self.data_dict[var_id][ProxyDiscipline.NS_REFERENCE]
-        var_display_name = self.ns_manager.compose_ns(
-            [ns_reference.get_display_value(), var_name])
-        return var_display_name
-
-    def get_disc_full_name(self, disc_id):
-        ''' Get full discipline name
-        '''
-        if disc_id in self.disciplines_dict:
-            return self.disciplines_dict[disc_id][ProxyDiscipline.NS_REFERENCE].value
-        else:
-            return None
-
-    def check_var_data_input_mismatch(self, var_name, var_f_name, var_id, data1, data2):
-        '''
-        Check a mismatch between two dicts (which are data dict for the same input shared by two variables
-        By default the model origin fills the dm, if difference in DATA_TO_CHECK then a warning is printed
-        '''
-
-        if self.logger.level <= logging.DEBUG:
-
-            def compare_data(data_name):
-
-                if data_name == ProxyDiscipline.UNIT and data1[
-                    ProxyDiscipline.TYPE] not in ProxyDiscipline.NO_UNIT_TYPES:
-                    return str(data1[data_name]) != str(
-                        data2[data_name]) or data1[data_name] is None
-                elif var_f_name in self.no_check_default_variables:
-                    return False
-                elif isinstance(data1[data_name], pd.DataFrame) and isinstance(data2[data_name], pd.DataFrame):
-                    return compare_dataframes(data1[data_name], data2[data_name], tree=None, error=None,
-                                              df_equals=False)
-                else:
-                    return str(data1[data_name]) != str(data2[data_name])
-
-            for data_name in ProxyDiscipline.DATA_TO_CHECK + [ProxyDiscipline.DEFAULT]:
-                if compare_data(data_name):
-                    self.logger.debug(
-                        f"The variable {var_name} is used in input of several disciplines and does not have same {data_name} : {data1[data_name]} in {self.get_discipline(data1['model_origin']).__class__} different from {data2[data_name]} in {self.get_discipline(var_id).__class__}")
->>>>>>> b07fa522
+'''
+Copyright 2022 Airbus SAS
+Modifications on 2023/05/12-2025/02/18 Copyright 2025 Capgemini
+
+Licensed under the Apache License, Version 2.0 (the "License");
+you may not use this file except in compliance with the License.
+You may obtain a copy of the License at
+
+    http://www.apache.org/licenses/LICENSE-2.0
+
+Unless required by applicable law or agreed to in writing, software
+distributed under the License is distributed on an "AS IS" BASIS,
+WITHOUT WARRANTIES OR CONDITIONS OF ANY KIND, either express or implied.
+See the License for the specific language governing permissions and
+limitations under the License.
+'''
+from __future__ import annotations
+
+import logging
+from copy import copy, deepcopy
+from dataclasses import dataclass
+from datetime import datetime
+from hashlib import sha256
+from typing import Any, Union
+from uuid import uuid4
+
+import pandas as pd
+from gemseo.caches.simple_cache import SimpleCache
+from pandas import concat
+
+from sostrades_core.datasets.dataset_manager import DatasetsManager
+from sostrades_core.datasets.dataset_mapping import DatasetsMapping
+from sostrades_core.execution_engine.proxy_discipline import ProxyDiscipline
+from sostrades_core.tools.compare_data_manager_tooling import compare_dataframes, dict_are_equal
+from sostrades_core.tools.ontology_variables.ontology_variable_key import create_data_key
+from sostrades_core.tools.tree.serializer import DataSerializer
+from sostrades_core.tools.tree.treeview import TreeView
+
+TYPE = ProxyDiscipline.TYPE
+VALUE = ProxyDiscipline.VALUE
+RANGE = ProxyDiscipline.RANGE
+ORIGIN = ProxyDiscipline.ORIGIN
+DEFAULT = ProxyDiscipline.DEFAULT
+OPTIONAL = ProxyDiscipline.OPTIONAL
+COUPLING = ProxyDiscipline.COUPLING
+EDITABLE = ProxyDiscipline.EDITABLE
+IO_TYPE = ProxyDiscipline.IO_TYPE
+UNIT = ProxyDiscipline.UNIT
+IO_TYPE_IN = ProxyDiscipline.IO_TYPE_IN
+IO_TYPE_OUT = ProxyDiscipline.IO_TYPE_OUT
+COMPOSED_OF = ProxyDiscipline.COMPOSED_OF
+NS_REFERENCE = ProxyDiscipline.NS_REFERENCE
+POSSIBLE_VALUES = ProxyDiscipline.POSSIBLE_VALUES
+INTERNAL_VISIBILITY = ProxyDiscipline.INTERNAL_VISIBILITY
+DISCIPLINES_DEPENDENCIES = ProxyDiscipline.DISCIPLINES_DEPENDENCIES
+VAR_NAME = ProxyDiscipline.VAR_NAME
+DATAFRAME_DESCRIPTOR = ProxyDiscipline.DATAFRAME_DESCRIPTOR
+DATAFRAME_EDITION_LOCKED = ProxyDiscipline.DATAFRAME_EDITION_LOCKED
+TYPE_METADATA = ProxyDiscipline.TYPE_METADATA
+DISPLAY_NAME = ProxyDiscipline.DISPLAY_NAME
+
+
+@dataclass()
+class ParameterChange:
+    """Dataclass used to log parameter changes when configuring the data in a study."""
+
+    parameter_id: str
+    variable_type: str
+    old_value: Any
+    new_value: Any
+    connector_id: Union[str, None]
+    dataset_id: Union[str, None]
+    dataset_parameter_id: Union[str, None]
+    date: datetime
+    dataset_data_path: str
+    variable_key: str
+
+
+class DataManagerException(Exception):
+    pass
+
+
+class DataManager:
+    """Specification: DataManager class collects inputs/outputs and disciplines"""
+
+    VALUE = VALUE
+    DISC_REF = 'reference'
+    STATUS = 'status'
+
+    def __init__(self, name,
+                 logger: logging.Logger,
+                 root_dir=None,
+                 rw_object=None,
+                 study_filename=None,
+                 ns_manager=None):
+        '''Constructor'''
+        self.no_change = True
+        self.name = name
+        self.rw_object = rw_object
+        self.root_dir = root_dir
+        self.study_filename = study_filename
+        self.ns_manager = ns_manager
+        self.data_dict = None
+        self.data_id_map = None
+        self.disciplines_dict = None
+        self.disciplines_id_map = None
+        self.gemseo_disciplines_id_map = None
+        self.cache_map = None
+        self.treeview = None
+        self.reduced_dm = None
+        self.reset()
+        self.data_check_integrity = False
+        self.logger = logger
+
+        self.dataset_manager = DatasetsManager(logger=logger.getChild("DatasetsManager"))
+
+    @staticmethod
+    def get_an_uuid():
+        '''Generate a random UUID to make data_dict keys unique'''
+        return str(uuid4())
+
+    def generate_hashed_uid(self, string_list):
+        '''Generate a hashed uid based on string list containing disc infos (full disc name, class name and full data i/o)'''
+        h = sha256()
+        for string in string_list:
+            h.update(string.encode())
+        return h.digest()
+
+    def reinit_cache_map(self):
+        self.cache_map = {}
+        self.gemseo_disciplines_id_map = {}
+
+    def fill_cache_map(self, disc_info_list, disc):
+        '''Fill the cache_map for the dump/load cache method'''
+        hashed_uid = self.generate_hashed_uid(disc_info_list)
+        self.cache_map[hashed_uid] = disc.cache
+        # store disc in DM map
+        if hashed_uid in self.gemseo_disciplines_id_map:
+            raise DataManagerException(
+                'The hashed_uid to fill the cache_map must be unique')
+        else:
+            self.gemseo_disciplines_id_map[hashed_uid] = disc
+
+    def delete_hashed_id_in_cache_map(self, hashed_uid):
+
+        if hashed_uid in self.cache_map:
+            del self.cache_map[hashed_uid]
+            del self.gemseo_disciplines_id_map[hashed_uid]
+
+    def fill_gemseo_caches_with_unanonymized_cache_map(self, cache_map):
+        '''Fill gemseo discipline cache from cache_map using gemseo_disciplines_id_map'''
+        # update cache of all gemseo disciplines with loaded cache_map
+        for disc_id, serialized_cache in cache_map.items():
+            if disc_id in self.gemseo_disciplines_id_map:
+                disc_cache = self.cache_map[disc_id]
+                self.fill_cache_with_serialized_cache(
+                    disc_cache, serialized_cache)
+
+    #                 for disc in self.gemseo_disciplines_id_map[disc_id]:
+    #                     disc.cache = disc_cache
+
+    def fill_cache_with_serialized_cache(self, empty_cache, serialized_cache):
+        '''Fill empty cache from prepare execution with the serialized cache (dict) found in the pickle'''
+        if isinstance(empty_cache, SimpleCache):
+
+            cached_inputs = serialized_cache[1]['inputs']
+            cached_outputs = serialized_cache[1]['outputs']
+            empty_cache.cache_outputs(cached_inputs,
+                                      cached_outputs)
+            #
+            if 'jacobian' in serialized_cache[1]:
+                cached_jac = serialized_cache[1]['jacobian']
+                empty_cache.cache_jacobian(cached_inputs, cached_jac)
+        else:
+            self.logger.error(
+                f'Only simple cache dump/load is handled for now but discipline {empty_cache.name} has a cache as {empty_cache.__class__}')
+
+    def reset(self):
+        self.data_dict = {}
+        self.data_id_map = {}
+        self.disciplines_dict = {}
+        self.disciplines_id_map = {}
+        self.no_check_default_variables = []
+
+    def get_data(self, var_f_name, attr=None):
+        '''Get attr value of var_f_name or all data_dict value of var_f_name (if attr=None)'''
+        if attr is None:
+            return self.data_dict[self.get_data_id(var_f_name)]
+        else:
+            return self.data_dict[self.get_data_id(var_f_name)].get(attr)
+
+    def delete_complex_in_df_and_arrays(self):
+
+        for dataa in self.data_dict.values():
+            if dataa['type'] == 'dataframe' and dataa[self.VALUE] is not None:
+                for col in dataa[self.VALUE].columns:
+                    dataa[self.VALUE][col] = dataa[self.VALUE][col].values.real
+            elif dataa['type'] == 'array':
+                try:
+                    dataa[self.VALUE] = dataa[self.VALUE].real
+                except:
+                    pass
+
+    def check_data_in_dm(self, var_f_name):
+        '''
+        Check if the data is in the DM with its full name
+
+        :params: var_f_name, full variable name to check
+        :type : string
+
+        :returns: boolean True or False
+        '''
+        data_in_dm = False
+
+        if var_f_name in self.data_id_map:
+            if self.get_data_id(var_f_name) in self.data_dict:
+                data_in_dm = True
+
+        return data_in_dm
+
+    def set_data(self, var_f_name, attr, val, check_value=True):
+        '''Set attr value of var_f_name in data_dict'''
+        if self.get_data_id(var_f_name) in self.data_dict:
+            if check_value:
+                if self.data_dict[self.get_data_id(var_f_name)][attr] != val:
+                    self.data_dict[self.get_data_id(var_f_name)][attr] = val
+                    self.no_change = False
+            else:
+                self.data_dict[self.get_data_id(var_f_name)][attr] = val
+        else:
+            msg = f"Try to update metadata of variable {var_f_name} that does"
+            msg += " not exists as I/O of any discipline"
+            raise KeyError(msg)
+
+    def get_io_data_of_disciplines(self, disciplines):
+        '''Get i/o value and metadata of provided disciplines'''
+        data = {}
+        data[VALUE] = {}
+        data[TYPE_METADATA] = {}
+        data["local_data"] = {}
+        for d in disciplines:
+            # input values and metadata
+            var_list = d.get_data_io_dict_keys(io_type=IO_TYPE_IN)
+            for v in var_list:
+                fname = d.get_var_full_name(v, d.get_data_in())
+                data[VALUE][fname] = self.get_data(fname, VALUE)
+                data[TYPE_METADATA][fname] = self.get_data(
+                    fname, TYPE_METADATA)
+            # output values and metadata
+            var_list = d.get_data_io_dict_keys(io_type=IO_TYPE_OUT)
+            for v in var_list:
+                fname = d.get_var_full_name(v, d.get_data_out())
+                data[VALUE][fname] = self.get_data(fname, VALUE)
+                data[TYPE_METADATA][fname] = self.get_data(
+                    fname, TYPE_METADATA)
+            # local data update
+            data["local_data"].update(
+                d.discipline_wrapp.discipline.io.data)
+        return data
+
+    def get_value(self, var_f_name):
+        '''Get value of var_f_name from data_dict'''
+        return self.get_data(var_f_name, ProxyDiscipline.VALUE)
+
+    def get_discipline(self, disc_id):
+        '''Get discipline with disc_id from disciplines_dict'''
+        if disc_id in self.disciplines_dict:
+            return self.disciplines_dict[disc_id][self.DISC_REF]
+        else:
+            return None
+
+    def get_disciplines_with_name(self, disc_f_name):
+        '''Get discipline with disc_id from disciplines_dict'''
+        disc_id_list = self.get_discipline_ids_list(disc_f_name)
+
+        disc_list = [self.disciplines_dict[disc_id][self.DISC_REF] for disc_id in disc_id_list]
+
+        return disc_list
+
+    def get_discipline_names_with_starting_name(self, starting_name):
+        '''Get all disciplines that starts with starting_name in the datamanager'''
+        disc_list = [disc_name for disc_name in self.disciplines_id_map if disc_name.startswith(starting_name)]
+
+        return disc_list
+
+    def get_all_namespaces_from_var_name(self, var_name):
+        '''Get all namespaces containing var_name in data_dict'''
+        namespace_list = [key for key in self.data_id_map.keys() if key.endswith(f'.{var_name}')]
+
+        return namespace_list
+
+    def get_all_var_name_with_ns_key(self, var_name):
+        '''Get all namespaces containing var_name in data_dict plus their namespace key as a dict'''
+        namespace_list = [key for key in self.data_id_map.keys() if key.endswith('.' + var_name)]
+        if len(namespace_list) > 0:
+            ns_dict_obj = self.get_data_dict_attr('ns_reference')
+            return {ns: ns_dict_obj[ns].name for ns in namespace_list}
+        else:
+            return {}
+
+    def get_data_id(self, var_f_name):
+        '''Get data id with var_f_name'''
+        return self.data_id_map[var_f_name]
+
+    def get_discipline_ids_list(self, disc_f_name):
+        '''Get discipline id list with disc_f_name'''
+        return self.disciplines_id_map[disc_f_name]
+
+    def generate_data_id_map(self):
+        '''Generate data_id_map with data_dict'''
+        self.data_id_map = {}
+        data_dict = copy(self.data_dict)
+        for var_id in data_dict.keys():
+            var_f_name = self.get_var_full_name(var_id)
+            self.data_id_map[var_f_name] = var_id
+
+    def generate_disciplines_id_map(self):
+        '''Generate disciplines_id_map with disciplines_dict'''
+        self.disciplines_id_map = {}
+        for disc_id in self.disciplines_dict.keys():
+            disc_f_name = self.get_disc_full_name(disc_id)
+            self.add_disc_id_to_disc_id_map(disc_f_name, disc_id)
+
+    def set_values_from_dict(self, values_dict, full_ns_keys=True):
+        '''
+        Set values in data_dict from dict with namespaced keys
+        if full_ns_keys (not uuid), try to get its uuid correspondency through get_data_id function
+        '''
+        keys_to_map = self.data_id_map.keys() if full_ns_keys else self.data_id_map.values()
+        for key, value in values_dict.items():
+            if key not in keys_to_map:
+                raise ValueError(f'{key} does not exist in data manager')
+            k = self.get_data_id(key) if full_ns_keys else key
+            # if self.data_dict[k][ProxyDiscipline.VISIBILITY] == INTERNAL_VISIBILITY:
+            #     raise Exception(f'It is not possible to update the variable {k} which has a visibility Internal')
+            self.data_dict[k][VALUE] = value
+
+    def fill_data_dict_from_dict(self, values_dict: dict[str:Any],
+                                 already_set_data: set[str], parameter_changes: list[ParameterChange],
+                                 in_vars: bool, init_coupling_vars: bool, out_vars: bool) -> None:
+        '''
+        Set values in data_dict from dict with namespaced keys
+
+        :param values_dict: Dictionnary {name : values}
+        :type values_dict: dict[str:Any]
+
+        :param parameter_changes: list of effective parameter changes filled in place
+        :type parameter_changes: list[ParameterChange]
+
+        :param already_set_data: set of data already set
+        :type already_set_data: set[str]
+
+        :param in_vars: set in vars
+        :type in_vars: bool
+
+        :param init_coupling_vars: init coupling vars
+        :type init_coupling_vars: bool
+
+        :param out_vars: set out vars
+        :type out_vars: bool
+        '''
+        # keys of data stored in dumped study file are namespaced, convert them
+        # to uuids
+        convert_values_dict = self.convert_data_dict_with_ids(values_dict)
+
+        # convert data_dict with uuids
+        for key, dm_data in self.data_dict.items():
+            if key in convert_values_dict:
+                # Only inject key which are set as input
+                # Discipline configuration only take care of input variables
+                # Variables are only set f
+                is_in_var = dm_data[ProxyDiscipline.IO_TYPE] == ProxyDiscipline.IO_TYPE_IN
+                if in_vars and is_in_var and key not in already_set_data:
+                    new_value = convert_values_dict[key][VALUE]
+                    self.apply_parameter_change(key, new_value, parameter_changes)
+                    already_set_data.add(key)
+                # check if the key is an output variable
+                is_output_var = dm_data[ProxyDiscipline.IO_TYPE] == ProxyDiscipline.IO_TYPE_OUT
+                # check if this is a strongly coupled input necessary to
+                # initialize a MDA
+                is_init_coupling_var = dm_data[ProxyDiscipline.IO_TYPE] == ProxyDiscipline.IO_TYPE_IN and dm_data[
+                    ProxyDiscipline.COUPLING]
+                if ((out_vars and is_output_var) or (
+                        init_coupling_vars and is_init_coupling_var)) and key not in already_set_data:
+                    new_value = convert_values_dict[key][VALUE]
+                    self.apply_parameter_change(key, new_value, parameter_changes)
+                    already_set_data.add(key)
+
+    def fill_data_dict_from_datasets(self, datasets_mapping: DatasetsMapping,
+                                     already_set_data: set[str], parameter_changes: list[ParameterChange],
+                                     in_vars: bool, init_coupling_vars: bool, out_vars: bool
+                                     ) -> None:
+        '''
+        Set values in data_dict from datasets
+
+        :param: datasets_mapping, adatset list and mapping with study namespaces
+        :type: DatasetsMapping
+
+        :param already_set_data: set of data already set
+        :type already_set_data: set[str]
+
+        :param parameter_changes: list of effective parameter changes filled in place
+        :type parameter_changes: list[ParameterChange]
+
+        :param in_vars: set in vars
+        :type in_vars: bool
+
+        :param init_coupling_vars: init coupling vars
+        :type init_coupling_vars: bool
+
+        :param out_vars: set out vars
+        :type out_vars: bool
+        '''
+        # do a map between namespace and data from data_dict not already fetched
+        # to have a list of data by namespace
+        namespaced_data_dict = {}
+
+        for key, data_value in self.data_dict.items():
+            # check if the key is an output variable
+            is_output_var = data_value[ProxyDiscipline.IO_TYPE] == ProxyDiscipline.IO_TYPE_OUT
+            # check if this is a strongly coupled input necessary to
+            # initialize a MDA
+            is_init_coupling_var = data_value[ProxyDiscipline.IO_TYPE] == ProxyDiscipline.IO_TYPE_IN and data_value[
+                ProxyDiscipline.COUPLING]
+            # get all input values not already set
+            is_in_var = data_value[ProxyDiscipline.IO_TYPE] == ProxyDiscipline.IO_TYPE_IN
+            if (in_vars and is_in_var or (out_vars and is_output_var) or (
+                    init_coupling_vars and is_init_coupling_var)) and key not in already_set_data:
+                data_ns = data_value[NS_REFERENCE].value
+                data_name = data_value[VAR_NAME]
+                data_type = data_value[TYPE]
+
+                # create a dict with namespace, datas with keys (to fill dm after) and types (to convert from dataset)
+                namespaced_data_dict[data_ns] = namespaced_data_dict.get(data_ns, {DatasetsMapping.KEY: {}, TYPE: {}})
+                namespaced_data_dict[data_ns][DatasetsMapping.KEY][data_name] = key
+                namespaced_data_dict[data_ns][TYPE][data_name] = data_type
+
+        # iterate on each namespace to retrieve data in this namespace
+        for namespace, data_dict in namespaced_data_dict.items():
+
+            datasets_info = datasets_mapping.get_datasets_info_from_namespace(namespace, self.name)
+            # retrieve the list of dataset associated to the namespace from the mapping
+            if len(datasets_info) > 0:
+                # get data values into the dataset into the right format
+                updated_data = self.dataset_manager.fetch_data_from_datasets(
+                    datasets_info=datasets_info, data_dict=data_dict[TYPE])
+                self.logger.warning(f"Retrieved the namespace {namespace} with values: {list(updated_data.keys())}")
+                # update data values in dm
+                for data_name, new_data in updated_data.items():
+                    key = data_dict[DatasetsMapping.KEY][data_name]
+                    new_value = new_data[DatasetsManager.VALUE]
+                    connector_id = new_data[DatasetsManager.DATASET_INFO].connector_id
+                    dataset_id = new_data[DatasetsManager.DATASET_INFO].dataset_info_id
+                    dataset_data_name = datasets_info[new_data[DatasetsManager.DATASET_INFO]].get(data_name, data_name)
+                    dataset_data_path = self.dataset_manager.get_path_to_dataset_data(
+                        new_data[DatasetsManager.DATASET_INFO],
+                        dataset_data_name,
+                        data_dict[TYPE][data_name])
+                    io_type = self.data_dict[key][ProxyDiscipline.IO_TYPE]
+                    discipline_name = self.disciplines_dict.get(self.data_dict[key].get('model_origin')).get(
+                        'model_name_full_path')
+                    variable_key = create_data_key(discipline_name, io_type, data_name)
+                    # dataset_parameter_id = new_data[DatasetsManager.DATASET_INFO].dataset_parameter_id
+                    self.apply_parameter_change(key, new_value, parameter_changes,
+                                                connector_id=connector_id,
+                                                dataset_id=dataset_id,
+                                                dataset_parameter_id=None,
+                                                dataset_data_path=dataset_data_path,
+                                                variable_key=variable_key)
+                    already_set_data.add(key)
+            else:
+                self.logger.warning(f"the namespace {namespace} is not referenced in the datasets mapping of the study")
+
+    def apply_parameter_change(self,
+                               key: str,
+                               new_value: Any,
+                               parameter_changes: list[ParameterChange],
+                               connector_id: (str, None) = None,
+                               dataset_id: (str, None) = None,
+                               dataset_parameter_id: (str, None) = None,
+                               dataset_data_path: (str, None) = None,
+                               variable_key: str = None,
+                               update_parameter_changes: bool = True) -> None:
+        """
+        Applies and logs an input value change on variable with uuid key. It appends to parameter_changes a
+        ParameterChange object with deepcopies of the old and new values and the date, if and only if the old and new
+        values are different. Updates the data manager value in place.
+        :param key: uuid of the variable
+        :param new_value: value to update in the dm
+        :param parameter_changes: ongoing list of parameter changes
+        :param connector_id: dataset connector id if updating from dataset or None otherwise
+        :param dataset_id: dataset id if updating from dataset or None otherwise
+        :param dataset_parameter_id: id of the parameter in the dataset if updating from dataset or None otherwise  # todo: WIP!
+        :param dataset_data_path: path to the parameter in the dataset if updating from dataset or None otherwise
+        :param variable_key: ontology key
+        :return: None, inplace update of the data manager value for variable
+        """
+        dm_data = self.data_dict[key]
+        if update_parameter_changes:
+            old_value = dm_data[VALUE]
+            if not dict_are_equal({VALUE: old_value}, {VALUE: new_value}):
+                parameter_changes.append(ParameterChange(parameter_id=self.get_var_full_name(key),
+                                                         variable_type=dm_data[TYPE],
+                                                         old_value=deepcopy(old_value),
+                                                         new_value=deepcopy(new_value),
+                                                         connector_id=connector_id,
+                                                         dataset_id=dataset_id,
+                                                         dataset_parameter_id=dataset_parameter_id,
+                                                         date=datetime.now(),
+                                                         dataset_data_path=dataset_data_path,
+                                                         variable_key=variable_key))
+
+        dm_data[VALUE] = new_value
+
+    def export_data_in_datasets(self, datasets_mapping: DatasetsMapping) -> list[ParameterChange]:
+        '''
+        Set values in datasets from data_dict
+
+        :param: datasets_mapping, adatset list and mapping with study namespaces
+        :type: DatasetsMapping
+
+        returns: list of exported data in witch datasets
+        '''
+        # do a map between namespace and data from data_dict not already fetched
+        # to have a list of data by namespace
+        exported_parameters = []
+        namespaced_data_dict = {}
+
+        for key, data_value in self.data_dict.items():
+            data_ns = data_value[NS_REFERENCE].value
+            data_name = data_value[VAR_NAME]
+            data_type = data_value[TYPE]
+            data_value_loc = data_value[VALUE]
+
+            # create a dict with namespace, datas with keys (to fill dataset after), types (to convert in dataset), value (to fill dataset after)
+            namespaced_data_dict[data_ns] = namespaced_data_dict.get(data_ns,
+                                                                     {DatasetsMapping.KEY: {}, DatasetsMapping.TYPE: {},
+                                                                      DatasetsMapping.VALUE: {}})
+            namespaced_data_dict[data_ns][DatasetsMapping.KEY][data_name] = key
+            namespaced_data_dict[data_ns][DatasetsMapping.TYPE][data_name] = data_type
+            namespaced_data_dict[data_ns][DatasetsMapping.VALUE][data_name] = data_value_loc
+
+        # iterate on each datasets to export data in each dataset
+        dataset_parameters_mapping, duplicates = datasets_mapping.get_datasets_namespace_mapping_for_study(self.name, namespaces_dict=namespaced_data_dict)
+        if len(duplicates) > 0:
+            for duplicate, namespace in duplicates.items():
+                self.logger.warning(f"The dataset variable {duplicate} has multiple source parameters. \
+                                    The last value written in dataset was taken from {namespace}")
+        for dataset, mapping_dict in dataset_parameters_mapping.items():
+            # retrieve the list of dataset associated to the namespace from the mapping
+            if len(mapping_dict[DatasetsMapping.VALUE].keys()) > 0:
+                # write data values into the dataset into the right format
+                updated_data = self.dataset_manager.write_data_in_dataset(
+                    dataset_info=dataset,
+                    data_dict=mapping_dict[DatasetsMapping.VALUE],
+                    data_type_dict=mapping_dict[DatasetsMapping.TYPE]
+                )
+
+                # save which data have been exported
+                for data_dataset_name in updated_data.keys():
+                    key = mapping_dict[DatasetsMapping.KEY][data_dataset_name]
+                    var_type = mapping_dict[DatasetsMapping.TYPE][data_dataset_name]
+                    connector_id = dataset.connector_id
+                    dataset_id = dataset.dataset_info_id
+                    dataset_data_path = self.dataset_manager.get_path_to_dataset_data(dataset,
+                                                                                      data_dataset_name,
+                                                                                      var_type)
+                    # build ontology key
+                    io_type = self.data_dict[key][ProxyDiscipline.IO_TYPE]
+                    discipline_name = self.disciplines_dict.get(self.data_dict[key].get('model_origin')).get(
+                        'model_name_full_path')
+                    variable_key = create_data_key(discipline_name, io_type, self.data_dict[key].get('var_name'))
+
+                    exported_parameters.append(ParameterChange(parameter_id=self.get_var_full_name(key),
+                                                         variable_type=var_type,
+                                                         old_value=deepcopy(mapping_dict[DatasetsMapping.VALUE][data_dataset_name]),
+                                                         new_value=None,
+                                                         connector_id=connector_id,
+                                                         dataset_id=dataset_id,
+                                                         dataset_parameter_id=key,
+                                                               date=datetime.now(),
+                                                               dataset_data_path=dataset_data_path,
+                                                               variable_key=variable_key))
+
+        return exported_parameters
+
+    def convert_data_dict_with_full_name(self):
+        '''Return data_dict with namespaced keys'''
+        return self.convert_dict_with_maps(self.data_dict, self.data_id_map, keys='full_names')
+
+    def convert_data_dict_with_display_name(self, exec_display=False):
+        '''
+        Return data_dict with display namespaced keys if exec_display is False.
+        FOr exec display use standard full names
+        '''
+        display_data_dict = {}
+        for data_id, data_info in self.data_dict.items():
+            if exec_display:
+                display_name = self.get_var_full_name(data_id)
+            else:
+                display_name = self.get_var_display_name(data_id)
+
+            data_info[DISPLAY_NAME] = display_name
+            display_data_dict[self.get_var_full_name(data_id)] = data_info
+
+        return display_data_dict
+
+    def get_data_dict_values(self, excepted=[]):
+        '''Return a dictionaries with all full named keys in the dm and the value of each key from the dm'''
+        return self.get_data_dict_attr(self.VALUE, excepted)
+
+    def get_data_dict_attr(self, attr, excepted=[]):
+        '''Return a dictionaries with all full named keys in the dm and the value of each key from the dm'''
+        data_dict = self.convert_data_dict_with_full_name()
+        exception_list = []
+        if 'numerical' in excepted:
+            exception_list = list(ProxyDiscipline.NUM_DESC_IN.keys())
+
+        data_dict_values = {key: value.get(attr, None) for key, value in data_dict.items() if
+                            key.split('.')[-1] not in exception_list}
+
+        return data_dict_values
+
+    def get_data_dict_list_attr(self, list_attr, excepted=[]):
+        """
+        Return a dictionary of dictionary with all full named keys in the dm and the value of each key from the dm
+        output : dict[key][attr] for each attr in list_attr
+        """
+        data_dict_values_dict = {}
+        data_dict_values_list = [self.get_data_dict_attr(
+            attr, excepted) for attr in list_attr]
+
+        for key in data_dict_values_list[0].keys():
+            data_dict_values_dict[key] = {}
+            for index, attr in enumerate(list_attr):
+                data_dict_values_dict[key][attr] = data_dict_values_list[index][key]
+
+        return data_dict_values_dict
+
+    def convert_data_dict_with_ids(self, dict_to_convert):
+        '''Return data_dict with ids keys'''
+        return self.convert_dict_with_maps(dict_to_convert,
+                                           self.data_id_map, keys='ids')
+
+    def convert_disciplines_dict_with_full_name(self):
+        '''Return disciplines dict with namespaced keys'''
+        converted_dict = {}
+
+        for key, val in self.disciplines_id_map.items():
+            if key not in converted_dict:
+                converted_dict[key] = []
+
+            if isinstance(val, list):
+                for val_element in val:
+                    if val_element in self.disciplines_dict:
+                        converted_dict[key].append(
+                            self.disciplines_dict[val_element])
+            else:
+                if val in self.disciplines_dict:
+                    converted_dict[key].append(self.disciplines_dict[val])
+        return converted_dict
+
+    def create_reduced_dm(self):
+        self.reduced_dm = self.get_data_dict_list_attr(
+            [ProxyDiscipline.TYPE, ProxyDiscipline.SUBTYPE, ProxyDiscipline.TYPE_METADATA, ProxyDiscipline.NUMERICAL,
+             ProxyDiscipline.DF_EXCLUDED_COLUMNS, ProxyDiscipline.VAR_NAME, ProxyDiscipline.COUPLING])
+
+    def convert_dict_with_maps(self, dict_to_convert, map_full_names_ids, keys='full_names'):
+        '''
+        Convert dict keys with ids to full_names or full_names to ids
+        keys: 'full_names' or 'ids'
+        '''
+        converted_dict = {}
+        if keys == 'full_names':
+            for key, val in map_full_names_ids.items():
+                if isinstance(val, list):
+                    for val_element in val:
+                        if val_element in dict_to_convert:
+                            # The last val_element overwrites the others ...
+                            converted_dict[key] = dict_to_convert[val_element]
+
+                else:
+                    if val in dict_to_convert:
+                        converted_dict[key] = dict_to_convert[val]
+
+        elif keys == 'ids':
+            for key, val in map_full_names_ids.items():
+                if key in dict_to_convert:
+                    if isinstance(val, list):
+                        for val_element in val:
+                            converted_dict[val_element] = dict_to_convert[key]
+                    else:
+                        converted_dict[val] = dict_to_convert[key]
+
+        return converted_dict
+
+    def variable_exists_in_dm(self, var_f_name):
+        return var_f_name in self.data_id_map.keys()
+
+    def update_with_discipline_dict(self, disc_id, disc_dict):
+        '''Store and update the discipline data into the DM dictionary'''
+        self.logger.debug(
+            f'store and update the discipline data into the DM dictionary {list(disc_dict.keys())[:10]} ...')
+
+        def _dm_update(var_name, io_type, var_f_name):
+            if var_f_name in self.data_id_map.keys():
+                # If data already exists in DM
+                var_id = self.get_data_id(var_f_name)
+                # IO_TYPE_IN HANDLING
+                if io_type == IO_TYPE_IN:
+                    if self.data_dict[var_id][IO_TYPE] != IO_TYPE_OUT:
+                        # Before linking check if var data in the DM and in the
+                        # disc are coherent
+                        self.check_var_data_input_mismatch(
+                            var_name, var_f_name, disc_id, self.data_dict[var_id], disc_dict[var_name])
+                        disc_dict[var_name] = self.data_dict[var_id]
+                        # # reference the parameter from the data manager to the
+                        # # discipline...
+                        # # ...but keep original namespace in disc_dict!
+                        # if 'namespace' in disc_dict[var_name].keys():
+                        #     original_namespace = disc_dict[var_name]['namespace']
+                        # if 'ns_reference' in disc_dict[var_name].keys():
+                        #     original_ns_reference = disc_dict[var_name]['ns_reference']
+                        # disc_dict[var_name] = deepcopy(self.data_dict[var_id])
+                        # disc_dict[var_name]['var_name'] = var_name
+                        # if 'namespace' in disc_dict[var_name].keys():
+                        #     disc_dict[var_name]['namespace'] = original_namespace
+                        # if 'ns_reference' in disc_dict[var_name].keys():
+                        #     disc_dict[var_name]['ns_reference'] = original_ns_reference
+                    # else data already exist as OUTPUT and has priority!
+                    # => do nothing
+                else:
+                    # io_type == IO_TYPE_OUT
+                    if self.data_dict[var_id][IO_TYPE] == IO_TYPE_OUT:
+
+                        # if already existing data was an OUTPUT
+                        if disc_id in self.data_dict[var_id][DISCIPLINES_DEPENDENCIES]:
+                            if self.data_dict[var_id][ORIGIN] == disc_id:
+                                # if same discipline: just an update
+                                self.data_dict[var_id].update(
+                                    disc_dict[var_name])
+                        else:
+                            if self.get_disc_full_name(self.data_dict[var_id][ORIGIN]) is None:
+                                # Quick fix to solve cases when
+                                self.logger.warning(
+                                    f"Discipline with id {self.data_dict[var_id][ORIGIN]} does not exist in the DM.")
+                            else:
+                                # Data cannot be the OUTPUT of several
+                                # disciplines
+                                raise ValueError(
+                                    f'Model key: \n\t{self.get_var_full_name(var_id)}\nof discipline\n\t{self.get_disc_full_name(disc_id)}\nalready exists from disc\n\t{self.get_disc_full_name(self.data_dict[var_id][ORIGIN])}')
+                    else:
+                        # Overwrite OUTPUT information over INPUT information
+                        # (OUTPUT has priority)
+                        disc_dict[var_name][ORIGIN] = disc_id
+                        disc_dict[var_name][DISCIPLINES_DEPENDENCIES] = self.data_dict[var_id][DISCIPLINES_DEPENDENCIES]
+                        self.no_change = False
+                        # Fix introduced to avoid a particular problem where the input value which is properly set is
+                        # overwritten by a null output.
+                        # The case was encountered when loading the pickle of an optim study and on an output variable
+                        # from a discipline which shared a node with another
+                        # one ('techno invest level').
+                        if self.data_dict[var_id][VALUE] is not None:
+                            disc_dict[var_name][VALUE] = self.data_dict[var_id][VALUE]
+                        self.data_dict[var_id] = disc_dict[var_name]
+                if disc_id not in self.data_dict[var_id][DISCIPLINES_DEPENDENCIES]:
+                    self.data_dict[var_id][DISCIPLINES_DEPENDENCIES].append(
+                        disc_id)
+                    self.no_change = False
+            else:
+                # data does not exist yet, add it DM
+                disc_dict[var_name][ORIGIN] = disc_id
+                disc_dict[var_name][DISCIPLINES_DEPENDENCIES] = [disc_id]
+                var_id = self.get_an_uuid()
+                self.no_change = False
+                self.data_dict[var_id] = disc_dict[var_name]
+                self.data_id_map[var_f_name] = var_id
+            # END update method
+
+        for var_name in disc_dict.keys():
+            io_type = disc_dict[var_name][IO_TYPE]
+            ns_reference = disc_dict[var_name][NS_REFERENCE]
+            complete_var_name = disc_dict[var_name][VAR_NAME]
+            var_f_name = self.ns_manager.compose_ns([ns_reference.value,
+                                                     complete_var_name])
+            _dm_update(var_name, io_type, var_f_name)
+
+    def update_disciplines_dict(self, disc_id, reference, disc_f_name):
+        '''Store and update discipline into disciplines_dicts'''
+        self.logger.debug(
+            f'store the discipline instances as references for {disc_id}')
+
+        if disc_id is not None:
+            # Update already existing discipline with reference
+            self.disciplines_dict[disc_id].update(reference)
+
+        else:
+            # Create new discipline with unique id in disciplines_dict
+            disc_id = self.get_an_uuid()
+            self.disciplines_dict[disc_id] = reference
+            self.add_disc_id_to_disc_id_map(disc_f_name, disc_id)
+
+        return disc_id
+
+    def add_disc_id_to_disc_id_map(self, disc_f_name, disc_id):
+        if disc_f_name in self.disciplines_id_map:
+            # self.disciplines_id_map[disc_f_name].append(disc_id)
+            disc1_name = self.get_discipline(disc_id).get_module()
+            disc2_name = self.get_disciplines_with_name(disc_f_name)[0].get_module()
+            error_msg = f'Trying to add two distinct disciplines with the same local namespace: {disc_f_name} , classes are : {disc1_name} and {disc2_name}'
+            self.logger.error(error_msg)
+            # Exception
+            raise DataManagerException(error_msg)
+
+            # # Off-design behavior
+            # self.disciplines_id_map[disc_f_name].append(disc_id)
+        else:
+            self.disciplines_id_map[disc_f_name] = [disc_id]
+
+    def update_disciplines_dict_with_id(self, disc_id, reference):
+        '''Update the discipline_dict of a specific disc_id with the dict reference'''
+        self.disciplines_dict[disc_id].update(reference)
+
+    def update_data_dict_with_id(self, var_id, data_dict):
+        '''Update the discipline_dict of a specific disc_id with the dict reference'''
+        self.no_change = False
+        self.data_dict[var_id].update(data_dict)
+
+    def create_treeview(self, root_process, process_module, no_data=False, read_only=False, exec_display=False):
+        '''
+        Function that builds a composite structure
+        regarding the DataManager stored data
+        '''
+        self.treeview = TreeView(
+            name=self.name, no_data=no_data, read_only=read_only, exec_display=exec_display)
+        self.treeview.create_tree_node(data_manager=self,
+                                       root_process=root_process,
+                                       process_module=process_module,
+                                       ns_manager=self.ns_manager)
+
+    def export_data_dict_and_zip(self, export_dir):
+        '''
+        method that exports the DM data dict to csv files
+        by a treatment delegated to the TreeView class (using strategy object)
+
+        :params: anonymize_function, a function that map a given key of the data
+        dictionary using rule given by the execution engine for the saving process
+        :type: function
+        '''
+        self.logger.debug('export data in exported csv files')
+        # retrieve only key unit and value from data_dict
+        dict_to_export = {}
+        for k, v in self.convert_data_dict_with_full_name().items():
+            dict_to_export[k] = {'unit': v.get('unit'),
+                                 'value': v.get('value')}
+
+        serializer = DataSerializer()
+        return serializer.export_data_dict_and_zip(dict_to_export,
+                                                   export_dir)
+
+    def remove_keys(self, disc_id, data_d, io_type):
+        '''
+        Clean namespaced keys in data_dict and remove discipline dependencies
+        The io_type is only here to switch the dm io_type in case we suppress an output variable which still exist as an input
+        '''
+        list_data_d = [data_d] if isinstance(data_d, str) else data_d
+
+        for var_f_name in list_data_d:
+            # -- Only remove variables discid is reponsible for !
+            if var_f_name in self.data_id_map.keys():
+                var_id = self.get_data_id(var_f_name)
+
+                # -- Some variables has more than one dependencies on variables.
+                # -- Dependencies are ketp into DISCIPLINES_DEPENDENCIES list
+                # -- When asked for a remove, this list is use to determine if the discipline was one of
+                # -- the dependencies and it removed from the the list.
+                # -- once the list is empty the variables is removed from the data manager.
+
+                if disc_id in self.data_dict[var_id][ProxyDiscipline.DISCIPLINES_DEPENDENCIES]:
+                    self.no_change = False
+                    self.data_dict[var_id][ProxyDiscipline.DISCIPLINES_DEPENDENCIES].remove(
+                        disc_id)
+
+                    if len(self.data_dict[var_id][ProxyDiscipline.DISCIPLINES_DEPENDENCIES]) == 0:
+                        # remove data in data_dict and data_id_map if no other
+                        # discipline dependency
+                        del self.data_dict[var_id]
+                        del self.data_id_map[var_f_name]
+                    else:
+                        # only one discipline can declare a variable as output then if this key is removed from the discipline and the variable still exists
+                        # then the variable becomes an input
+                        if io_type == ProxyDiscipline.IO_TYPE_OUT:
+                            self.data_dict[var_id][ProxyDiscipline.IO_TYPE] = ProxyDiscipline.IO_TYPE_IN
+                        # If the discipline that removes the key appears to be the model origin and there still exists other disciplines
+                        # that use the variable, the model origin needs to be modified (i.e. for data integrity)
+                        # the first discipline in the discipline_dependencies list become the model origin
+                        if disc_id == self.data_dict[var_id][ProxyDiscipline.ORIGIN]:
+                            self.data_dict[var_id][ProxyDiscipline.ORIGIN] = \
+                            self.data_dict[var_id][ProxyDiscipline.DISCIPLINES_DEPENDENCIES][0]
+
+    def clean_from_disc(self, disc_id, clean_keys=True):
+        '''Clean disc in disciplines_dict and data_in/data_out keys in data_dict'''
+        disc_f_name = self.get_disc_full_name(disc_id)
+        if disc_f_name not in self.disciplines_id_map:
+            msg = "Discipline " + str(disc_f_name) + \
+                  " not found in DataManager, "
+            msg += "it is not possible to delete it."
+            raise KeyError(msg)
+
+        # remove discipline in disciplines_dict and disciplines_id_map
+
+        disc_ref = self.get_discipline(disc_id)
+
+        if clean_keys:
+            self.clean_keys(disc_id)
+        else:
+            keys_to_remove = [
+                disc_ref._convert_to_namespace_name(key, disc_ref.IO_TYPE_IN)
+                for key in disc_ref.DEFAULT_NUMERICAL_PARAM
+            ]
+            self.remove_keys(
+                disc_id, keys_to_remove, disc_ref.IO_TYPE_IN)
+
+        # remove discipline in disciplines_dict and disciplines_id_map
+        self.disciplines_id_map[disc_f_name].remove(disc_id)
+        if len(self.disciplines_id_map[disc_f_name]) == 0:
+            self.disciplines_id_map.pop(disc_f_name)
+        self.disciplines_dict.pop(disc_id)
+
+    def clean_keys(self, disc_id):
+        '''Clean data_in/out of disc_id in data_dict'''
+        disc_ref = self.get_discipline(disc_id)
+        # clean input keys from dm
+        self.remove_keys(disc_id, list(disc_ref.apply_visibility_ns(
+            ProxyDiscipline.IO_TYPE_IN)), ProxyDiscipline.IO_TYPE_IN)
+        # clean output keys from dm
+        self.remove_keys(disc_id, list(disc_ref.apply_visibility_ns(
+            ProxyDiscipline.IO_TYPE_OUT)), ProxyDiscipline.IO_TYPE_OUT)
+
+    def export_couplings(self, in_csv=False, f_name=None):
+        '''Export couplings of all disciplines registered in the DM'''
+        d_dict = self.disciplines_dict
+        # gather disciplines references
+        disc_list = [d_dict[key][self.DISC_REF] for key in d_dict]
+        # filter sos_couplings
+        sosc_list = [disc for disc in disc_list if disc.is_sos_coupling]
+        # loop on sosc and append couplings data
+        if sosc_list != []:
+            sosc = sosc_list.pop()
+            sosc._build_coupling_structure()
+            df = sosc.export_couplings()
+            for sosc in sosc_list:
+                df_sosc = sosc.export_couplings()
+
+                df = concat([df, df_sosc], ignore_index=True)
+            # write data or return dataframe
+            if in_csv:
+                # writing of the file
+                if f_name is None:
+                    f_name = f"{self.name}.csv"
+                df.to_csv(f_name, index=False)
+            else:
+                return df
+        else:
+            return None
+
+    def build_disc_status_dict(self, disciplines_to_keep=None):
+        '''Build a containing disc/status info into dictionary)'''
+        disc_status = {}
+        for namespace, disciplines in self.convert_disciplines_dict_with_full_name().items():
+            if namespace not in disc_status:
+                disc_status[namespace] = {}
+
+            for discipline in disciplines:
+                if disciplines_to_keep is not None:
+                    if discipline['reference'] in disciplines_to_keep:
+                        disc_status[namespace].update(
+                            {discipline['classname']: discipline[DataManager.STATUS]})
+                else:
+                    disc_status[namespace].update(
+                        {discipline['classname']: discipline[DataManager.STATUS]})
+        return disc_status
+
+    def get_parameter_data(self, parameter_key):
+        # TO DO: convert parameter_key into uid
+        '''Returns BytesIO of the data value from a namespaced key based of string table format'''
+        self.logger.debug(f'get BytesIO of data {parameter_key}')
+        # use cache to get parameter data value
+        param_data = self.convert_data_dict_with_full_name()[parameter_key]
+        param_value = param_data[ProxyDiscipline.VALUE]
+        if param_value is None:
+            return None
+        else:
+            serializer = DataSerializer()
+            return serializer.convert_to_dataframe_and_bytes_io(param_value,
+                                                                parameter_key)
+
+    def get_var_name_from_uid(self, var_id):
+        '''Get namespace and var_name and return namespaced variable'''
+        return self.data_dict[var_id][ProxyDiscipline.VAR_NAME]
+
+    def get_var_full_name(self, var_id):
+        '''Get namespace and var_name and return namespaced variable'''
+        var_name = self.get_var_name_from_uid(var_id)
+        ns_reference = self.data_dict[var_id][ProxyDiscipline.NS_REFERENCE]
+        var_f_name = self.ns_manager.compose_ns([ns_reference.value, var_name])
+        return var_f_name
+
+    def get_var_display_name(self, var_id):
+        '''Get namespace and var_name and return namespaced variable'''
+        var_name = self.get_var_name_from_uid(var_id)
+        ns_reference = self.data_dict[var_id][ProxyDiscipline.NS_REFERENCE]
+        var_display_name = self.ns_manager.compose_ns(
+            [ns_reference.get_display_value(), var_name])
+        return var_display_name
+
+    def get_disc_full_name(self, disc_id):
+        '''Get full discipline name'''
+        if disc_id in self.disciplines_dict:
+            return self.disciplines_dict[disc_id][ProxyDiscipline.NS_REFERENCE].value
+        else:
+            return None
+
+    def check_var_data_input_mismatch(self, var_name, var_f_name, var_id, data1, data2):
+        '''
+        Check a mismatch between two dicts (which are data dict for the same input shared by two variables
+        By default the model origin fills the dm, if difference in DATA_TO_CHECK then a warning is printed
+        '''
+        if self.logger.level <= logging.DEBUG:
+
+            def compare_data(data_name):
+
+                if data_name == ProxyDiscipline.UNIT and data1[
+                    ProxyDiscipline.TYPE] not in ProxyDiscipline.NO_UNIT_TYPES:
+                    return str(data1[data_name]) != str(
+                        data2[data_name]) or data1[data_name] is None
+                elif var_f_name in self.no_check_default_variables:
+                    return False
+                elif isinstance(data1[data_name], pd.DataFrame) and isinstance(data2[data_name], pd.DataFrame):
+                    return compare_dataframes(data1[data_name], data2[data_name], tree=None, error=None,
+                                              df_equals=False)
+                else:
+                    return str(data1[data_name]) != str(data2[data_name])
+
+            for data_name in ProxyDiscipline.DATA_TO_CHECK + [ProxyDiscipline.DEFAULT]:
+                if compare_data(data_name):
+                    self.logger.debug(
+                        f"The variable {var_name} is used in input of several disciplines and does not have same {data_name} : {data1[data_name]} in {self.get_discipline(data1['model_origin']).__class__} different from {data2[data_name]} in {self.get_discipline(var_id).__class__}")