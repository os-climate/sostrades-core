--- conflicted
+++ resolved
@@ -1,7 +1,5 @@
-<<<<<<< HEAD
 '''
-Copyright 2022 Airbus SAS
-Modifications on 2023/04/07-2025/02/14 Copyright 2025 Capgemini
+Copyright 2024 Capgemini
 
 Licensed under the Apache License, Version 2.0 (the "License");
 you may not use this file except in compliance with the License.
@@ -578,586 +576,4 @@
         )
         self.logger.info(
             f"in discipline <{self.name}> : <{max_coupling}> has the maximum coupling value <{max_coupling_dict[max_coupling]}>"
-        )
-=======
-'''
-Copyright 2024 Capgemini
-
-Licensed under the Apache License, Version 2.0 (the "License");
-you may not use this file except in compliance with the License.
-You may obtain a copy of the License at
-
-    http://www.apache.org/licenses/LICENSE-2.0
-
-Unless required by applicable law or agreed to in writing, software
-distributed under the License is distributed on an "AS IS" BASIS,
-WITHOUT WARRANTIES OR CONDITIONS OF ANY KIND, either express or implied.
-See the License for the specific language governing permissions and
-limitations under the License.
-'''
-
-from __future__ import annotations
-
-# debug mode
-from collections.abc import Iterable
-from copy import deepcopy
-from multiprocessing import cpu_count
-from typing import TYPE_CHECKING
-
-import pandas as pd
-from gemseo.core.discipline.discipline import Discipline
-from gemseo.utils.constants import READ_ONLY_EMPTY_DICT
-from gemseo.utils.derivatives.approximation_modes import ApproximationMode
-from gemseo.utils.derivatives.derivatives_approx import DisciplineJacApprox
-from numpy import floating, ndarray
-from pandas import DataFrame
-from scipy.sparse import lil_matrix
-
-from sostrades_core.tools.compare_data_manager_tooling import compare_dict
-from sostrades_core.tools.filter.filter import filter_variables_to_convert
-
-if TYPE_CHECKING:
-    import logging
-    from collections.abc import Iterable, Mapping
-    from pathlib import Path
-
-    from gemseo.typing import StrKeyMapping
-
-    from sostrades_core.execution_engine.sos_wrapp import SoSWrapp
-
-"""
-mode: python; py-indent-offset: 4; tab-width: 8; coding: utf-8
-"""
-
-
-class SoSDisciplineException(Exception):
-    pass
-
-
-class SoSDiscipline(Discipline):
-    """
-    **SoSDiscipline** is the class that overloads Discipline when using SoSTrades wrapping mode. It handles the
-    execution of the user-provided wrapper of the discipline (on the GEMSEO side)
-
-    It is instantiated by the DisciplineWrapp during the prepare_execution step, and it is in one-to-one aggregation
-    with the user-defined wrapper (Specialization of SoSWrapp). The _run() method is overloaded by the user-defined wrapper.
-
-    NB: overloading of Discipline has been limited in EEV4 namely wrt EEV3's SoSDiscipline implementation
-
-    Attributes:
-        sos_wrapp (SoSWrapp): the user-defined wrapper of the discipline
-        reduced_dm (Dict[Dict]): reduced data manager for i/o handling (NB: there is only one reduced_dm per process)
-        io_full_name_map (Dict[string]): map from short names to full names of model output variables
-    """
-
-    _NEW_ATTR_TO_SERIALIZE = ['reduced_dm', 'sos_wrapp']
-    DEBUG_MODE = 'debug_mode'
-    LINEARIZATION_MODE = 'linearization_mode'
-    RESIDUAL_VARIABLES = 'residual_variables'
-    RUN_SOLVE_RESIDUALS = 'run_solves_residuals'
-
-    NUM_DESC_IN = {LINEARIZATION_MODE, 'cache_type', 'cache_file_path', DEBUG_MODE}
-
-    def __init__(
-        self,
-        full_name: str,
-        grammar_type: str,
-        cache_type: str,
-        sos_wrapp: SoSWrapp,
-        reduced_dm: dict,
-        logger: logging.Logger,
-        debug_mode='',
-    ):
-        """
-        Constructor
-
-        Args:
-            full_name (string): full name of the discipline
-            grammar_type (string): type of GEMSEO grammar
-            cache_type (string): type of cache to be passed to the Discipline
-            cache_file_path (string): file path for the cache pickle
-            sos_wrapp (SoSWrapp): user-defined wrapper of the discipline
-            reduced_dm (Dict[Dict]): reduced version of datamanager for i/o handling
-        """
-        self.sos_wrapp = sos_wrapp
-        self.reduced_dm = reduced_dm
-        self.input_full_name_map = None
-        self.output_full_name_map = None
-        self.logger = logger
-        self.debug_mode = debug_mode
-        self.default_grammar_type = grammar_type
-
-        super().__init__(name=full_name)
-        self.set_cache(self.CacheType(cache_type))
-
-        self.is_sos_coupling = False
-
-        # pass the reduced_dm to the data_converter
-        self.input_grammar.data_converter.reduced_dm = self.reduced_dm
-        self.output_grammar.data_converter.reduced_dm = self.reduced_dm
-
-    def _run(self, input_data: StrKeyMapping):
-        """
-        Call user-defined wrapper run.
-        """
-        # send local data to the wrapper for i/o
-        self.sos_wrapp.local_data = input_data
-        self.sos_wrapp.input_data_names = self.get_input_data_names()
-        self.sos_wrapp.output_data_names = self.get_output_data_names()
-
-        # debug mode: input change
-        if self.debug_mode in ['input_change', 'all']:
-            disc_inputs_before_execution = {
-                key: {'value': value}
-                for key, value in deepcopy(input_data).items()
-                if key in self.input_grammar
-            }
-
-        # SoSWrapp run
-        local_data = self.sos_wrapp._run()
-
-        # debug modes
-        if self.debug_mode in ['nan', 'all']:
-            self._check_nan_in_data(self.io.data)
-
-        if self.debug_mode in ['input_change', 'all']:
-            disc_inputs_after_execution = {
-                key: {'value': value}
-                for key, value in deepcopy(self.io.get_input_data()).items()
-                if key in self.input_grammar
-            }
-            output_error = self.check_discipline_data_integrity(
-                disc_inputs_before_execution,
-                disc_inputs_after_execution,
-                'Discipline inputs integrity through run',
-                is_output_error=True,
-            )
-            if output_error:
-                raise ValueError(output_error)
-
-        if self.debug_mode in ['min_max_couplings', 'all']:
-            self.display_min_max_couplings()
-        return local_data
-
-    def execute(
-        self,
-        input_data,  # type:Optional[Dict[str, Any]]
-    ):  # type: (...) -> Dict[str, Any]
-        """
-        Overload method in order to catch exception through a try/except
-        """
-        try:
-            self._local_data = super().execute(input_data)
-        except Exception as error:
-            # Update data manager status (status 'FAILED' is not propagate correctly due to exception
-            # so we have to force data manager status update in this case
-            self.execution_status.value = self.execution_status.Status.FAILED
-            raise
-        return self._local_data
-
-    def add_differentiated_inputs(self, input_names: Iterable[str] = ()) -> None:
-        """
-        Add the inputs against which to differentiate the outputs.
-
-        Filters out the non-numerical (strings, booleans...) inputs before passing the list to GEMSEO.
-
-        Args:
-            input_names: The input variables against which to differentiate the outputs.
-                If empty, use all the inputs.
-        """
-        input_names = input_names or self.io.input_grammar.keys()
-        filtered_inputs = filter_variables_to_convert(self.reduced_dm, input_names, write_logs=True, logger=self.logger)
-        if filtered_inputs:
-            Discipline.add_differentiated_inputs(self, filtered_inputs)
-
-    def add_differentiated_outputs(self, output_names: Iterable[str] = ()) -> None:
-        """
-        Add the outputs to be differentiated.
-
-        Filters out the non-numerical (strings, booleans...) inputs before passing the list to GEMSEO.
-
-        Args:
-            output_names: The outputs to be differentiated.
-                If empty, use all the outputs.
-        """
-        output_names = output_names or self.io.output_grammar.keys()
-        filtered_outputs = filter_variables_to_convert(
-            self.reduced_dm, output_names, write_logs=True, logger=self.logger
-        )
-        if filtered_outputs:
-            Discipline.add_differentiated_outputs(self, filtered_outputs)
-
-    def _prepare_io_for_check_jacobian(
-        self, input_names: Iterable[str], output_names: Iterable[str]
-    ) -> tuple[Iterable[str], Iterable[str]]:
-        """
-        Filter the inputs and outputs to keep only the one that can be used for linearization.
-
-        Overrides the method from GEMSEO.
-
-        Args:
-            input_names: The names of the inputs to filter.
-            output_names: The names of the outputs to filter.
-
-        Returns:
-            A tuple containing:
-              - the filtered input names.
-              - the filtered outputs names.
-        """
-        input_names = input_names or self.io.input_grammar.keys()
-        output_names = output_names or self.io.output_grammar.keys()
-        filtered_inputs = filter_variables_to_convert(self.reduced_dm, input_names, write_logs=True, logger=self.logger)
-        filtered_outputs = filter_variables_to_convert(
-            self.reduced_dm, output_names, write_logs=True, logger=self.logger
-        )
-        return filtered_inputs, filtered_outputs
-
-    def _retrieve_diff_inouts(
-        self,
-        compute_all_jacobians: bool = False,
-    ) -> tuple[list[str], list[str]]:
-        """
-        Get the inputs and outputs used in the differentiation of the discipline.
-
-        Args:
-            compute_all_jacobians: Whether to compute the Jacobians of all the output
-                with respect to all the inputs.
-                Otherwise,
-                set the input variables against which to differentiate the output ones
-                with :meth:`.add_differentiated_inputs`
-                and set these output variables to differentiate
-                with :meth:`.add_differentiated_outputs`.
-        """
-        # filtered_inputs and outputs option not in GEMSEO
-        if compute_all_jacobians:
-            return self.get_input_data_names(filtered_inputs=True), self.get_output_data_names(filtered_outputs=True)
-
-        return self._differentiated_inputs, self._differentiated_outputs
-
-    def check_jacobian(
-        self,
-        input_data: Mapping[str, ndarray] = READ_ONLY_EMPTY_DICT,
-        derr_approx: ApproximationMode = ApproximationMode.FINITE_DIFFERENCES,
-        step: float = 1e-7,
-        threshold: float = 1e-8,
-        linearization_mode: Discipline.LinearizationMode = Discipline.LinearizationMode.AUTO,
-        inputs: Iterable[str] = (),
-        outputs: Iterable[str] = (),
-        parallel: bool = False,
-        n_processes: int = cpu_count(),
-        use_threading: bool = False,
-        wait_time_between_fork: float = 0,
-        auto_set_step: bool = False,
-        plot_result: bool = False,
-        file_path: str | Path = "jacobian_errors.pdf",
-        show: bool = False,
-        figsize_x: float = 10,
-        figsize_y: float = 10,
-        input_column=None,
-        output_column=None,
-        dump_jac_path=None,
-        load_jac_path=None,
-    ):
-        """
-        Overload check jacobian to execute the init_execution
-        """
-        # The init execution allows to check jacobian without an execute before the check
-        # however if an execute was done, we do not want to restart the model
-        # and potentially loose informations to compute gradients (some
-        # gradients are computed with the model)
-        if self.execution_status.value != self.execution_status.Status.DONE:
-            self.sos_wrapp.init_execution()
-
-        # if dump_jac_path is provided, we trigger GEMSEO dump
-        if dump_jac_path is not None:
-            reference_jacobian_path = dump_jac_path
-            save_reference_jacobian = True
-        # if dump_jac_path is provided, we trigger GEMSEO dump
-        elif load_jac_path is not None:
-            reference_jacobian_path = load_jac_path
-            save_reference_jacobian = False
-        else:
-            reference_jacobian_path = None
-            save_reference_jacobian = False
-
-        # if inputs is None:
-        #     inputs = self.get_input_data_names(filtered_inputs=True)
-        # if outputs is None:
-        #     outputs = self.get_output_data_names(filtered_outputs=True)
-        input_names, output_names = self._prepare_io_for_check_jacobian(inputs, outputs)
-
-        # Differentiate analytically
-        self.add_differentiated_inputs(input_names)
-        self.add_differentiated_outputs(output_names)
-        self.linearization_mode = linearization_mode
-
-        approx = DisciplineJacApprox(
-            self,
-            derr_approx,
-            step,
-            parallel,
-            n_processes,
-            use_threading,
-            wait_time_between_fork,
-        )
-
-        if auto_set_step:
-            approx.auto_set_step(output_names, input_names)
-
-        # Linearize performs execute() if needed
-        self.linearize(input_data)
-
-        if input_column is None and output_column is None:
-            indices = None
-        else:
-            indices = self._get_columns_indices(input_names, output_names, input_column, output_column)
-
-        jac_arrays = {
-            key_out: {
-                key_in: value.toarray() if not isinstance(value, ndarray) else value
-                for key_in, value in subdict.items()
-            }
-            for key_out, subdict in self.jac.items()
-        }
-        return approx.check_jacobian(
-            output_names,
-            input_names,
-            analytic_jacobian=jac_arrays,
-            threshold=threshold,
-            plot_result=plot_result,
-            file_path=file_path,
-            show=show,
-            fig_size_x=figsize_x,
-            fig_size_y=figsize_y,
-            reference_jacobian_path=reference_jacobian_path,
-            save_reference_jacobian=save_reference_jacobian,
-            indices=indices,
-        )
-
-    def _compute_jacobian(
-        self,
-        input_names: Iterable[str] = (),
-        output_names: Iterable[str] = (),
-    ) -> None:
-        """
-        Over load of the GEMS function
-        Compute the analytic jacobian of a discipline/model
-        Check if the jacobian in compute_sos_jacobian is OK
-
-        :param inputs: linearization should be performed with respect
-            to inputs list. If None, linearization should
-            be performed wrt all inputs (Default value = None)
-        :param outputs: linearization should be performed on outputs list.
-            If None, linearization should be performed
-            on all outputs (Default value = None)
-        """
-        if self.jac is None:
-            self._init_jacobian(input_names, output_names, init_type=self.InitJacobianType.SPARSE)
-        else:
-            self._init_jacobian(
-                input_names, output_names, init_type=self.InitJacobianType.SPARSE, fill_missing_keys=True
-            )
-
-        self.compute_sos_jacobian()
-        if not self.sos_wrapp.analytic_jacobian:
-            # means that there is no analytic jacobian implemented
-            # we set to finite differences and rerun the same method
-            self.linearization_mode = ApproximationMode.FINITE_DIFFERENCES
-            self.logger.warning(
-                f"No compute_sos_jacobian found for the discipline {self.name}, switch to finite difference to compute the jacobian")
-            super()._compute_jacobian(input_names, output_names)
-
-    def compute_sos_jacobian(self):
-        """
-        Overload compute_sos_jacobian of Discipline to call the function in the discipline wrapp
-        Then retrieves the 'jac_dict' attribute of the wrapp to update the self.jac
-        """
-        self.sos_wrapp.compute_sos_jacobian()
-        for y_key, x_key_dict in self.sos_wrapp.jac_dict.items():
-            for x_key, value in x_key_dict.items():
-                self.set_partial_derivative(y_key, x_key, value)
-        self.sos_wrapp.jac_dict = {}
-
-    def clear_jacobian(self):
-        self.jac = None
-        if hasattr(self, 'disciplines') and self.disciplines is not None:
-            for discipline in self.disciplines:
-                discipline.clear_jacobian()
-
-    def set_partial_derivative(self, y_key, x_key, value):
-        """
-        Set the derivative of y_key by x_key inside the jacobian of GEMS self.jac
-        """
-        if y_key in self.jac and x_key in self.jac[y_key]:
-            if isinstance(value, ndarray):
-                value = lil_matrix(value)
-            self.jac[y_key][x_key] = value
-
-    def get_input_data_names(self, filtered_inputs=False):  # type: (...) -> List[str]
-        """
-        Retrieve the names of the input variables from the input_grammar.
-
-        Arguments:
-            filtered_inputs (bool): flag whether to filter variables
-
-        Return:
-            List[string] The names of the input variables.
-        """
-        if not filtered_inputs:
-            return self.input_grammar.names
-        return filter_variables_to_convert(self.reduced_dm, self.input_grammar.names, logger=self.logger)
-
-    def get_output_data_names(self, filtered_outputs=False):  # type: (...) -> List[str]
-        """
-        Retrieve the names of the output variables from the output_grammar
-
-        Arguments:
-            filtered_outputs (bool): flag whether to filter variables
-
-        Return:
-            List[string] The names of the output variables.
-        """
-        if not filtered_outputs:
-            return self.output_grammar.names
-        return filter_variables_to_convert(self.reduced_dm, self.output_grammar.names)
-
-    def _get_columns_indices(self, inputs, outputs, input_column, output_column):
-        """
-        Returns indices of input_columns and output_columns
-        """
-        # Get boundaries of the jacobian to compare
-        if inputs is None:
-            inputs = self.get_input_data_names()
-        if outputs is None:
-            outputs = self.get_output_data_names()
-
-        indices = None
-        if input_column is not None or output_column is not None:
-            if len(inputs) == 1 and len(outputs) == 1:
-                if hasattr(self, '_disciplines') and self._disciplines is not None:
-                    for discipline in self._disciplines:
-                        self.sos_wrapp.jac_boundaries.update(discipline.jac_boundaries)
-
-                indices = {}
-                if output_column is not None:
-                    jac_bnd = self.sos_wrapp.jac_boundaries[f'{outputs[0]},{output_column}']
-                    tup = [jac_bnd['start'], jac_bnd['end']]
-                    indices[outputs[0]] = list(range(*tup))
-
-                if input_column is not None:
-                    jac_bnd = self.sos_wrapp.jac_boundaries[f'{inputs[0]},{input_column}']
-                    tup = [jac_bnd['start'], jac_bnd['end']]
-                    indices[inputs[0]] = list(range(*tup))
-
-            else:
-                msg = 'Not possible to use input_column and output_column options when \
-                    there is more than one input and output'
-                raise Exception(msg)
-
-        return indices
-
-    # ----------------------------------------------------
-    # ----------------------------------------------------
-    #  METHODS TO DEBUG DISCIPLINE
-    # ----------------------------------------------------
-    # ----------------------------------------------------
-
-    def _check_nan_in_data(self, data):
-        """
-        Using entry data, check if nan value exist in data's
-
-        :params: data
-        :type: composite data
-
-        """
-        has_nan = self._check_nan_in_data_rec(data, "")
-        if has_nan:
-            msg = f'NaN values found in {self.name}'
-            raise ValueError(msg)
-
-    def _check_nan_in_data_rec(self, data, parent_key):
-        """
-        Using entry data, check if nan value exist in data's as recursive method
-
-        :params: data
-        :type: composite data
-
-        :params: parent_key, on composite type (dict), reference parent key
-        :type: str
-
-        """
-        has_nan = False
-
-        for data_key, data_value in data.items():
-            nan_found = False
-            if isinstance(data_value, DataFrame):
-                if data_value.isnull().any():
-                    nan_found = True
-            elif isinstance(data_value, ndarray):
-                # None value in list throw an exception when used with isnan
-                if any(x is None for x in data_value) or pd.isnull(list(data_value)).any():
-                    nan_found = True
-            elif isinstance(data_value, list):
-                # None value in list throw an exception when used with isnan
-                if any(x is None for x in data_value) or pd.isnull(data_value).any():
-                    nan_found = True
-            elif isinstance(data_value, dict):
-                self._check_nan_in_data_rec(data_value, f'{parent_key}/{data_key}')
-            elif isinstance(data_value, floating) and pd.isnull(data_value).any():
-                nan_found = True
-
-            if nan_found:
-                full_key = data_key
-                if len(parent_key) > 0:
-                    full_key = f'{parent_key}/{data_key}'
-                self.logger.debug(f'NaN values found in {full_key}')
-                self.logger.debug(data_value)
-                has_nan = True
-        return has_nan
-
-    def check_discipline_data_integrity(self, left_dict, right_dict, test_subject, is_output_error=False):
-        """
-        Compare data is equal in left_dict and right_dict and print a warning otherwise.
-
-        Arguments:
-            left_dict (dict): data dict to compare
-            right_dict (dict): data dict to compare
-            test_subject (string): to identify the executor of the check
-            is_output_error (bool): whether to return a dict of errors
-
-        Return:
-            output_error (dict): dict with mismatches spotted in comparison
-        """
-        dict_error = {}
-        compare_dict(left_dict, right_dict, '', dict_error)
-        output_error = ''
-        if dict_error != {}:
-            for error in dict_error:
-                output_error = '\n'
-                output_error += f'Error while test {test_subject} on sos discipline {self.name} :\n'
-                output_error += f'Mismatch in {error}: {dict_error.get(error)}'
-                output_error += '\n---------------------------------------------------------'
-
-        if is_output_error:
-            return output_error
-        return None
-
-    def display_min_max_couplings(self):
-        """
-        Method to display the minimum and maximum values among a discipline's couplings
-        """
-        min_coupling_dict, max_coupling_dict = {}, {}
-        for key, value in self.io.data.items():
-            is_coupling = self.reduced_dm[key]['coupling']
-            if is_coupling:
-                min_coupling_dict[key] = min(abs(value))
-                max_coupling_dict[key] = max(abs(value))
-        min_coupling = min(min_coupling_dict, key=min_coupling_dict.get)
-        max_coupling = max(max_coupling_dict, key=max_coupling_dict.get)
-        self.logger.info(
-            f"in discipline <{self.name}> : <{min_coupling}> has the minimum coupling value <{min_coupling_dict[min_coupling]}>"
-        )
-        self.logger.info(
-            f"in discipline <{self.name}> : <{max_coupling}> has the maximum coupling value <{max_coupling_dict[max_coupling]}>"
-        )
->>>>>>> b07fa522
+        )