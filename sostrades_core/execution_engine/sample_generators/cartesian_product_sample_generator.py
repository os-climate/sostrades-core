--- conflicted
+++ resolved
@@ -15,14 +15,8 @@
 limitations under the License.
 '''
 
-<<<<<<< HEAD
-from sostrades_core.execution_engine.sample_generators.abstract_sample_generator import AbstractSampleGenerator, \
-    SampleTypeError
-from sostrades_core.tools.compare_data_manager_tooling import dict_are_equal
-=======
 import itertools
 import logging
->>>>>>> 4a163031
 
 import pandas as pd
 
@@ -31,13 +25,7 @@
     SampleTypeError,
 )
 
-<<<<<<< HEAD
-import logging
-
-=======
->>>>>>> 4a163031
 LOGGER = logging.getLogger(__name__)
-
 
 
 class CartesianProductSampleTypeError(SampleTypeError):
