--- conflicted
+++ resolved
@@ -1519,42 +1519,6 @@
             # graph.to_plotly().show()
             pass
 
-<<<<<<< HEAD
-    def test_18_optim_scenario_optim_algo_projected_gradient_func_manager(self):
-        self.name = 'Test12'
-        self.ee = ExecutionEngine(self.name)
-
-        builder = self.ee.factory.get_builder_from_process('sostrades_core.sos_processes.test',
-                                                           'test_sellar_opt_w_func_manager'
-                                                           )
-        self.ee.factory.set_builders_to_coupling_builder(builder)
-        self.ee.configure()
-
-        usecase = Study(execution_engine=self.ee)
-        usecase.study_name = self.name
-
-        values_dict = usecase.setup_usecase()
-        full_values_dict = {}
-        for dict_v in values_dict:
-            full_values_dict.update(dict_v)
-
-        full_values_dict.update({
-            f"{self.name}.SellarOptimScenario.{'max_iter'}": 67,
-            f"{self.name}.SellarOptimScenario.{'algo'}": 'ProjectedGradient',
-        })
-        self.ee.load_study_from_input_dict(full_values_dict)
-
-        self.ee.execute()
-
-        proxy_optim = self.ee.root_process.proxy_disciplines[0]
-        filters = proxy_optim.get_chart_filter_list()
-        graph_list = proxy_optim.get_post_processing_list(filters)
-        for graph in graph_list:
-            # graph.to_plotly().show()
-            pass
-=======
->>>>>>> 5132fe1e
-
     def test_19_proxyoptim_data_integrity(self):
         """
         Checks data integrity errors are raised for dspace, ineq_constraints and objective_name variables in ProxyOptim.
