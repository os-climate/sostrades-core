<<<<<<< HEAD
'''
Copyright 2025 Capgemini

Licensed under the Apache License, Version 2.0 (the "License");
you may not use this file except in compliance with the License.
You may obtain a copy of the License at

    http://www.apache.org/licenses/LICENSE-2.0

Unless required by applicable law or agreed to in writing, software
distributed under the License is distributed on an "AS IS" BASIS,
WITHOUT WARRANTIES OR CONDITIONS OF ANY KIND, either express or implied.
See the License for the specific language governing permissions and
limitations under the License.
'''

from plotly.tools import mpl_to_plotly

from sostrades_core.sos_processes.base_process_builder import BaseProcessBuilder
from sostrades_core.sos_processes.test.test_script_gemseo.plot_gemseo_in_10_minutes import script_gemseo
from sostrades_core.tools.post_processing.plotly_native_charts.instantiated_plotly_native_chart import (
    InstantiatedPlotlyNativeChart,
)


class ProcessBuilder(BaseProcessBuilder):

    # ontology information
    _ontology_data = {
        'label': 'MDO SLSQP Sellar from Gemseo script Process',
        'description': '',
        'category': '',
        'version': '',
    }

    def get_builders(self):
        scenario = script_gemseo()

        self.ee.ns_manager.add_ns('ns_postproc', self.ee.study_name)
        self.ee.post_processing_manager.add_post_processing_functions_to_namespace(
            'ns_postproc', post_processing_filters, post_processings)
        return scenario


def post_processing_filters(execution_engine, namespace):
    """
    post processing function designed to build a rc vs saleprice 2D chart

    :params: execution_engine, execution engine instance that hold data
    :type: ExecutionEngine

    :params: namespace, namespace value that request post processing
    :type: string

    :returns: ChartFilter[]
    """
    filters = []
    return filters


def post_processings(execution_engine, namespace, filters):
    """
    post processing function designed to build a rc vs saleprice 2D chart

    :params: execution_engine, execution engine instance that hold data
    :type: ExecutionEngine

    :params: namespace, namespace value that request post processing
    :type: string

    :params: filters, list of filters to applies to the post processing
    :type: ChartFilter[]

    :returns: list of post processing
    """
    scenario = execution_engine.root_process.cls_builder
    chart_list = []
    opthistory_view = scenario.post_process(post_name="OptHistoryView", save=False, show=False)
    for chart_name, matplotlib_fig in opthistory_view.figures.items():

        try:
            fig = mpl_to_plotly(matplotlib_fig)
            chart_list.append(InstantiatedPlotlyNativeChart(fig, chart_name))
        except:
            pass

    return chart_list
=======
'''
Copyright 2025 Capgemini

Licensed under the Apache License, Version 2.0 (the "License");
you may not use this file except in compliance with the License.
You may obtain a copy of the License at

    http://www.apache.org/licenses/LICENSE-2.0

Unless required by applicable law or agreed to in writing, software
distributed under the License is distributed on an "AS IS" BASIS,
WITHOUT WARRANTIES OR CONDITIONS OF ANY KIND, either express or implied.
See the License for the specific language governing permissions and
limitations under the License.
'''

from plotly.tools import mpl_to_plotly

from sostrades_core.sos_processes.base_process_builder import BaseProcessBuilder
from sostrades_core.sos_processes.test.test_script_gemseo.plot_gemseo_in_10_minutes import script_gemseo
from sostrades_core.tools.post_processing.plotly_native_charts.instantiated_plotly_native_chart import (
    InstantiatedPlotlyNativeChart,
)


class ProcessBuilder(BaseProcessBuilder):

    # ontology information
    _ontology_data = {
        'label': 'MDO SLSQP Sellar from Gemseo script Process',
        'description': '',
        'category': '',
        'version': '',
    }

    def get_builders(self):
        scenario = script_gemseo()

        self.ee.ns_manager.add_ns('ns_postproc', self.ee.study_name)
        self.ee.post_processing_manager.add_post_processing_functions_to_namespace(
            'ns_postproc', post_processing_filters, post_processings)
        return scenario


def post_processing_filters(execution_engine, namespace):
    """ post processing function designed to build a rc vs saleprice 2D chart

    :params: execution_engine, execution engine instance that hold data
    :type: ExecutionEngine

    :params: namespace, namespace value that request post processing
    :type: string

    :returns: ChartFilter[]
    """

    filters = []
    return filters


def post_processings(execution_engine, namespace, filters):
    """ post processing function designed to build a rc vs saleprice 2D chart

    :params: execution_engine, execution engine instance that hold data
    :type: ExecutionEngine

    :params: namespace, namespace value that request post processing
    :type: string

    :params: filters, list of filters to applies to the post processing
    :type: ChartFilter[]

    :returns: list of post processing
    """
    scenario = execution_engine.root_process.cls_builder
    chart_list = []
    opthistory_view = scenario.post_process(post_name="OptHistoryView", save=False, show=False)
    for chart_name, matplotlib_fig in opthistory_view.figures.items():

        try:
            fig = mpl_to_plotly(matplotlib_fig)
            chart_list.append(InstantiatedPlotlyNativeChart(fig, chart_name))
        except:
            pass

    return chart_list
>>>>>>> b07fa522
<|MERGE_RESOLUTION|>--- conflicted
+++ resolved
@@ -1,4 +1,3 @@
-<<<<<<< HEAD
 '''
 Copyright 2025 Capgemini
 
@@ -85,92 +84,4 @@
         except:
             pass
 
-    return chart_list
-=======
-'''
-Copyright 2025 Capgemini
-
-Licensed under the Apache License, Version 2.0 (the "License");
-you may not use this file except in compliance with the License.
-You may obtain a copy of the License at
-
-    http://www.apache.org/licenses/LICENSE-2.0
-
-Unless required by applicable law or agreed to in writing, software
-distributed under the License is distributed on an "AS IS" BASIS,
-WITHOUT WARRANTIES OR CONDITIONS OF ANY KIND, either express or implied.
-See the License for the specific language governing permissions and
-limitations under the License.
-'''
-
-from plotly.tools import mpl_to_plotly
-
-from sostrades_core.sos_processes.base_process_builder import BaseProcessBuilder
-from sostrades_core.sos_processes.test.test_script_gemseo.plot_gemseo_in_10_minutes import script_gemseo
-from sostrades_core.tools.post_processing.plotly_native_charts.instantiated_plotly_native_chart import (
-    InstantiatedPlotlyNativeChart,
-)
-
-
-class ProcessBuilder(BaseProcessBuilder):
-
-    # ontology information
-    _ontology_data = {
-        'label': 'MDO SLSQP Sellar from Gemseo script Process',
-        'description': '',
-        'category': '',
-        'version': '',
-    }
-
-    def get_builders(self):
-        scenario = script_gemseo()
-
-        self.ee.ns_manager.add_ns('ns_postproc', self.ee.study_name)
-        self.ee.post_processing_manager.add_post_processing_functions_to_namespace(
-            'ns_postproc', post_processing_filters, post_processings)
-        return scenario
-
-
-def post_processing_filters(execution_engine, namespace):
-    """ post processing function designed to build a rc vs saleprice 2D chart
-
-    :params: execution_engine, execution engine instance that hold data
-    :type: ExecutionEngine
-
-    :params: namespace, namespace value that request post processing
-    :type: string
-
-    :returns: ChartFilter[]
-    """
-
-    filters = []
-    return filters
-
-
-def post_processings(execution_engine, namespace, filters):
-    """ post processing function designed to build a rc vs saleprice 2D chart
-
-    :params: execution_engine, execution engine instance that hold data
-    :type: ExecutionEngine
-
-    :params: namespace, namespace value that request post processing
-    :type: string
-
-    :params: filters, list of filters to applies to the post processing
-    :type: ChartFilter[]
-
-    :returns: list of post processing
-    """
-    scenario = execution_engine.root_process.cls_builder
-    chart_list = []
-    opthistory_view = scenario.post_process(post_name="OptHistoryView", save=False, show=False)
-    for chart_name, matplotlib_fig in opthistory_view.figures.items():
-
-        try:
-            fig = mpl_to_plotly(matplotlib_fig)
-            chart_list.append(InstantiatedPlotlyNativeChart(fig, chart_name))
-        except:
-            pass
-
-    return chart_list
->>>>>>> b07fa522
+    return chart_list