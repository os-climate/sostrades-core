'''
Copyright 2022 Airbus SAS

Licensed under the Apache License, Version 2.0 (the "License");
you may not use this file except in compliance with the License.
You may obtain a copy of the License at

    http://www.apache.org/licenses/LICENSE-2.0

Unless required by applicable law or agreed to in writing, software
distributed under the License is distributed on an "AS IS" BASIS,
WITHOUT WARRANTIES OR CONDITIONS OF ANY KIND, either express or implied.
See the License for the specific language governing permissions and
limitations under the License.
'''
'''
mode: python; py-indent-offset: 4; tab-width: 8; coding: utf-8
'''
# set-up the folder where GEMSEO will look-up for new wrapps (solvers,
# grammars etc)
import os
from os.path import dirname, join

parent_dir = dirname(__file__)
GEMSEO_ADDON_DIR = "gemseo_addon"
os.environ["GEMSEO_PATH"] = join(parent_dir, GEMSEO_ADDON_DIR)

from copy import deepcopy
from pandas import DataFrame
from numpy import ndarray
from numpy import int32 as np_int32, float64 as np_float64, complex128 as np_complex128, int64 as np_int64, floating

from gemseo.utils.compare_data_manager_tooling import dict_are_equal
from sostrades_core.api import get_sos_logger
from sostrades_core.execution_engine.data_connector.data_connector_factory import ConnectorFactory

from sostrades_core.tools.conversion.conversion_sostrades_sosgemseo import convert_array_into_new_type, \
    convert_new_type_into_array

from gemseo.core.discipline import MDODiscipline
from sostrades_core.execution_engine.mdo_discipline_wrapp import MDODisciplineWrapp
from sostrades_core.execution_engine.sos_mdo_discipline import SoSMDODiscipline
from sostrades_core.execution_engine.sos_wrapp import SoSWrapp
from gemseo.core.chain import MDOChain


class ProxyDisciplineException(Exception):
    pass


# to avoid circular redundancy with nsmanager
NS_SEP = '.'


class ProxyDiscipline(object):
    """
    **ProxyDiscipline** is a class proxy for a  discipline on the SoSTrades side.

    It contains the information and methonds necessary for i/o configuration (static or dynamic).

    Leaves of the process tree are direct instances of ProxyDiscipline. Other nodes are instances that inherit from
    ProxyDiscipline (e.g. ProxyCoupling).

    An instance of ProxyDiscipline is in one-to-one aggregation with an instance of MDODisciplineWrapp, which allows the
    use of different wrapping modes to provide the model run.

    During the prepare_execution step, the ProxyDiscipline coordinates the instantiation of the GEMSEO objects that
    manage the model run.

    Attributes:
        mdo_discipline_wrapp (MDODisciplineWrapp): aggregated object that references the wrapper and GEMSEO discipline

        proxy_disciplines (List[ProxyDiscipline]): children in the process tree
        status (property,<<associated with string _status>>): status in the current process,either CONFIGURATION or
         provided by the GEMSEO objects during run

        disc_id (string): anonymized discipline identifier in the data manager
        sos_name (string): name of the discipline/node
        ee (ExecutionEngine): execution engine of the process
        dm (DataManager): data manager of the process


        is_sos_coupling (bool): type of node flag
        is_optim_scenario (bool): type of node flag
        is_parallel (bool): type of node flag
        is_specific_driver (bool): type of node flag

        _is_configured (bool): flag for configuration relaying on children configuration and structuring vars changes
        _reset_cache (bool): flag to reset cache

        inst_desc_in (Dict[Dict]): desc_in of instance used to add dynamic inputs
        inst_desc_out (Dict[Dict]): desc_out of instance used to add dynamic outputs
        _data_in (Dict[Dict]): instance variable for input data handling
        _data_out (Dict[Dict]): instance variable for output data handling

        _structuring_variables (Dict[Any]): stored values of variables whose changes force revert of the configured status
        _maturity (string): maturity of the user-defined model


        cls (Class): constructor of the model wrapper with user-defin ed run (or None)
    """
    # -- Disciplinary attributes
    DESC_IN = None
    DESC_OUT = None
    IO_TYPE = 'io_type'
    IO_TYPE_IN = SoSWrapp.IO_TYPE_IN
    IO_TYPE_OUT = SoSWrapp.IO_TYPE_OUT
    TYPE = SoSWrapp.TYPE
    SUBTYPE = SoSWrapp.SUBTYPE
    COUPLING = SoSWrapp.COUPLING
    VISIBILITY = SoSWrapp.VISIBILITY
    LOCAL_VISIBILITY = SoSWrapp.LOCAL_VISIBILITY
    INTERNAL_VISIBILITY = SoSWrapp.INTERNAL_VISIBILITY
    SHARED_VISIBILITY = SoSWrapp.SHARED_VISIBILITY
    AVAILABLE_VISIBILITIES = [
        LOCAL_VISIBILITY,
        INTERNAL_VISIBILITY,
        SHARED_VISIBILITY]
    NAMESPACE = SoSWrapp.NAMESPACE
    NS_REFERENCE = 'ns_reference'
    VALUE = SoSWrapp.VALUE
    DEFAULT = SoSWrapp.DEFAULT
    EDITABLE = SoSWrapp.EDITABLE
    USER_LEVEL = SoSWrapp.USER_LEVEL
    STRUCTURING = SoSWrapp.STRUCTURING
    POSSIBLE_VALUES = SoSWrapp.POSSIBLE_VALUES
    RANGE = SoSWrapp.RANGE
    UNIT = SoSWrapp.UNIT
    DESCRIPTION = SoSWrapp.DESCRIPTION
    NUMERICAL = SoSWrapp.NUMERICAL
    META_INPUT = 'meta_input'
    OPTIONAL = 'optional'
    ORIGIN = 'model_origin'
    HEADERS = 'headers'
    COMPOSED_OF = 'composed_of'
    DISCIPLINES_DEPENDENCIES = 'disciplines_dependencies'
    VAR_NAME = SoSWrapp.VAR_NAME
    VISIBLE = SoSWrapp.VISIBLE
    CONNECTOR_DATA = SoSWrapp.CONNECTOR_DATA
    CACHE_TYPE = 'cache_type'
    CACHE_FILE_PATH = 'cache_file_path'

    DATA_TO_CHECK = [TYPE, UNIT, RANGE,
                     POSSIBLE_VALUES, USER_LEVEL]
    NO_UNIT_TYPES = ['bool', 'string', 'string_list']
    # Dict  ex: {'ColumnName': (column_data_type, column_data_range,
    # column_editable)}
    DATAFRAME_DESCRIPTOR = SoSWrapp.DATAFRAME_DESCRIPTOR
    DATAFRAME_EDITION_LOCKED = SoSWrapp.DATAFRAME_EDITION_LOCKED
    #
    DF_EXCLUDED_COLUMNS = 'dataframe_excluded_columns'
    DEFAULT_EXCLUDED_COLUMNS = ['year', 'years']
    DISCIPLINES_FULL_PATH_LIST = 'discipline_full_path_list'

    # -- Variable types information section
    VAR_TYPE_ID = 'type'
    # complex can also be a type if we use complex step
    INT_MAP = (int, np_int32, np_int64, np_complex128)
    FLOAT_MAP = (float, np_float64, np_complex128)
    VAR_TYPE_MAP = {
        # an integer cannot be a float
        'int': INT_MAP,
        # a designed float can be integer (with python 3 no problem)
        'float': FLOAT_MAP + INT_MAP,
        'string': str,
        'string_list': list,
        'string_list_list': list,
        'float_list': list,
        'int_list': list,
        'dict_list': list,
        'array': ndarray,
        'df_dict': dict,
        'dict': dict,
        'dataframe': DataFrame,
        'bool': bool,
        'list': list
    }
    VAR_TYPE_GEMS = ['int', 'array', 'float_list', 'int_list']
    STANDARD_TYPES = [int, float, np_int32, np_int64, np_float64, bool]
    NEW_VAR_TYPE = ['dict', 'dataframe',
                    'string_list', 'string', 'float', 'int', 'list']

    UNSUPPORTED_GEMSEO_TYPES = []
    for type in VAR_TYPE_MAP.keys():
        if type not in VAR_TYPE_GEMS and type not in NEW_VAR_TYPE:
            UNSUPPORTED_GEMSEO_TYPES.append(type)

    # # Warning : We cannot put string_list into dict, all other types inside a dict are possiblr with the type dict
    # # df_dict = dict , string_dict = dict, list_dict = dict
    TYPE_METADATA = "type_metadata"

    DEFAULT = 'default'
    POS_IN_MODE = ['value', 'list', 'dict']

    DEBUG_MODE = SoSMDODiscipline.DEBUG_MODE
    AVAILABLE_DEBUG_MODE = ["", "nan", "input_change",
                            "linearize_data_change", "min_max_grad", "min_max_couplings", "all"]

    # -- status section

    # -- Maturity section
    possible_maturities = [
        'Fake',
        'Research',
        'Official',
        'Official Validated']
    dict_maturity_ref = dict(zip(possible_maturities,
                                 [0] * len(possible_maturities)))

    NUM_DESC_IN = {
        'linearization_mode': {TYPE: 'string', DEFAULT: 'auto',  # POSSIBLE_VALUES: list(MDODiscipline.AVAILABLE_MODES),
                               NUMERICAL: True},
        CACHE_TYPE: {TYPE: 'string', DEFAULT: 'None',
                     # POSSIBLE_VALUES: ['None', MDODiscipline.SIMPLE_CACHE],
                     # ['None', MDODiscipline.SIMPLE_CACHE, MDODiscipline.HDF5_CACHE, MDODiscipline.MEMORY_FULL_CACHE]
                     NUMERICAL: True,
                     STRUCTURING: True},
        CACHE_FILE_PATH: {TYPE: 'string', DEFAULT: '', NUMERICAL: True, OPTIONAL: True, STRUCTURING: True},
        DEBUG_MODE: {TYPE: 'string', DEFAULT: '', POSSIBLE_VALUES: list(AVAILABLE_DEBUG_MODE),
                     NUMERICAL: True, STRUCTURING: True}
    }

    # -- grammars
    SOS_GRAMMAR_TYPE = "SoSSimpleGrammar"

    # -- status
    STATUS_VIRTUAL = MDODiscipline.STATUS_VIRTUAL
    STATUS_PENDING = MDODiscipline.STATUS_PENDING
    STATUS_DONE = MDODiscipline.STATUS_DONE
    STATUS_RUNNING = MDODiscipline.STATUS_RUNNING
    STATUS_FAILED = MDODiscipline.STATUS_FAILED
    STATUS_CONFIGURE = MDODiscipline.STATUS_CONFIGURE
    STATUS_LINEARIZE = MDODiscipline.STATUS_LINEARIZE

    EE_PATH = 'sostrades_core.execution_engine'

    def __init__(self, sos_name, ee, cls_builder=None, associated_namespaces=None):
        '''
        Constructor

        Arguments:
            sos_name (string): name of the discipline/node
            ee (ExecutionEngine): execution engine of the current process
            cls_builder (Class): class constructor of the user-defined wrapper (or None)
            associated_namespaces(List[string]): list containing ns ids ['name__value'] for namespaces associated to builder
        '''
        # Enable not a number check in execution result and jacobian result
        # Be carreful that impact greatly calculation performances
        self.mdo_discipline_wrapp = None
        self.create_mdo_discipline_wrap(
            name=sos_name, wrapper=cls_builder, wrapping_mode='SoSTrades')
        self._reload(sos_name, ee, associated_namespaces)
        self.logger = get_sos_logger(f'{self.ee.logger.name}.Discipline')
        self.model = None
        self.father_builder = None
        self.father_executor = None
        self.cls = cls_builder

    def set_father_executor(self, father_executor):
        """
        set father executor

        Arguments:
            father_executor (ProxyDiscipline): proxy that orchestrates the execution of this proxy discipline (e.g. coupling)
        """
        self.father_executor = father_executor

    def _reload(self, sos_name, ee, associated_namespaces=None):
        """
        Reload ProxyDiscipline attributes and set is_sos_coupling.

        Arguments:
            sos_name (string): name of the discipline/node
            ee (ExecutionEngine): execution engine of the current process
        """
        self.proxy_disciplines = []
        self._status = None

        # -- Base disciplinary attributes
        self.jac_boundaries = {}
        self.disc_id = None
        self.sos_name = sos_name
        self.ee = ee
        self.dm = self.ee.dm
        if associated_namespaces is None:
            self.associated_namespaces = []
        else:
            self.associated_namespaces = associated_namespaces
        self.ee.ns_manager.create_disc_ns_info(self)

        if not hasattr(self, 'is_sos_coupling'):
            self.is_sos_coupling = False
        self.is_optim_scenario = False
        self.is_parallel = False
        self.is_specific_driver = False

        # -- Sub-disciplines attributes
        self.built_proxy_disciplines = []
        self.in_checkjac = False
        self._is_configured = False
        self._reset_cache = False
        self._reset_debug_mode = False

        # -- disciplinary data attributes
        self.inst_desc_in = None  # desc_in of instance used to add dynamic inputs
        self.inst_desc_out = None  # desc_out of instance used to add dynamic outputs
        self._data_in = None
        self._data_out = None
<<<<<<< HEAD
        self._io_ns_map_in = None
        self._io_ns_map_out = None # used by ProxyCoupling, ProxyDisciplineDriver
        self._structuring_variables = None # used by ProxyCoupling, ProxyDisciplineDriver
=======
        self._data_in_ns_tuple = None
        self._data_out_ns_tuple = None  # used by ProxyCoupling, ProxyDisciplineDriver
        self._structuring_variables = None  # used by ProxyCoupling, ProxyDisciplineDriver
>>>>>>> 6f88df5c
        self.reset_data()
        # -- Maturity attribute
        self._maturity = self.get_maturity()

        # Add the discipline in the dm and get its unique disc_id (was in the
        # configure)
        self._set_dm_disc_info()

        # update discipline status to CONFIGURE
        self._update_status_dm(self.STATUS_CONFIGURE)

    def create_mdo_discipline_wrap(self, name, wrapper, wrapping_mode):
        """
        creation of mdo_discipline_wrapp by the proxy
        To be overloaded by proxy without MDODisciplineWrapp (eg scatter...)
        """
        self.mdo_discipline_wrapp = MDODisciplineWrapp(
            name, wrapper, wrapping_mode)

    @property
    def status(self):  # type: (...) -> str
        """
        The status of the discipline, to be retrieved from the GEMSEO object after configuration.
        """
        if self._status != self.STATUS_CONFIGURE:
            return self.get_status_after_configure()
        return self.STATUS_CONFIGURE

    @status.setter
    def status(self, status):
        """
        setter of status
        """
        self._update_status_dm(status)

    def prepare_execution(self):
        '''
        GEMSEO objects instanciation
        '''
        if self.mdo_discipline_wrapp.mdo_discipline is None:
            # init gemseo discipline if it has not been created yet
            self.mdo_discipline_wrapp.create_gemseo_discipline(proxy=self,
                                                               reduced_dm=self.ee.dm.reduced_dm,
                                                               cache_type=self.get_sosdisc_inputs(
                                                                   self.CACHE_TYPE),
                                                               cache_file_path=self.get_sosdisc_inputs(
                                                                   self.CACHE_FILE_PATH))
        else:
            # TODO : this should only be necessary when changes in structuring
            # variables happened?
            self.set_wrapper_attributes(self.mdo_discipline_wrapp.wrapper)

            if self._reset_cache:
                # set new cache when cache_type have changed (self._reset_cache
                # == True)
                self.set_cache(self.mdo_discipline_wrapp.mdo_discipline, self.get_sosdisc_inputs(self.CACHE_TYPE),
                               self.get_sosdisc_inputs(self.CACHE_FILE_PATH))
#             if self._reset_debug_mode:
#                 # update default values when changing debug modes between executions
#                 to_update_debug_mode = self.get_sosdisc_inputs(self.DEBUG_MODE, in_dict=True, full_name=True)
#                 self.mdo_discipline_wrapp.update_default_from_dict(to_update_debug_mode)
            # set the status to pending on GEMSEO side (so that it does not
            # stay on DONE from last execution)
            self.mdo_discipline_wrapp.mdo_discipline.status = MDODiscipline.STATUS_PENDING
        self.status = self.mdo_discipline_wrapp.mdo_discipline.status
        self._reset_cache = False
        self._reset_debug_mode = False

    def set_cache(self, disc, cache_type, cache_hdf_file):
        '''
        Instantiate and set cache for disc if cache_type is not 'None'

        Arguments:
            disc (MDODiscipline): GEMSEO object to set cache
            cache_type (string): type of cache
            cache_hdf_file (string): cache hdf file path
        '''
        if cache_type == MDOChain.HDF5_CACHE and cache_hdf_file is None:
            raise Exception(
                'if the cache type is set to HDF5Cache, the cache_file path must be set')
        else:
            disc.cache = None
            if cache_type != 'None':
                disc.set_cache_policy(
                    cache_type=cache_type, cache_hdf_file=cache_hdf_file)

    def get_shared_namespace_list(self, data_dict):
        '''
        Get the list of namespaces defined in the data_in or data_out when the visibility of the variable is shared

        Arguments:
            data_dict (Dict[dict]): data_in or data_out
        '''
        shared_namespace_list = []

        for item in data_dict.values():
            self.__append_item_namespace(item, shared_namespace_list)

        return list(set(shared_namespace_list))

    def __append_item_namespace(self, item, ns_list):
        '''
        Append the namespace if the visibility is shared

        Arguments:
            item (dict): element to append to the ns_list
            ns_list (List[Namespace]): list of namespaces [???]
        '''
        if self.VISIBILITY in item and item[self.VISIBILITY] == self.SHARED_VISIBILITY:
            ns_list.append(item[self.NAMESPACE])

    def get_input_data_names(self, as_namespaced_tuple=False):
        '''
        Returns:
            (List[string]) of input data full names based on i/o and namespaces declarations in the user wrapper
        '''
        return list(self.get_data_io_with_full_name(self.IO_TYPE_IN, as_namespaced_tuple).keys())

    def get_output_data_names(self, as_namespaced_tuple=False):
        '''
        Returns:
            (List[string]) outpput data full names based on i/o and namespaces declarations in the user wrapper
        '''
        return list(self.get_data_io_with_full_name(self.IO_TYPE_OUT, as_namespaced_tuple).keys())

    def get_data_io_dict(self, io_type):
        '''
        Get the data_in or the data_out depending on the io_type

        Arguments:
            io_type (string): IO_TYPE_IN or IO_TYPE_OUT

        Returns:
            (Dict(dict)) data_in or data_out
        Raises:
            Exception if io_type
        '''
        if io_type == self.IO_TYPE_IN:
            return self.get_data_in()
        elif io_type == self.IO_TYPE_OUT:
            return self.get_data_out()
        else:
            raise Exception(
                f'data type {io_type} not recognized [{self.IO_TYPE_IN}/{self.IO_TYPE_OUT}]')

    def get_data_io_dict_keys(self, io_type):
        '''
        Get the data_in or the data_out keys depending on the io_type

        Arguments:
            io_type (string): IO_TYPE_IN or IO_TYPE_OUT

        Returns:
            (dict_keys) data_in or data_out keys
        '''
        if io_type == self.IO_TYPE_IN:
            return self.get_data_in().keys()
        elif io_type == self.IO_TYPE_OUT:
            return self.get_data_out().keys()
        else:
            raise Exception(
                f'data type {io_type} not recognized [{self.IO_TYPE_IN}/{self.IO_TYPE_OUT}]')

    def get_data_io_from_key(self, io_type, var_name):
        '''
        Return the namespace and the data_in/data_out of a single variable

        Arguments:
            io_type (string): IO_TYPE_IN or IO_TYPE_OUT
            var_name (string): short name of the variable
        Returns:
            (dict) data_in or data_out of the variable
        '''
        data_dict_list = [d for k, d in self.get_data_io_dict(
            io_type).items() if k == var_name]
        if len(data_dict_list) != 1:
            raise Exception(
                f'No key matching with variable name {var_name} in the data_{io_type}')

        return data_dict_list[0]

    def get_variable_name_from_ns_key(self, io_type, ns_key):
        """
        """
        return self.get_data_io_dict(io_type)[ns_key][self.VAR_NAME]

    def reload_io(self):
        '''
        Create the data_in and data_out of the discipline with the DESC_IN/DESC_OUT, inst_desc_in/inst_desc_out
        and initialize GEMS grammar with it (with a filter for specific variable types)
        '''
        # set input/output data descriptions if data_in and data_out are empty
        self.create_data_io_from_desc_io()

        # update data_in/data_out with inst_desc_in/inst_desc_out
        self.update_data_io_with_inst_desc_io()

    def update_dm_with_data_dict(self, data_dict):
        """
        Update data manager for this discipline with data_dict.

        Arguments:
            data_dict (Dict[dict]): item to update data manager with
        """
        self.dm.update_with_discipline_dict(
            self.disc_id, data_dict)

    def create_data_io_from_desc_io(self):
        """
        Create data_in and data_out from DESC_IN and DESC_OUT if empty
        """
        if self._data_in == {}:
            self._data_in = self.get_desc_in_out(self.IO_TYPE_IN)
            self.set_shared_namespaces_dependencies(self._data_in)
            self._data_in = self._prepare_data_dict(self.IO_TYPE_IN)
            # TODO: check if this have to be done during configuration or at
            # the very end of it
            self.update_dm_with_data_dict(self._data_in)
            inputs_var_ns_tuples = self._extract_var_ns_tuples(self._data_in)
            self._update_io_ns_map(inputs_var_ns_tuples,self.IO_TYPE_IN)
            # Deal with numerical parameters inside the sosdiscipline
            self.add_numerical_param_to_data_in()

        if self._data_out == {}:
            self._data_out = self.get_desc_in_out(self.IO_TYPE_OUT)
            self.set_shared_namespaces_dependencies(self._data_out)
            self._data_out = self._prepare_data_dict(self.IO_TYPE_OUT)
            self.update_dm_with_data_dict(self._data_out)
            outputs_var_ns_tuples = self._extract_var_ns_tuples(self._data_out)
            self._update_io_ns_map(outputs_var_ns_tuples,self.IO_TYPE_OUT)

    def get_desc_in_out(self, io_type):
        """
        Retrieves information from wrapper or ProxyDiscipline DESC_IN to fill data_in
        To be overloaded by special proxies ( coupling, scatter,...)

        Argument:
                io_type : 'string' . indicates whether we are interested in desc_in or desc_out
        """
        if io_type == self.IO_TYPE_IN:
            return deepcopy(self.mdo_discipline_wrapp.wrapper.DESC_IN) or {}
        elif io_type == self.IO_TYPE_OUT:
            return deepcopy(self.mdo_discipline_wrapp.wrapper.DESC_OUT) or {}
        else:
            raise Exception(
                f'data type {io_type} not recognized [{self.IO_TYPE_IN}/{self.IO_TYPE_OUT}]')

    def _extract_var_ns_tuples(self, short_name_data_dict):
        return zip(short_name_data_dict.keys(), [id(v[self.NS_REFERENCE]) for v in short_name_data_dict.values()])

    def _update_io_ns_map(self, var_ns_tuples, io_type):
        if io_type == self.IO_TYPE_IN:
            self._io_ns_map_in.update(var_ns_tuples)
        elif io_type == self.IO_TYPE_OUT:
            self._io_ns_map_out.update(var_ns_tuples)
        else:
            raise Exception(
                f'data type {io_type} not recognized [{self.IO_TYPE_IN}/{self.IO_TYPE_OUT}]')

    def add_numerical_param_to_data_in(self):
        """
        Add numerical parameters to the data_in
        """
        num_data_in = deepcopy(self.NUM_DESC_IN)
        num_data_in = self._prepare_data_dict(
            self.IO_TYPE_IN, data_dict=num_data_in)
        self._data_in.update(num_data_in)
        num_inputs_var_ns_tuples = self._extract_var_ns_tuples(num_data_in)
        self._update_io_ns_map(num_inputs_var_ns_tuples, self.IO_TYPE_IN)
        self.update_dm_with_data_dict(num_data_in)

    def update_data_io_with_inst_desc_io(self):
        """
        Update data_in and data_out with inst_desc_in and inst_desc_out
        """
        new_inputs = {}
        new_outputs = {}
        for key, value in self.inst_desc_in.items():
            if not key in self._data_in.keys():
                new_inputs[key] = value
        for key, value in self.inst_desc_out.items():
            if not key in self._data_out.keys():
                new_outputs[key] = value
        if len(new_inputs) > 0:
            self.set_shared_namespaces_dependencies(new_inputs)
            completed_new_inputs = self._prepare_data_dict(
                self.IO_TYPE_IN, new_inputs)
            self.update_dm_with_data_dict(
                completed_new_inputs)
            self._data_in.update(completed_new_inputs)
            inputs_var_ns_tuples = self._extract_var_ns_tuples(completed_new_inputs)
            self._update_io_ns_map(inputs_var_ns_tuples, self.IO_TYPE_IN)

        # add new outputs from inst_desc_out to data_out
        if len(new_outputs) > 0:
            self.set_shared_namespaces_dependencies(new_outputs)
            completed_new_outputs = self._prepare_data_dict(
                self.IO_TYPE_OUT, new_outputs)
            self.update_dm_with_data_dict(
                completed_new_outputs)
            self._data_out.update(completed_new_outputs)
            outputs_var_ns_tuples = self._extract_var_ns_tuples(completed_new_outputs)
            self._update_io_ns_map(outputs_var_ns_tuples, self.IO_TYPE_OUT)

    def get_built_disciplines_ids(self):
        """
        Returns: (List[string]) the names of the sub proxies.
        """
        return [disc.name for disc in self.proxy_disciplines]

    def get_proxy_disciplines(self):
        """
        Returns: (List[ProxyDiscipline]) the list of children sub proxies
        """
        return self.proxy_disciplines

    def get_sub_proxy_disciplines(self, disc_list=None):
        '''
        Recursively returns all descendancy of sub proxies

        Arguments:
            disc_list (List[ProxyDiscipline]): current list of descendancy of sub proxies

        Returns:
            (List[ProxyDiscipline]): complete descendancy of sub proxies
        '''
        if disc_list is None:
            disc_list = []
        for disc in self.proxy_disciplines:
            disc_list.append(disc)
            disc.get_sub_proxy_disciplines(disc_list)
        return disc_list

    @property
    def ordered_disc_list(self):
        '''
         Property to obtain the ordered list of disciplines by default, for a ProxyDiscipline it is the order of
         sub proxy disciplines
        '''
        return self.proxy_disciplines

    def add_discipline(self, disc):
        '''
        Add a discipline to the children sub proxies and set self as father executor.

        Arguments:
            disc (ProxyDiscipline): discipline to add
        '''
        self.proxy_disciplines.append(disc)
        disc.set_father_executor(self)
        # self._check_if_duplicated_disc_names()

    def add_discipline_list(self, disc_list):
        '''
        Add a list of disciplines to the children sub proxies and set self as father executor.

        Arguments:
            disc_list (List[ProxyDiscipline]): disciplines to add
        '''
        for disc in disc_list:
            self.add_discipline(disc)

    def set_shared_namespaces_dependencies(self, data_dict):
        '''
        Set dependencies of shared inputs and outputs in ns_manager

        Arguments:
            data_dict (Dict[dict]): data_in or data_out
        '''
        shared_namespace_list = self.get_shared_namespace_list(
            data_dict)
        self.ee.ns_manager.add_dependencies_to_shared_namespace(
            self, shared_namespace_list)

    def add_variables(self, data_dict, io_type, clean_variables=True):
        '''
        Add dynamic inputs/outputs in ins_desc_in/ints_desc_out and remove old dynamic inputs/outputs

        Arguments:
            data_dict (Dict[dict]): new dynamic inputs/outputs
            io_type (string): IO_TYPE_IN or IO_TYPE_OUT
            clean_variables (bool): flag to remove old variables from data_in/data_out, inst_desc_in/inst_desc_out, datamanger
        '''
        if io_type == self.IO_TYPE_IN:
            variables_to_remove = [
                key for key in self.inst_desc_in if key not in data_dict]
            self.inst_desc_in.update(data_dict)
        elif io_type == self.IO_TYPE_OUT:
            variables_to_remove = [
                key for key in self.inst_desc_out if key not in data_dict]
            self.inst_desc_out.update(data_dict)

        if clean_variables:
            self.clean_variables(variables_to_remove, io_type)

    def add_inputs(self, data_dict, clean_inputs=True):
        '''
        Add dynamic inputs

        Arguments:
            data_dict (Dict[dict]): new dynamic inputs
            clean_variables (bool): flag to remove old variables from data_in, inst_desc_in and datamanger
        '''
        self.add_variables(data_dict, self.IO_TYPE_IN,
                           clean_variables=clean_inputs)

    def add_outputs(self, data_dict, clean_outputs=True):
        '''
        Add dynamic outputs

        Arguments:
            data_dict (Dict[dict]): new dynamic outputs
            clean_variables (bool): flag to remove old variables from data_out, inst_desc_out and datamanger
        '''
        self.add_variables(data_dict, self.IO_TYPE_OUT,
                           clean_variables=clean_outputs)

    def clean_variables(self, var_name_list, io_type):
        '''
        Remove variables from data_in/data_out, inst_desc_in/inst_desc_out and datamanger

        Arguments:
            var_name_list (List[string]): variable names to clean
            io_type (string): IO_TYPE_IN or IO_TYPE_OUT
        '''
        for var_name in var_name_list:
            if io_type == self.IO_TYPE_IN:
                self.ee.dm.remove_keys(
                    self.disc_id, self.get_var_full_name(var_name, self._data_in))
                del self._data_in[var_name]
                del self.inst_desc_in[var_name]
            elif io_type == self.IO_TYPE_OUT:
                self.ee.dm.remove_keys(
                    self.disc_id, self.get_var_full_name(var_name, self._data_out))
                del self._data_out[var_name]
                del self.inst_desc_out[var_name]
            if var_name in self._structuring_variables:
                del self._structuring_variables[var_name]

    def update_default_value(self, var_name, io_type, new_default_value):
        '''
        Update DEFAULT and VALUE of var_name in data_io

        Arguments:
            var_name (string): variable names to clean
            io_type (string): IO_TYPE_IN or IO_TYPE_OUT
            new_default_value: value to update VALUE and DEFAULT with
        '''
        if var_name in self.get_data_io_dict(io_type):
            self.get_data_io_dict(
                io_type)[var_name][self.DEFAULT] = new_default_value
            self.get_data_io_dict(
                io_type)[var_name][self.VALUE] = new_default_value

    # -- Configure handling
    def configure(self):
        '''
        Configure the ProxyDiscipline
        '''
        self.set_numerical_parameters()

        if self.check_structuring_variables_changes():
            self.set_structuring_variables_values()

        self.setup_sos_disciplines()

        self.reload_io()

        # update discipline status to CONFIGURE
        self._update_status_dm(self.STATUS_CONFIGURE)

        self.set_configure_status(True)

    def set_numerical_parameters(self):
        '''
        Set numerical parameters of the ProxyDiscipline defined in the NUM_DESC_IN
        '''
        if self._data_in != {}:
            self.linearization_mode = self.get_sosdisc_inputs(
                'linearization_mode')

            cache_type = self.get_sosdisc_inputs(self.CACHE_TYPE)
            if cache_type != self._structuring_variables[self.CACHE_TYPE]:
                self._reset_cache = True

            # Debug mode logging and recursive setting (priority to the parent)
            debug_mode = self.get_sosdisc_inputs(self.DEBUG_MODE)
            if debug_mode != self._structuring_variables[self.DEBUG_MODE]\
                    and not (debug_mode == "" and self._structuring_variables[self.DEBUG_MODE] is None):  # not necessary on first config
                self._reset_debug_mode = True
                # logging
                if debug_mode != "":
                    if debug_mode == "all":
                        for mode in self.AVAILABLE_DEBUG_MODE:
                            if mode not in ["", "all"]:
                                self.logger.info(
                                    f'Discipline {self.sos_name} set to debug mode {mode}')
                    else:
                        self.logger.info(
                            f'Discipline {self.sos_name} set to debug mode {debug_mode}')

    def set_debug_mode_rec(self, debug_mode):
        """
        set debug mode recursively to children with priority to parent
        """
        for disc in self.proxy_disciplines:
            if ProxyDiscipline.DEBUG_MODE in disc._data_in:
                self.dm.set_data(self.get_var_full_name(
                    self.DEBUG_MODE, disc._data_in), self.VALUE, debug_mode, check_value=False)
                disc.set_debug_mode_rec(debug_mode)

    def set_children_cache_inputs(self):
        '''
        Set cache_type and cache_file_path input values to children, if cache inputs have changed
        '''
        if self._reset_cache:
            cache_type = self.get_sosdisc_inputs(ProxyDiscipline.CACHE_TYPE)
            cache_file_path = self.get_sosdisc_inputs(
                ProxyDiscipline.CACHE_FILE_PATH)
            for disc in self.proxy_disciplines:
                if ProxyDiscipline.CACHE_TYPE in disc._data_in:
                    self.dm.set_data(disc.get_var_full_name(
                        ProxyDiscipline.CACHE_TYPE, disc._data_in), self.VALUE, cache_type, check_value=False)
                    if cache_file_path is not None:
                        self.dm.set_data(disc.get_var_full_name(
                            ProxyDiscipline.CACHE_FILE_PATH, disc._data_in), self.VALUE, cache_file_path,
                            check_value=False)
        if self._reset_debug_mode:
            self.set_debug_mode_rec(
                self.get_sosdisc_inputs(ProxyDiscipline.DEBUG_MODE))
            self._reset_debug_mode = False

    def setup_sos_disciplines(self):
        """
        Method to be overloaded to add dynamic inputs/outputs using add_inputs/add_outputs methods.
        If the value of an input X determines dynamic inputs/outputs generation, then the input X is structuring and the item 'structuring':True is needed in the DESC_IN
        DESC_IN = {'X': {'structuring':True}}
        """

        self.mdo_discipline_wrapp.setup_sos_disciplines(self)

    def set_dynamic_default_values(self, default_values_dict):
        """
        Method to set default value to a variable with short_name in a discipline when the default value varies with other input values
        i.e. a default array length depends on a number of years
        Arguments:
            default_values_dict (Dict[string]) : dict whose key is variable short name and value is the default value
        """

        for short_key, default_value in default_values_dict.items():
            if short_key in self._data_in:
                ns_key = self.get_var_full_name(short_key, self._data_in)
                self.dm.no_check_default_variables.append(ns_key)
                self.dm.set_data(ns_key, self.DEFAULT, default_value, False)
            else:
                self.logger.info(
                    f'Try to set a default value for the variable {short_key} in {self.sos_name} which is not an input of this discipline ')

    # -- cache handling
    def clear_cache(self):
        """
        Clear cache of self and children.
        """
        # -- Need to clear cache for gradients analysis
        if self.cache is not None:
            self.cache.clear()
        for discipline in self.proxy_disciplines:
            discipline.clear_cache()

    # -- data handling section
    def reset_data(self):
        """
        Reset instance data attributes of the discipline to empty dicts.
        """
        self.inst_desc_in = {}
        self.inst_desc_out = {}
        self._data_in = {}
        self._data_out = {}
        self._io_ns_map_in = {}
        self._io_ns_map_out = {}
        self._structuring_variables = {}

    def get_data_in(self):
        """"
        _data_in getter
        """
        return self._data_in

    def get_data_out(self):
        """
        _data_out getter
        """
        return self._data_out

    def get_data_io_with_full_name(self, io_type, as_namespaced_tuple=False):
        """
        returns a version of the data_in/data_out of discipline with variable full names

        Arguments:
            io_type (string): IO_TYPE_IN or IO_TYPE_OUT

        Return:
            data_io_full_name (Dict[dict]): data_in/data_out with variable full names
        """
        data_io_short_name = self.get_data_io_dict(io_type)

        if as_namespaced_tuple:
            def dict_key(v): return (
                v, id(data_io_short_name[v][self.NS_REFERENCE]))
        else:
            def dict_key(v): return self.get_var_full_name(
                v, data_io_short_name)

        data_io_full_name = {dict_key(
            var_name): value_dict for var_name, value_dict in data_io_short_name.items()}

        return data_io_full_name

    def get_data_with_full_name(self, io_type, full_name, data_name=None):
        """
        Returns the field data_name in the data_in/data_out of a single variable based on its full_name. If data_name
        is None, returns the whole data dict of the variable.

        Arguments:
            io_type (string): IO_TYPE_IN or IO_TYPE_OUT
            full_name (string): full name of the variable
            data_name (string): key of the data dict to get or None

        Return:
            (dict or Any) the data dict or its field [data_name]
        """
        data_io_full_name = self.get_data_io_with_full_name(io_type)

        if data_name is None:
            return data_io_full_name[full_name]
        else:
            return data_io_full_name[full_name][data_name]

    def _update_with_values(self, to_update, update_with, update_dm=False):
        '''
        Update <to_update> 'value' field with <update_with> and eventually update datamanager.

        Arguments:
            to_update (Dict[dict]): data structure to update e.g. data_out
            update_with (dict): key-value dictionary of new values
            update_dm (bool): whether to update datamanager
        '''
        to_update_local_data = {}
        to_update_dm = {}
        ns_update_with = {}
        for k, v in update_with.items():
            ns_update_with[k] = v
            # -- Crash if key does not exist in to_update
            for key in ns_update_with.keys():
                if to_update[key][self.VISIBILITY] == self.INTERNAL_VISIBILITY:
                    raise Exception(
                        f'It is not possible to update the variable {key} which has a visibility Internal')
                else:
                    if to_update[key][self.TYPE] in self.UNSUPPORTED_GEMSEO_TYPES:
                        # data with unsupported types for gemseo
                        to_update_dm[self.get_var_full_name(
                            key, to_update)] = ns_update_with[key]
                    else:
                        to_update_local_data[self.get_var_full_name(
                            key, to_update)] = ns_update_with[key]

        if update_dm:
            # update DM after run
            self.dm.set_values_from_dict(to_update_local_data)
        else:
            # update local_data after run
            self.mdo_discipline.store_local_data(**to_update_local_data)

        # need to update outputs that will disappear after filtering the
        # local_data with supported types
        self.dm.set_values_from_dict(to_update_dm)

    def get_ns_reference(self, visibility, namespace=None):
        '''
        Get namespace reference by consulting the namespace_manager

        Arguments:
            visibility (string): visibility to get local or shared namespace
            namespace (Namespace): namespace in case of shared visibility
        '''
        ns_manager = self.ee.ns_manager

        if visibility == self.LOCAL_VISIBILITY or visibility == self.INTERNAL_VISIBILITY:
            return ns_manager.get_local_namespace(self)

        elif visibility == self.SHARED_VISIBILITY:
            return ns_manager.get_shared_namespace(self, namespace)

    def apply_visibility_ns(self, io_type):
        '''
        Consult the namespace_manager to apply the namespace depending on the variable visibility

        Arguments:
            io_type (string): IO_TYPE_IN or IO_TYPE_OUT
        '''
        dict_in_keys = self.get_data_io_dict_keys(io_type)
        ns_manager = self.ee.ns_manager

        # original_data = deepcopy(dict_in)
        dict_out_keys = []
        for key in dict_in_keys:
            namespaced_key = ns_manager.get_namespaced_variable(
                self, key, io_type)
            dict_out_keys.append(namespaced_key)
        return dict_out_keys

    def _prepare_data_dict(self, io_type, data_dict=None):
        """
        Prepare the data_in/data_out with fields by default (and set _structuring_variables) for variables in data_dict.
        If data_dict is None, will prepare the current data_in/data_out.

        Arguments:
            io_type (string): IO_TYPE_IN or IO_TYPE_OUT
            data_dict (Dict[dict]): the data dict to prepare
        """
        if data_dict is None:
            data_dict = self.get_data_io_dict(io_type)
        for key in data_dict.keys():
            curr_data = data_dict[key]
            data_keys = curr_data.keys()
            curr_data[self.IO_TYPE] = io_type
            curr_data[self.TYPE_METADATA] = None
            curr_data[self.VAR_NAME] = key
            if self.USER_LEVEL not in data_keys:
                curr_data[self.USER_LEVEL] = 1
            if self.RANGE not in data_keys:
                curr_data[self.RANGE] = None
            if self.UNIT not in data_keys:
                curr_data[self.UNIT] = None
            if self.DESCRIPTION not in data_keys:
                curr_data[self.DESCRIPTION] = None
            if self.POSSIBLE_VALUES not in data_keys:
                curr_data[self.POSSIBLE_VALUES] = None
            if data_dict[key]['type'] in ['array', 'dict', 'dataframe']:
                if self.DATAFRAME_DESCRIPTOR not in data_keys:
                    curr_data[self.DATAFRAME_DESCRIPTOR] = None
                if self.DATAFRAME_EDITION_LOCKED not in data_keys:
                    curr_data[self.DATAFRAME_EDITION_LOCKED] = True
            # For dataframes but also dict of dataframes...
            if data_dict[key]['type'] in ['dict', 'dataframe']:
                if self.DF_EXCLUDED_COLUMNS not in data_keys:
                    curr_data[self.DF_EXCLUDED_COLUMNS] = self.DEFAULT_EXCLUDED_COLUMNS

            if self.DISCIPLINES_FULL_PATH_LIST not in data_keys:
                curr_data[self.DISCIPLINES_FULL_PATH_LIST] = []
            if self.VISIBILITY not in data_keys:
                curr_data[self.VISIBILITY] = self.LOCAL_VISIBILITY
            if self.DEFAULT not in data_keys:
                if curr_data[self.VISIBILITY] == self.INTERNAL_VISIBILITY:
                    raise Exception(
                        f'The variable {key} in discipline {self.sos_name} must have a default value because its visibility is Internal')
                else:
                    curr_data[self.DEFAULT] = None
            else:
                curr_data[self.VALUE] = data_dict[key][self.DEFAULT]
            # -- Initialize VALUE to None by default
            if self.VALUE not in data_keys:
                curr_data[self.VALUE] = None
            if self.COUPLING not in data_keys:
                curr_data[self.COUPLING] = False
            if self.OPTIONAL not in data_keys:
                curr_data[self.OPTIONAL] = False
            if self.NUMERICAL not in data_keys:
                curr_data[self.NUMERICAL] = False
            if self.META_INPUT not in data_keys:
                curr_data[self.META_INPUT] = False

            # -- Outputs are not EDITABLE
            if self.EDITABLE not in data_keys:
                if curr_data[self.VISIBILITY] == self.INTERNAL_VISIBILITY:
                    curr_data[self.EDITABLE] = False
                elif self.CONNECTOR_DATA in curr_data.keys() and curr_data[self.CONNECTOR_DATA] is not None:
                    curr_data[self.EDITABLE] = False
                else:
                    curr_data[self.EDITABLE] = (io_type == self.IO_TYPE_IN)
            # -- Add NS_REFERENCE
            if curr_data[self.VISIBILITY] not in self.AVAILABLE_VISIBILITIES:
                var_name = curr_data[self.VAR_NAME]
                visibility = curr_data[self.VISIBILITY]
                raise ValueError(self.sos_name + '.' + var_name + ': visibility ' + str(
                    visibility) + ' not in allowed visibilities: ' + str(self.AVAILABLE_VISIBILITIES))
            if self.NAMESPACE in data_keys:
                curr_data[self.NS_REFERENCE] = self.get_ns_reference(
                    curr_data[self.VISIBILITY], curr_data[self.NAMESPACE])
            else:
                curr_data[self.NS_REFERENCE] = self.get_ns_reference(
                    curr_data[self.VISIBILITY])

            # store structuring variables in self._structuring_variables
            if self.STRUCTURING in data_keys and curr_data[self.STRUCTURING] is True:
                self._structuring_variables[key] = None
                del curr_data[self.STRUCTURING]

        return data_dict

    def get_sosdisc_inputs(self, keys=None, in_dict=False, full_name_keys=False):
        """
        Accessor for the inputs values as a list or dict.

        Arguments:
            keys (List): the input short or full names list (depending on value of full_name_keys)
            in_dict (bool): if output format is dict
            full_name_keys (bool): if keys in args AND returned dictionary are full names or short names. Note that only
                                   True allows to query for variables of the subprocess as well as of the discipline itself.
        Returns:
            The inputs values list or dict
        """

        if keys is None:
            # if no keys, get all discipline keys and force
            # output format as dict #TODO: force full_name_keys=True too?
            if full_name_keys:
                keys = list(self.get_data_io_with_full_name(
                    self.IO_TYPE_IN).keys())  # discipline and subprocess
            else:
                keys = list(self.get_data_in().keys())  # discipline only
            in_dict = True
        inputs = self._get_sosdisc_io(
            keys, io_type=self.IO_TYPE_IN, full_name_keys=full_name_keys)
        if in_dict:
            # return inputs in an dictionary
            return inputs
        else:
            # return inputs in an ordered tuple (default)
            if len(inputs) > 1:
                return list(inputs.values())
            else:
                return list(inputs.values())[0]

    def get_sosdisc_outputs(self, keys=None, in_dict=False, full_name_keys=False):
        """
        Accessor for the outputs values as a list or dict.

        Arguments:
            keys (List): the output short or full names list (depending on value of full_name_keys)
            in_dict (bool): if output format is dict
            full_name_keys (bool): if keys in args AND returned dictionary are full names or short names. Note that only
                                   True allows to query for variables of the subprocess as well as of the discipline itself.
        Returns:
            The outputs values list or dict
        """
        if keys is None:
            # if no keys, get all discipline keys and force
            # output format as dict #TODO: force full_name_keys=True too?
            if full_name_keys:
                keys = list(self.get_data_io_with_full_name(
                    self.IO_TYPE_OUT).keys())  # discipline and subprocess
            else:
                keys = list(self.get_data_out().keys())  # discipline only
            # keys = [d[self.VAR_NAME] for d in self.get_data_out().values()]
            in_dict = True
        outputs = self._get_sosdisc_io(
            keys, io_type=self.IO_TYPE_OUT, full_name_keys=full_name_keys)
        if in_dict:
            # return outputs in an dictionary
            return outputs
        else:
            # return outputs in an ordered tuple (default)
            if len(outputs) > 1:
                return list(outputs.values())
            else:
                return list(outputs.values())[0]

    def _get_sosdisc_io(self, keys, io_type, full_name_keys=False):
        """
        Generic method to retrieve sos inputs and outputs

        Arguments:
            keys (List[String]): the data names list in short or full names (depending on value of full_name_keys)
            io_type (string): IO_TYPE_IN or IO_TYPE_OUT
            full_name_keys: if keys in args and returned dict are full names. Note that only True allows to query for
                            variables of the subprocess as well as of the discipline itself.
        Returns:
            dict of keys values
        Raises:
            Exception if query key is not in the data manager
        """
        if isinstance(keys, str):
            keys = [keys]

        if full_name_keys:
            query_keys = keys
        else:
            query_keys = self._convert_list_of_keys_to_namespace_name(
                keys, io_type)

        values_dict = {}
        for key, q_key in zip(keys, query_keys):
            if q_key not in self.dm.data_id_map:
                raise Exception(
                    f'The key {q_key} for the discipline {self.get_disc_full_name()} is missing in the data manager')
            # get data in local_data during run or linearize steps #TODO: this
            # should not be possible, should it?
            elif self.status in [self.STATUS_RUNNING, self.STATUS_LINEARIZE]:
                values_dict[key] = self.mdo_discipline_wrapp.mdo_discipline.local_data[q_key]
            # get data in data manager during configure step
            else:
                values_dict[key] = self.dm.get_value(q_key)
        return values_dict

    # def _get_sosdisc_io(self, keys, io_type, full_name=False):
    #     """
    #     Generic method to retrieve discipline inputs and outputs
    #
    #     Arguments:
    #         keys (List[string]): the output short names list
    #         io_type (string): IO_TYPE_IN or IO_TYPE_OUT
    #         full_name (bool): True if returned keys are full names, False for short names
    #
    #     Return:
    #         values_dict (dict): dict of variable keys and values
    #     """
    #
    #     # convert local key names to namespaced ones
    #     if isinstance(keys, str):
    #         keys = [keys]
    #     namespaced_keys_dict = {key: namespaced_key for key, namespaced_key in zip(
    #         keys, self._convert_list_of_keys_to_namespace_name(keys, io_type))}
    #
    #     values_dict = {}
    #
    #     for key, namespaced_key in namespaced_keys_dict.items():
    #         # new_key can be key or namespaced_key according to full_name value
    #         new_key = full_name * namespaced_key + (1 - full_name) * key
    #         if namespaced_key not in self.dm.data_id_map:
    #             raise Exception(
    #                 f'The key {namespaced_key} for the discipline {self.get_disc_full_name()} is missing in the data manager')
    #         # get data in local_data during run or linearize steps
    #         elif self.status in [self.STATUS_RUNNING, self.STATUS_LINEARIZE]:
    #             values_dict[new_key] = self.mdo_discipline_wrapp.mdo_discipline.local_data[namespaced_key]
    #         # get data in data manager during configure step
    #         else:
    #             values_dict[new_key] = self.dm.get_value(namespaced_key)
    #
    #     return values_dict

    #     def linearize(self, input_data=None, force_all=False, force_no_exec=False,
    #                   exec_before_linearize=True):
    #         """overloads GEMS linearize function
    #         """
    #         # set GEM's default_inputs for gradient computation purposes
    #         # to be deleted during GEMS update
    #
    #         if input_data is not None:
    #             self.default_inputs = input_data
    #         else:
    #             self.default_inputs = {}
    #             input_data = self.get_input_data_for_gems()
    #             self.default_inputs = input_data
    #
    #         if self.linearization_mode == self.COMPLEX_STEP:
    #             # is complex_step, switch type of inputs variables
    #             # perturbed to complex
    #             inputs, _ = self._retreive_diff_inouts(force_all)
    #             def_inputs = self.default_inputs
    #             for name in inputs:
    #                 def_inputs[name] = def_inputs[name].astype('complex128')
    #         else:
    #             pass
    #
    #         # need execution before the linearize
    #         if not force_no_exec and exec_before_linearize:
    #             self.reset_statuses_for_run()
    #             self.exec_for_lin = True
    #             self.execute(input_data)
    #             self.exec_for_lin = False
    #             force_no_exec = True
    #             need_execution_after_lin = False
    #
    #         # need execution but after linearize, in the NR GEMSEO case an
    #         # execution is done bfore the while loop which udates the local_data of
    #         # each discipline
    #         elif not force_no_exec and not exec_before_linearize:
    #             force_no_exec = True
    #             need_execution_after_lin = True
    #
    #         # no need of any execution
    #         else:
    #             need_execution_after_lin = False
    #             # maybe no exec before the first linearize, GEMSEO needs a
    #             # local_data with inputs and outputs for the jacobian computation
    #             # if the local_data is empty
    #             if self.local_data == {}:
    #                 own_data = {
    #                     k: v for k, v in input_data.items() if self.is_input_existing(k) or self.is_output_existing(k)}
    #                 self.local_data = own_data
    #
    #         if self.check_linearize_data_changes and not self.is_sos_coupling:
    #             disc_data_before_linearize = {key: {'value': value} for key, value in deepcopy(
    #                 input_data).items() if key in self.input_grammar.data_names}
    #
    #         # set LINEARIZE status to get inputs from local_data instead of
    #         # datamanager
    #         self._update_status_dm(self.STATUS_LINEARIZE)
    #         result = MDODiscipline.linearize(
    #             self, input_data, force_all, force_no_exec)
    #         # reset DONE status
    #         self._update_status_dm(self.STATUS_DONE)
    #
    #         self.__check_nan_in_data(result)
    #         if self.check_linearize_data_changes and not self.is_sos_coupling:
    #             disc_data_after_linearize = {key: {'value': value} for key, value in deepcopy(
    #                 input_data).items() if key in disc_data_before_linearize.keys()}
    #             is_output_error = True
    #             output_error = self.check_discipline_data_integrity(disc_data_before_linearize,
    #                                                                 disc_data_after_linearize,
    #                                                                 'Discipline data integrity through linearize',
    #                                                                 is_output_error=is_output_error)
    #             if output_error != '':
    #                 raise ValueError(output_error)
    #
    #         if need_execution_after_lin:
    #             self.reset_statuses_for_run()
    #             self.execute(input_data)
    #
    #         return result

    #     def _get_columns_indices(self, inputs, outputs, input_column, output_column):
    #         """
    #         returns indices of input_columns and output_columns
    #         """
    #         # Get boundaries of the jacobian to compare
    #         if inputs is None:
    #             inputs = self.get_input_data_names()
    #         if outputs is None:
    #             outputs = self.get_output_data_names()
    #
    #         indices = None
    #         if input_column is not None or output_column is not None:
    #             if len(inputs) == 1 and len(outputs) == 1:
    #
    #                 if self.proxy_disciplines is not None:
    #                     for discipline in self.proxy_disciplines:
    #                         self.jac_boundaries.update(discipline.jac_boundaries)
    #
    #                 indices = {}
    #                 if output_column is not None:
    #                     jac_bnd = self.jac_boundaries[f'{outputs[0]},{output_column}']
    #                     tup = [jac_bnd['start'], jac_bnd['end']]
    #                     indices[outputs[0]] = [i for i in range(*tup)]
    #
    #                 if input_column is not None:
    #                     jac_bnd = self.jac_boundaries[f'{inputs[0]},{input_column}']
    #                     tup = [jac_bnd['start'], jac_bnd['end']]
    #                     indices[inputs[0]] = [i for i in range(*tup)]
    #
    #             else:
    #                 raise Exception(
    #                     'Not possible to use input_column and output_column options when \
    #                     there is more than one input and output')
    #
    #         return indices
    #
    #     def set_partial_derivative(self, y_key, x_key, value):
    #         '''
    #         Set the derivative of y_key by x_key inside the jacobian of GEMS self.jac
    #         '''
    #         new_y_key = self.get_var_full_name(y_key, self._data_out)
    #
    #         new_x_key = self.get_var_full_name(x_key, self._data_in)
    #
    #         if new_x_key in self.jac[new_y_key]:
    #             if isinstance(value, ndarray):
    #                 value = lil_matrix(value)
    #             self.jac[new_y_key][new_x_key] = value
    #
    #     def set_partial_derivative_for_other_types(self, y_key_column, x_key_column, value):
    #         '''
    #         Set the derivative of the column y_key by the column x_key inside the jacobian of GEMS self.jac
    #         y_key_column = 'y_key,column_name'
    #         '''
    #         if len(y_key_column) == 2:
    #             y_key, y_column = y_key_column
    #         else:
    #             y_key = y_key_column[0]
    #             y_column = None
    #
    #         lines_nb_y, index_y_column = self.get_boundary_jac_for_columns(
    #             y_key, y_column, self.IO_TYPE_OUT)
    #
    #         if len(x_key_column) == 2:
    #             x_key, x_column = x_key_column
    #         else:
    #             x_key = x_key_column[0]
    #             x_column = None
    #
    #         lines_nb_x, index_x_column = self.get_boundary_jac_for_columns(
    #             x_key, x_column, self.IO_TYPE_IN)
    #
    #         # Convert keys in namespaced keys in the jacobian matrix for GEMS
    #         new_y_key = self.get_var_full_name(y_key, self._data_out)
    #
    #         new_x_key = self.get_var_full_name(x_key, self._data_in)
    #
    #         # Code when dataframes are filled line by line in GEMS, we keep the code for now
    #         #         if index_y_column and index_x_column is not None:
    #         #             for iy in range(value.shape[0]):
    #         #                 for ix in range(value.shape[1]):
    #         #                     self.jac[new_y_key][new_x_key][iy * column_nb_y + index_y_column,
    #         # ix * column_nb_x + index_x_column] = value[iy, ix]
    #
    #         if new_x_key in self.jac[new_y_key]:
    #             if index_y_column is not None and index_x_column is not None:
    #                 self.jac[new_y_key][new_x_key][index_y_column * lines_nb_y:(index_y_column + 1) * lines_nb_y,
    #                                                index_x_column * lines_nb_x:(index_x_column + 1) * lines_nb_x] = value
    #                 self.jac_boundaries.update({f'{new_y_key},{y_column}': {'start': index_y_column * lines_nb_y,
    #                                                                         'end': (index_y_column + 1) * lines_nb_y},
    #                                             f'{new_x_key},{x_column}': {'start': index_x_column * lines_nb_x,
    #                                                                         'end': (index_x_column + 1) * lines_nb_x}})
    #
    #             elif index_y_column is None and index_x_column is not None:
    #                 self.jac[new_y_key][new_x_key][:, index_x_column *
    #                                                lines_nb_x:(index_x_column + 1) * lines_nb_x] = value
    #
    #                 self.jac_boundaries.update({f'{new_y_key},{y_column}': {'start': 0,
    #                                                                         'end':-1},
    #                                             f'{new_x_key},{x_column}': {'start': index_x_column * lines_nb_x,
    #                                                                         'end': (index_x_column + 1) * lines_nb_x}})
    #             elif index_y_column is not None and index_x_column is None:
    #                 self.jac[new_y_key][new_x_key][index_y_column * lines_nb_y:(index_y_column + 1) * lines_nb_y,
    #                                                :] = value
    #                 self.jac_boundaries.update({f'{new_y_key},{y_column}': {'start': index_y_column * lines_nb_y,
    #                                                                         'end': (index_y_column + 1) * lines_nb_y},
    #                                             f'{new_x_key},{x_column}': {'start': 0,
    #                                                                         'end':-1}})
    #             else:
    #                 raise Exception(
    #                     'The type of a variable is not yet taken into account in set_partial_derivative_for_other_types')
    #
    #     def get_boundary_jac_for_columns(self, key, column, io_type):
    #         data_io_disc = self.get_data_io_dict(io_type)
    #         var_full_name = self.get_var_full_name(key, data_io_disc)
    #         key_type = self.dm.get_data(var_full_name, self.TYPE)
    #         value = self._get_sosdisc_io(key, io_type)[key]
    #
    #         if key_type == 'dataframe':
    #             # Get the number of lines and the index of column from the metadata
    #             lines_nb = len(value)
    #             index_column = [column for column in value.columns if column not in self.DEFAULT_EXCLUDED_COLUMNS].index(column)
    #         elif key_type == 'array' or key_type == 'float':
    #             lines_nb = None
    #             index_column = None
    #         elif key_type == 'dict':
    #             dict_keys = list(value.keys())
    #             lines_nb = len(value[column])
    #             index_column = dict_keys.index(column)
    #
    #         return lines_nb, index_column

    #     def get_input_data_for_gems(self):
    #         '''
    #         Get input_data for linearize ProxyDiscipline
    #         '''
    #         input_data = {}
    #         input_data_names = self.input_grammar.get_data_names()
    #         if len(input_data_names) > 0:
    #
    #             for data_name in input_data_names:
    #                 input_data[data_name] = self.ee.dm.get_value(data_name)
    #
    #         return input_data

    def _update_type_metadata(self):
        '''
        Update metadata of values not supported by GEMS (for cases where the data has been converted by the coupling)
        '''
        for var_name in self._data_in.keys():
            var_f_name = self.get_var_full_name(var_name, self._data_in)
            var_type = self.dm.get_data(var_f_name, self.VAR_TYPE_ID)
            if var_type in self.NEW_VAR_TYPE:
                if self.dm.get_data(var_f_name, self.TYPE_METADATA) is not None:
                    self._data_in[var_name][self.TYPE_METADATA] = self.dm.get_data(
                        var_f_name, self.TYPE_METADATA)

        for var_name in self._data_out.keys():
            var_f_name = self.get_var_full_name(var_name, self._data_out)
            var_type = self.dm.get_data(var_f_name, self.VAR_TYPE_ID)
            if var_type in self.NEW_VAR_TYPE:
                if self.dm.get_data(var_f_name, self.TYPE_METADATA) is not None:
                    self._data_out[var_name][self.TYPE_METADATA] = self.dm.get_data(
                        var_f_name, self.TYPE_METADATA)

    def _update_study_ns_in_varname(self, names):
        '''
        Updates the study name in the variable input names.

        Arguments:
            names (List[string]): names to update
        '''
        study = self.ee.study_name
        new_names = []
        for n in names:
            if not n.startswith(study):
                suffix = NS_SEP.join(n.split(NS_SEP)[1:])
                new_name = study + NS_SEP + suffix
            else:
                new_name = n
            new_names.append(new_name)
        return new_names

    def store_sos_outputs_values(self, dict_values, update_dm=False):
        '''
        Store outputs from 'dict_values' into self._data_out.

        Arguments:
            dict_values (dict): key-value dictionary of new values
            update_dm (bool): whether to update datamanager too
        '''
        # fill data using data connector if needed
        self._update_with_values(self._data_out, dict_values, update_dm)

    def update_meta_data_out(self, new_data_dict):
        """
        update meta data of _data_out and DESC_OUT

        Arguments:
            new_data_dict (Dict[dict]): contains the metadata to be updated
                                        in format: {'variable_name' : {'meta_data_name' : 'meta_data_value',...}....}
        """
        for key in new_data_dict.keys():
            for meta_data in new_data_dict[key].keys():
                self._data_out[key][meta_data] = new_data_dict[key][meta_data]
                if meta_data in self.DESC_OUT[key].keys():
                    self.DESC_OUT[key][meta_data] = new_data_dict[key][meta_data]

    def clean_dm_from_disc(self):
        """
        Clean ProxyDiscipline in datamanager's disciplines_dict and data_in/data_out keys
        """
        self.dm.clean_from_disc(self.disc_id)

    def _set_dm_disc_info(self):
        """
        Set info of the ProxyDiscipline in datamanager
        """
        disc_ns_name = self.get_disc_full_name()
        disc_dict_info = {}
        disc_dict_info['reference'] = self
        disc_dict_info['classname'] = self.__class__.__name__
        disc_dict_info['model_name'] = self.__module__.split('.')[-2]
        disc_dict_info['model_name_full_path'] = self.__module__
        disc_dict_info['treeview_order'] = 'no'
        disc_dict_info[self.NS_REFERENCE] = self.ee.ns_manager.get_local_namespace(
            self)
        self.disc_id = self.dm.update_disciplines_dict(
            self.disc_id, disc_dict_info, disc_ns_name)

    def _set_dm_cache_map(self):
        '''
        Update cache_map dict in DM with cache and its children recursively
        '''
        mdo_discipline = self.mdo_discipline_wrapp.mdo_discipline
        if mdo_discipline.cache is not None:
            self._store_cache_with_hashed_uid(mdo_discipline)
        # store children cache recursively
        for disc in self.proxy_disciplines:
            disc._set_dm_cache_map()

    def _store_cache_with_hashed_uid(self, disc):
        '''
        Generate hashed uid and store cache in DM
        '''
        full_name = self.get_disc_full_name().split(self.ee.study_name)[-1]
        class_name = disc.__class__.__name__
        anoninmated_data_io = self.get_anonimated_data_io(disc)

        # set disc infos string list with full name, class name and anonimated
        # i/o for hashed uid generation
        disc_info_list = [full_name, class_name, anoninmated_data_io]
        hashed_uid = self.dm.generate_hashed_uid(disc_info_list)

        # store cache in DM map
        self.dm.cache_map[hashed_uid] = disc.cache

        # store disc in DM map
        if hashed_uid in self.dm.gemseo_disciplines_id_map:
            self.dm.gemseo_disciplines_id_map[hashed_uid].append(disc)
        else:
            self.dm.gemseo_disciplines_id_map[hashed_uid] = [disc]

    def get_var_full_name(self, var_name, disc_dict):
        '''
        Get namespaced variable from namespace and var_name in disc_dict
        '''
        ns_reference = disc_dict[var_name][self.NS_REFERENCE]
        complete_var_name = disc_dict[var_name][self.VAR_NAME]
        var_f_name = self.ee.ns_manager.compose_ns(
            [ns_reference.value, complete_var_name])
        return var_f_name

    def namespaced_tuples_to_full_names(self, in_dict):
        out_dict = {}
        for key, value in in_dict.items():
            complete_var_name = key[0]
            ns_reference = self.ee.ns_manager.ns_object_map[key[1]]
            var_f_name = self.ee.ns_manager.compose_ns(
                [ns_reference.value, complete_var_name])
            out_dict[var_f_name] = value
        return out_dict

    def update_from_dm(self):
        """
        Update all disciplines with datamanager information
        """

        for var_name in self._data_in.keys():

            try:
                var_f_name = self.get_var_full_name(var_name, self._data_in)
                default_val = self.dm.data_dict[self.dm.get_data_id(
                    var_f_name)][self.DEFAULT]
            except:
                var_f_name = self.get_var_full_name(var_name, self._data_in)
            if self.dm.get_value(var_f_name) is None and default_val is not None:
                self._data_in[var_name][self.VALUE] = default_val
            else:
                # update from dm for all proxy_disciplines to load all data
                self._data_in[var_name][self.VALUE] = self.dm.get_value(
                    var_f_name)
        # -- update sub-disciplines
        for discipline in self.proxy_disciplines:
            discipline.update_from_dm()

    # -- Ids and namespace handling
    def get_disc_full_name(self):
        '''
        Return: (string) the discipline name with full namespace
        '''
        return self.ee.ns_manager.get_local_namespace_value(self)

    def get_disc_id_from_namespace(self):
        """
        Return: (string) the discipline id
        """
        return self.ee.dm.get_discipline_ids_list(self.get_disc_full_name())

    def get_anonimated_data_io(self, disc):
        '''
        Return: (List[string]) of anonimated input and output keys for serialisation purpose
        '''
        anonimated_data_io = ''

        for key in disc.get_input_data_names():
            anonimated_data_io += key.split(self.ee.study_name)[-1]

        for key in disc.get_output_data_names():
            anonimated_data_io += key.split(self.ee.study_name)[-1]

        return anonimated_data_io

    def _convert_list_of_keys_to_namespace_name(self, keys, io_type):
        """
        Convert a list of keys to namespace name (see _convert_to_namespace_name).

        Arguments:
            keys (List[string]): list of keys to convert
            io_type (string): IO_TYPE_IN or IO_TYPE_OUT

        Return:
            variables (???): the list of varaible namespace name
        """
        # Refactor  variables keys with namespace
        if isinstance(keys, list):
            variables = [self._convert_to_namespace_name(
                key, io_type) for key in keys]
        else:
            variables = [self._convert_to_namespace_name(
                keys, io_type)]
        return variables

    def _convert_to_namespace_name(self, key, io_type):
        ''' Convert to namespace with coupling_namespace management
            Using a key (variables name) and reference_data (yaml in or out),
            build the corresponding namespaced key using the visibility property

            Arguments:
                key (string): variable name

            Return:
                (???) the variable namespace name
        '''

        # Refactor  variables keys with namespace
        result = self.ee.ns_manager.get_namespaced_variable(
            self, key, io_type)

        return result

    # -- status handling section
    def _update_status_dm(self, status):
        """
        Update discipline _status and status in data manager.

        Arguments:
            status (string): the status to update
        """
        # Avoid unnecessary call to status property (which can trigger event in
        # case of change)
        if self._status != status:
            self._status = status

        # Force update into discipline_dict (GEMS can change status but cannot update the
        # discipline_dict
        self.dm.disciplines_dict[self.disc_id]['status'] = status

    def _update_status_recursive(self, status):
        """
        Update discipline _status and status in data manager recursively for self and descendancy of sub proxies and in
        data manager.

        Arguments:
            status (string): the status to update
        """
        # keep reference branch status to 'REFERENCE'
        self._update_status_dm(status)
        for disc in self.proxy_disciplines:
            disc._update_status_recursive(status)

    def set_status_from_mdo_discipline(self):
        """
        Update status of self and children sub proxies by retreiving the status of the GEMSEO objects.

        """
        for proxy_discipline in self.proxy_disciplines:
            proxy_discipline.set_status_from_mdo_discipline()
        self.status = self.get_status_after_configure()

    def get_status_after_configure(self):
        return self.mdo_discipline_wrapp.mdo_discipline.status

    def _check_status_before_run(self):
        """
        Check discipline status is ok before run and throw ValueError otherwise.
        """
        status_ok = True
        if self.status == self.STATUS_RUNNING:
            status_ok = False
        if self.re_exec_policy == self.RE_EXECUTE_NEVER_POLICY:
            if self.status not in [self.STATUS_PENDING,
                                   self.STATUS_CONFIGURE, self.STATUS_VIRTUAL]:
                status_ok = False
        elif self.re_exec_policy == self.RE_EXECUTE_DONE_POLICY:
            if self.status == self.STATUS_DONE:
                self.reset_statuses_for_run()
                status_ok = True
            elif self.status not in [self.STATUS_PENDING, self.STATUS_CONFIGURE, self.STATUS_VIRTUAL]:
                status_ok = False
        else:
            raise ValueError("Unknown re_exec_policy :" +
                             str(self.re_exec_policy))
        if not status_ok:
            raise ValueError("Trying to run a discipline " + str(type(self)) +
                             " with status: " + str(self.status) +
                             " while re_exec_policy is : " +
                             str(self.re_exec_policy))

    # -- Maturity handling section
    def set_maturity(self, maturity, maturity_dict=False):
        """
        Maturity setter

        Arguments:
            maturity (string or dict or None): maturity to set
            maturity_dict (bool): whether the maturity is a dict
        """
        if maturity is None or maturity in self.possible_maturities or maturity_dict:
            self._maturity = maturity
        else:
            raise Exception(
                f'Unkown maturity {maturity} for discipline {self.sos_name}')

    def get_maturity(self):
        '''
        Get the maturity of the ProxyDiscipline (a discipline does not have any subdisciplines, only a coupling has)
        '''
        if hasattr(self, '_maturity'):
            return self._maturity
        elif hasattr(self.mdo_discipline_wrapp, 'wrapper'):
            if hasattr(self.mdo_discipline_wrapp.wrapper, '_maturity'):
                return self.mdo_discipline_wrapp.wrapper._maturity
            else:
                return ''
        return ''

    def _build_dynamic_DESC_IN(self):
        pass

    def get_chart_filter_list(self):
        """
        Return a list of ChartFilter instance base on the inherited class post processing filtering capabilities

        Returns: List[ChartFilter]
        """
        return self.mdo_discipline_wrapp.get_chart_filter_list()

    def get_post_processing_list(self, filters=None):
        """
        Return a list of post processing instance using the ChartFilter list given as parameter

        Arguments:
            filters: filters to apply during post processing making

        Returns:
            post processing instance list
        """

        return self.mdo_discipline_wrapp.get_post_processing_list(filters)

    def set_configure_status(self, is_configured):
        """
        Set boolean is_configured which indicates if the discipline has been configured
        to avoid several configuration in a multi-level process and save time
        """

        self._is_configured = is_configured

    def get_configure_status(self):
        """
        Get boolean is_configured which indicates if the discipline has been configured
        to avoid several configuration in a multi-level process and save time
        """

        if hasattr(self, '_is_configured'):
            return self._is_configured
        else:
            return ''

    def is_configured(self):
        '''
        Return False if discipline needs to be configured, True if not
        '''
        return self.get_configure_status() and not self.check_structuring_variables_changes()

    def get_disciplines_to_configure(self):
        '''
        Get sub disciplines list to configure according to their is_configured method (coupling, eval, etc.)
        '''
        disc_to_configure = []
        for disc in self.proxy_disciplines:
            if not disc.is_configured():
                disc_to_configure.append(disc)
        return disc_to_configure

    def check_structuring_variables_changes(self):
        '''
        Compare structuring variables stored in discipline with values in dm
        Return True if at least one structuring variable value has changed, False if not
        '''
        dict_values_dm = {key: self.get_sosdisc_inputs(
            key) for key in self._structuring_variables.keys()}
        try:
            return dict_values_dm != self._structuring_variables
        except:
            return not dict_are_equal(dict_values_dm,
                                      self._structuring_variables)

    def set_structuring_variables_values(self):
        '''
        Store structuring variables values from dm in self._structuring_variables
        '''
        for struct_var in list(self._structuring_variables.keys()):
            if struct_var in self._data_in:
                self._structuring_variables[struct_var] = deepcopy(
                    self.get_sosdisc_inputs(struct_var))

    # ----------------------------------------------------
    # ----------------------------------------------------
    #  METHODS TO DEBUG DISCIPLINE
    # ----------------------------------------------------
    # ----------------------------------------------------

    #     def check_jacobian(self, input_data=None, derr_approx=MDODiscipline.FINITE_DIFFERENCES,
    #                        step=1e-7, threshold=1e-8, linearization_mode='auto',
    #                        inputs=None, outputs=None, parallel=False,
    #                        n_processes=MDODiscipline.N_CPUS,
    #                        use_threading=False, wait_time_between_fork=0,
    #                        auto_set_step=False, plot_result=False,
    #                        file_path="jacobian_errors.pdf",
    #                        show=False, figsize_x=10, figsize_y=10, input_column=None, output_column=None,
    #                        dump_jac_path=None, load_jac_path=None):
    #         """
    #         Overload check jacobian to execute the init_execution
    #         """
    #
    #         # The init execution allows to check jacobian without an execute before the check
    #         # however if an execute was done, we do not want to restart the model
    #         # and potentially loose informations to compute gradients (some
    #         # gradients are computed with the model)
    #         if self.status != self.STATUS_DONE:
    #             self.init_execution()
    #
    #         # if dump_jac_path is provided, we trigger GEMSEO dump
    #         if dump_jac_path is not None:
    #             reference_jacobian_path = dump_jac_path
    #             save_reference_jacobian = True
    #         # if dump_jac_path is provided, we trigger GEMSEO dump
    #         elif load_jac_path is not None:
    #             reference_jacobian_path = load_jac_path
    #             save_reference_jacobian = False
    #         else:
    #             reference_jacobian_path = None
    #             save_reference_jacobian = False
    #
    #         approx = DisciplineJacApprox(
    #             self,
    #             derr_approx,
    #             step,
    #             parallel,
    #             n_processes,
    #             use_threading,
    #             wait_time_between_fork,
    #         )
    #         if inputs is None:
    #             inputs = self.get_input_data_names(filtered_inputs=True)
    #         if outputs is None:
    #             outputs = self.get_output_data_names(filtered_outputs=True)
    #
    #         if auto_set_step:
    #             approx.auto_set_step(outputs, inputs, print_errors=True)
    #
    #         # Differentiate analytically
    #         self.add_differentiated_inputs(inputs)
    #         self.add_differentiated_outputs(outputs)
    #         self.linearization_mode = linearization_mode
    #         self.reset_statuses_for_run()
    #         # Linearize performs execute() if needed
    #         self.linearize(input_data)
    #
    #         if input_column is None and output_column is None:
    #             indices = None
    #         else:
    #             indices = self._get_columns_indices(
    #                 inputs, outputs, input_column, output_column)
    #
    #         jac_arrays = {
    #             key_out: {key_in: value.toarray() if not isinstance(value, ndarray) else value for key_in, value in
    #                       subdict.items()}
    #             for key_out, subdict in self.jac.items()}
    #         o_k = approx.check_jacobian(
    #             jac_arrays,
    #             outputs,
    #             inputs,
    #             self,
    #             threshold,
    #             plot_result=plot_result,
    #             file_path=file_path,
    #             show=show,
    #             figsize_x=figsize_x,
    #             figsize_y=figsize_y,
    #             reference_jacobian_path=reference_jacobian_path,
    #             save_reference_jacobian=save_reference_jacobian,
    #             indices=indices,
    #         )
    #         return o_k

    def get_infos_gradient(self, output_var_list, input_var_list):
        """
        Method to linearize a discipline and get gradient of output_var_list wrt input_var_list

        Arguments:
            output_var_list (List[string]): list of output variables
            input_var_list (List[string]):  list of input variables

        Return:
            dict_infos_values (Dict[Dict[dict]]): nested dictionary of format {'out_var_name': { 'in_var_name':
                                                 {'min': --, 'max': --, 'mean': --} ... } ...}
        """

        dict_infos_values = {}
        self.add_differentiated_inputs(input_var_list)
        self.add_differentiated_outputs(output_var_list)
        result_linearize_dict = self.linearize()

        for out_var_name in output_var_list:
            dict_infos_values[out_var_name] = {}
            for in_var_name in input_var_list:
                dict_infos_values[out_var_name][in_var_name] = {}
                grad_value = result_linearize_dict[out_var_name][in_var_name]
                dict_infos_values[out_var_name][in_var_name]['min'] = grad_value.min(
                )
                dict_infos_values[out_var_name][in_var_name]['max'] = grad_value.max(
                )
                dict_infos_values[out_var_name][in_var_name]['mean'] = grad_value.mean(
                )

        return dict_infos_values

    def clean(self):
        """
        This method cleans a sos_discipline;
        In the case of a "simple" discipline, it removes the discipline from
        its father builder and from the factory sos_discipline. This is achieved
        by the method remove_sos_discipline of the factory
        """
        self.father_builder.remove_discipline(self)
        self.clean_dm_from_disc()
        self.ee.ns_manager.remove_dependencies_after_disc_deletion(
            self, self.disc_id)
        self.ee.factory.remove_sos_discipline(self)

    def set_wrapper_attributes(self, wrapper):
        """ set the attribute attributes of wrapper
        """
        # input_data_names = self.get_input_data_names()
        # output_data_names = self.get_output_data_names()
        input_full_name_map, output_full_name_map = self.create_io_full_name_map()
        wrapper.attributes = {
            # 'input_data_names' : input_data_names,
            # 'output_data_names' : output_data_names,
            'input_full_name_map': input_full_name_map,
            'output_full_name_map': output_full_name_map
        }

    # def set_discipline_attributes(self, discipline):
    #     """ set the attribute attributes of mdo_discipline --> not needed if using SoSMDODisciplineDriver
    #     """
    #     pass

    def create_io_full_name_map(self):
        """
        Create an io_full_name_map ainsi que des input_full_name_map and output_full_name_map for its sos_wrapp

        Return:
            input_full_name_map (Dict[Str]): dict whose keys are input short names and values are input full names
            output_full_name_map (Dict[Str]): dict whose keys are output short names and values are output full names
        Sets attribute:
            self.io_full_name_map (Dict[Str]): union of the two above used for local data update
        """

        output_full_name_map = {}
        data_out = self.get_data_out()
        data_in = self.get_data_in()
        for key in data_out:
            output_full_name_map[key] = self.get_var_full_name(key, data_out)

        input_full_name_map = {}
        for key in data_in:
            input_full_name_map[key] = self.get_var_full_name(key, data_in)

        return input_full_name_map, output_full_name_map<|MERGE_RESOLUTION|>--- conflicted
+++ resolved
@@ -306,15 +306,9 @@
         self.inst_desc_out = None  # desc_out of instance used to add dynamic outputs
         self._data_in = None
         self._data_out = None
-<<<<<<< HEAD
         self._io_ns_map_in = None
         self._io_ns_map_out = None # used by ProxyCoupling, ProxyDisciplineDriver
         self._structuring_variables = None # used by ProxyCoupling, ProxyDisciplineDriver
-=======
-        self._data_in_ns_tuple = None
-        self._data_out_ns_tuple = None  # used by ProxyCoupling, ProxyDisciplineDriver
-        self._structuring_variables = None  # used by ProxyCoupling, ProxyDisciplineDriver
->>>>>>> 6f88df5c
         self.reset_data()
         # -- Maturity attribute
         self._maturity = self.get_maturity()
