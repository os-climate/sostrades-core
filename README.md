<<<<<<< HEAD

# SoSTrades_CORE


## Description
SoSTradesCore is the Python package containing the core of the execution engine of System of Systems Trades

## Packages installation
pip install -r requirements.txt --trusted-host pypi.org --trusted-host files.pythonhosted.org

## Overview
This package is divided into 6 parts:

- execution_engine: contains all the methods and wrapped class of gemseo tools necessary to implement processes and studies in SoSTrades
- sos_processes: contains test processes built with disciplines from sos_wrapping
- sos_wrapping: contains test disciplines covering execution engine functionalities
- study_manager: contains generic class to implement studies
- tests: contains tests on execution_engine functionalities, based on sos_processes and sos_wrapping
- tools: contains generic tools of execution_engine
=======

# SoSTrades_CORE


## Description
SoSTradesCore is the Python package containing the core of the execution engine of System of Systems Trades

## Packages installation
pip install -r requirements.txt --trusted-host pypi.org --trusted-host files.pythonhosted.org

## Overview
This package is divided into 6 parts:

- execution_engine: contains all the methods and wrapped class of gemseo tools necessary to implement processes and studies in SoSTrades
- sos_processes: contains test processes built with disciplines from sos_wrapping
- sos_wrapping: contains test disciplines covering execution engine functionalities
- study_manager: contains generic class to implement studies
- tests: contains tests on execution_engine functionalities, based on sos_processes and sos_wrapping
- tools: contains generic tools of execution_engine

## License
The sostrades-core source code is distributed under the Apache License Version 2.0.
A copy of it can be found in the LICENSE file.

The sostrades-core product depends on other software which have various licenses.
The list of dependencies with their licenses is given in the CREDITS.rst file.
>>>>>>> a85717f7
<|MERGE_RESOLUTION|>--- conflicted
+++ resolved
@@ -1,24 +1,3 @@
-<<<<<<< HEAD
-
-# SoSTrades_CORE
-
-
-## Description
-SoSTradesCore is the Python package containing the core of the execution engine of System of Systems Trades
-
-## Packages installation
-pip install -r requirements.txt --trusted-host pypi.org --trusted-host files.pythonhosted.org
-
-## Overview
-This package is divided into 6 parts:
-
-- execution_engine: contains all the methods and wrapped class of gemseo tools necessary to implement processes and studies in SoSTrades
-- sos_processes: contains test processes built with disciplines from sos_wrapping
-- sos_wrapping: contains test disciplines covering execution engine functionalities
-- study_manager: contains generic class to implement studies
-- tests: contains tests on execution_engine functionalities, based on sos_processes and sos_wrapping
-- tools: contains generic tools of execution_engine
-=======
 
 # SoSTrades_CORE
 
@@ -45,4 +24,3 @@
 
 The sostrades-core product depends on other software which have various licenses.
 The list of dependencies with their licenses is given in the CREDITS.rst file.
->>>>>>> a85717f7
