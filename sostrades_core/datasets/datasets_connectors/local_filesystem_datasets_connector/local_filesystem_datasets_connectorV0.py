--- conflicted
+++ resolved
@@ -44,11 +44,7 @@
             connector_id (str): The identifier for the connector.
             root_directory_path (str): Root directory path for this dataset connector using filesystem.
             create_if_not_exists (bool, optional): Whether to create the root directory if it does not exist. Defaults to False.
-<<<<<<< HEAD
-            serializer_type (DatasetSerializerType, optional): Type of serializer to deserialize data from connector. Defaults to DatasetSerializerType.FileSystem.
-
-=======
->>>>>>> cf7d3a75
+
         """
         super().__init__(connector_id=connector_id,
                          root_directory_path=root_directory_path,
