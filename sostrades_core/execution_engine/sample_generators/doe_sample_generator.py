'''
Copyright 2022 Airbus SAS
Modifications on 2023/05/17-2024/07/04 Copyright 2023 Capgemini

Licensed under the Apache License, Version 2.0 (the "License");
you may not use this file except in compliance with the License.
You may obtain a copy of the License at

    http://www.apache.org/licenses/LICENSE-2.0

Unless required by applicable law or agreed to in writing, software
distributed under the License is distributed on an "AS IS" BASIS,
WITHOUT WARRANTIES OR CONDITIONS OF ANY KIND, either express or implied.
See the License for the specific language governing permissions and
limitations under the License.
'''

from __future__ import annotations

import logging
from collections import ChainMap
from typing import Any

import pandas as pd
from gemseo import get_available_doe_algorithms
from gemseo.algos.base_driver_settings import BaseDriverSettings
from gemseo.algos.doe.factory import DOELibraryFactory

from sostrades_core.execution_engine.sample_generators.abstract_sample_generator import (
    AbstractSampleGenerator,
    SampleTypeError,
)
from sostrades_core.tools.design_space import design_space as dspace_tool


class DoeSampleGenerator(AbstractSampleGenerator):
    """Abstract class that generates sampling"""

    GENERATOR_NAME = "DOE_GENERATOR"
    VARIABLES = dspace_tool.VARIABLES
    VALUES = dspace_tool.VALUES
    UPPER_BOUND = dspace_tool.UPPER_BOUND
    LOWER_BOUND = dspace_tool.LOWER_BOUND
    ENABLE_VARIABLE_BOOL = dspace_tool.ENABLE_VARIABLE_BOOL
    LIST_ACTIVATED_ELEM = dspace_tool.LIST_ACTIVATED_ELEM
    NB_POINTS = "nb_points"

    DIMENSION = "dimension"
    _VARIABLES_NAMES = "variables_names"
    _VARIABLES_SIZES = "variables_sizes"
    N_PROCESSES = 'n_processes'
    WAIT_TIME_BETWEEN_SAMPLES = 'wait_time_between_samples'

    N_SAMPLES = "n_samples"

    UNSUPPORTED_GEMSEO_ALGORITHMS: tuple[str] = ("CustomDOE", "DiagonalDOE")
    """The list of unsupported algorithms.

    GEMSEO's custom DOE: https://gemseo.readthedocs.io/en/stable/algorithms/doe_algos.html#customdoe
    GEMSEO's DiagonalDOE: https://gemseo.readthedocs.io/en/stable/algorithms/doe_algos.html#diagonaldoe
    """
    # The DiagonalDOE algorithm is special: it has parameters "reverse" that can have name of variable
    # Do we want it in SoSTrades. Does it works also or not ?

    TYPE_PERMISSIVE_ALGORITHMS: tuple[str] = ("PYDOE_FULLFACT", "OT_FULLFACT", "PYDOE_PBDESIGN", "PYDOE_FF2N")
    """The list of algorithms that accept inputs other than floats or arrays.

    Algorithms not listed below will have input constrained to floats and arrays.
    """

    def __init__(self, logger: logging.Logger | None = None):
        """Constructor"""
        logger_aux = logger
        if logger_aux is None:
            logger_aux = logging.getLogger(__name__)
        # - inits super class
        super().__init__(self.GENERATOR_NAME, logger=logger_aux)
        # - create attributes
        self.doe_factory = None
        self.__available_algo_names = None
        # - set attribute values
        self._reload()

        self.selected_inputs = []
        self.selected_inputs_types = {}

    def _reload(self):
        """
        Reloads all attributes of the class
        - creates the DOEFactory
        - creates the DOEFactory from GEMSEO
        """
        # DOEFactory is instantiated once here
        self.doe_factory = DOELibraryFactory()
        # all the DOE algorithms in GEMSEO that are available in current environment
        all_names = self.doe_factory.algorithms
        # filter with the unsupported GEMSEO algorithms.
        self.__available_algo_names = list(set(all_names) - set(self.UNSUPPORTED_GEMSEO_ALGORITHMS))

    def get_available_algo_names(self):
        """
        Method that provides the already created list of available algo_names, filtered by the unsupported ones

        Returns:
             algo_names_list (list): list of available algo names

        """
        return self.__available_algo_names

    def _check_algo_name(self, algo_name):
        """
        Check provided algo name before getting its algo_options
        Arguments:
            algo_name (string): name of the numerical algorithm
        Raises:
            Exception if sampling_algo_name is not in the list of available algorithms
        """
        algo_names_list = self.get_available_algo_names()
        if algo_name not in algo_names_list:
            if algo_name in self.UNSUPPORTED_GEMSEO_ALGORITHMS:
                msg = f"The provided algorithm name {algo_name} is not allowed in doe sample generator"
                raise ValueError(msg)
            msg = f"The provided algorithm name {algo_name} is not in the available algorithm list : {algo_names_list}"
            raise ValueError(msg)

<<<<<<< HEAD
    def get_options_and_default_values(self, sampling_algo_name: str) -> tuple[dict[str, Any]]:
        """
        Method that provides the list of options of an algorithm with there default values (if any) and description.
=======
    def get_options_and_default_values(self, sampling_algo_name: str) -> tuple[dict[str, Any], dict[str, Any]]:
        """Method that provides the list of options of an algorithm with there default values (if any) and description.
>>>>>>> 640b89bd

        Arguments:
            sampling_algo_name: The name of the numerical algorithm

        Returns:
            the Sample Generator expected inputs (as DESC_IN format)
                                (to be provided to proxy i/o grammars)
            More precisely:
             algo_options (dict): dict of algo options with default values (if any). It is in algo_options desci_in format
             algo_options_descr_dict (dict): dict of description of algo options
             e.g. https://gemseo.readthedocs.io/en/stable/algorithms/doe_algos.html#fullfact

        """
        # check sampling_algo_name
        self._check_algo_name(sampling_algo_name)

        # create the algo library
        algo_lib = self.doe_factory.create(sampling_algo_name)

        all_options = algo_lib.ALGORITHM_INFOS[sampling_algo_name].Settings.model_fields
        # Keep only the DOE-related options
        algo_options = {
            key: value for key, value in all_options.items() if key not in BaseDriverSettings.model_fields
        }
        algo_options_default = {
            option_name: option.default if not option.is_required() else None
            for option_name, option in algo_options.items()
        }

        algo_options_descr_dict = {option_name: option.description for option_name, option in algo_options.items()}

        return algo_options_default, algo_options_descr_dict

    def _check_options(self, sampling_algo_name, algo_options, design_space):
        """
        Check provided options before sample generation
        Arguments:
            sampling_algo_name (string): name of the numerical algorithm
            algo_options (dict): provides the selected value of each option of the algorithm
        """
        if self.N_SAMPLES not in algo_options:
            self.logger.warning(
                "N_samples is not defined; pay attention you use fullfact algo and that levels are well defined"
            )

    def _check_samples(self, samples_df):
        """
        Method that checks the sample output type
        Arguments:
            samples_df (dataframe) : generated samples
        Raises:
            Exception if samples_df is not a dataframe
        """
        if not (isinstance(samples_df, pd.DataFrame)):
            msg = "Expected sampling output type should be pandas.core.frame.DataFrame"
            msg += f"however sampling type of sampling generator <{self.__class__.__name__!s}> "
            msg += f"is <{type(samples_df)!s}> "
            raise SampleTypeError(msg)

    def generate_samples(self, sampling_algo_name, algo_options, design_space):
        """
        Method that generate samples

        Arguments:
            sampling_algo_name (string): name of the numerical algorithm
            algo_options (dict): provides the selected value of each option of the algorithm
            design_space (gemseo DesignSpace): gemseo Design Space with names of variables based on selected_inputs

        Returns:
            samples_df (dataframe) : generated samples

        """
        algo = self.doe_factory.create(sampling_algo_name)
        samples = algo.compute_doe(design_space, **algo_options)
        samples = self._reformat_samples_from_design_space(samples, design_space)
        return self._put_samples_in_df_format(samples, design_space)

    def _reformat_samples_from_design_space(self, samples, design_space):
        """
        Reformat samples based on the design space to take into account variables with dim >1
        It uses methods from gemseo Design Space
        For instance in case of variables of x of dim 1 and z of dim 2
        [0.0,-10.0, 0.0] becomes [[0.0]   [-10.0, 0.0]]

        Arguments:
            samples (numpy matrix of floats) : matrix of n raws  (each raw is an input point to be evaluated)
                                     any variable of dim m will be an array of dim m in a single column of the matrix
            selected_inputs (list): list of selected variables (the true variables in eval_inputs Desc_in)
            design_space (gemseo DesignSpace): gemseo Design Space with names of variables based on selected_inputs

        Returns:
            reformated_samples (numpy matrix of arrays) : Reformated samples that takes into account variables with dim >1
                                    matrix of n raws  (each raw is an input point to be evaluated)
                                    any variable of dim m is an array of dim m in a single column of the matrix

        """
        selected_inputs = design_space.variable_names

        reformated_samples = []
        for current_point in samples:  # To be vectorized
            # Current point  is an array with variables ordered as in selected_inputs
            # Find the dictionary version of the current point sample
            current_point_dict = design_space.convert_array_to_dict(current_point)

            reformated_current_point = []
            for in_variable in selected_inputs:
                # convert array into data when needed
                if in_variable in self.selected_inputs_types and (
                    self.selected_inputs_types[in_variable] in ['float', 'int', 'string']
                ):
                    current_point_dict[in_variable] = current_point_dict[in_variable][0]
                if in_variable in self.selected_inputs_types and (self.selected_inputs_types[in_variable] == 'list'):
                    current_point_dict[in_variable] = list(current_point_dict[in_variable])

                reformated_current_point.append(current_point_dict[in_variable])
            reformated_samples.append(reformated_current_point)

        return reformated_samples

    def _put_samples_in_df_format(self, samples, design_space):
        """
        construction of a dataframe of the generated samples
        # To be vectorized

        Arguments:
            samples (numpy matrix of arrays) : matrix of n raws  (each raw is an input point to be evaluated)
                                               any variable of dim m will be an array of dim m in a single column of the matrix
            design_space (gemseo DesignSpace): gemseo Design Space with names of variables based on selected_inputs
        Returns:
            samples_df (data_frame) : dataframe of a matrix of n raws  (each raw is an input point to be evaluated)
                                      any variable of dim m is an array of dim m in a single column of the matrix

        """
        selected_inputs = design_space.variable_names

        return pd.DataFrame(data=samples, columns=selected_inputs)

    def setup(self, proxy):
        """Method that setup the doe_algo method"""
        dynamic_inputs = {}
        dynamic_outputs = {}

        # Setup dynamic inputs in case of DOE_ALGO selection:
        # i.e. EVAL_INPUTS and SAMPLING_ALGO
        self.setup_dynamic_inputs_for_doe_generator_method(dynamic_inputs, proxy)
        # Setup dynamic inputs when EVAL_INPUTS/SAMPLING_ALGO are already set
        self.setup_dynamic_inputs_algo_options_design_space(dynamic_inputs, proxy)

        return dynamic_inputs, dynamic_outputs

    def setup_dynamic_inputs_for_doe_generator_method(self, dynamic_inputs, proxy):
        """
        Method that setup dynamic inputs in case of DOE_ALGO selection: i.e. EVAL_INPUTS and SAMPLING_ALGO
        Arguments:
            dynamic_inputs (dict): the dynamic input dict to be updated

        """
        if proxy.sampling_method == proxy.DOE_ALGO:
            # Get possible values for sampling algorithm name
            available_doe_algorithms = self.get_available_algo_names()
            dynamic_inputs.update({
                'sampling_algo': {
                    proxy.TYPE: 'string',
                    proxy.STRUCTURING: True,
                    proxy.POSSIBLE_VALUES: available_doe_algorithms,
                }
            })

    def setup_dynamic_inputs_algo_options_design_space(self, dynamic_inputs, proxy):
        """
        Setup dynamic inputs when EVAL_INPUTS/SAMPLING_ALGO are already set
        Create or update DESIGN_SPACE
        Create or update ALGO_OPTIONS
        """
        self.setup_design_space(dynamic_inputs, proxy)
        self.setup_algo_options(dynamic_inputs, proxy)

    def setup_design_space(self, dynamic_inputs, proxy):
        """
        Method that setup 'design_space'
        Arguments:
            dynamic_inputs (dict): the dynamic input dict to be updated
        """
        disc_in = proxy.get_data_in()
        # Dynamic input of default design space
        if proxy.EVAL_INPUTS in disc_in:
            # save possible types in sample generator
            if proxy.eval_in_possible_types is not None:
                self.selected_inputs_types = proxy.eval_in_possible_types.copy()

            eval_inputs = proxy.get_sosdisc_inputs(proxy.EVAL_INPUTS)
            if eval_inputs is not None:
                selected_inputs = eval_inputs.loc[eval_inputs['selected_input']]['full_name'].tolist()

                if set(selected_inputs) != set(self.selected_inputs):
                    self.selected_inputs = selected_inputs

                default_design_space = pd.DataFrame()
                design_space_dataframe_descriptor = {
                    self.VARIABLES: ('string', None, False),
                    self.LOWER_BOUND: ('multiple', None, True),
                    self.UPPER_BOUND: ('multiple', None, True),
                    self.VALUES: ('multiple', None, True),
                    self.ENABLE_VARIABLE_BOOL: ('bool', None, True),
                    self.LIST_ACTIVATED_ELEM: ('list', None, True),
                }

                if proxy.sampling_method == proxy.DOE_ALGO:
                    default_design_space = pd.DataFrame({
                        self.VARIABLES: self.selected_inputs,
                        self.LOWER_BOUND: [None] * len(self.selected_inputs),
                        self.UPPER_BOUND: [None] * len(self.selected_inputs),
                        self.LIST_ACTIVATED_ELEM: [[]] * len(self.selected_inputs),
                        self.ENABLE_VARIABLE_BOOL: [False] * len(self.selected_inputs),
                        self.VALUES: [None] * len(self.selected_inputs),
                    })
                    default_design_space[self.ENABLE_VARIABLE_BOOL] = default_design_space[
                        self.ENABLE_VARIABLE_BOOL
                    ].astype(bool)
                elif proxy.sampling_method == proxy.GRID_SEARCH:
                    default_design_space = pd.DataFrame({
                        self.VARIABLES: self.selected_inputs,
                        self.LOWER_BOUND: [0.0] * len(self.selected_inputs),
                        self.UPPER_BOUND: [100.0] * len(self.selected_inputs),
                        self.NB_POINTS: [2] * len(self.selected_inputs),
                        self.LIST_ACTIVATED_ELEM: [[]] * len(self.selected_inputs),
                        self.ENABLE_VARIABLE_BOOL: [False] * len(self.selected_inputs),
                        self.VALUES: [None] * len(self.selected_inputs),
                    })
                    default_design_space[self.NB_POINTS] = default_design_space[self.NB_POINTS].astype(int)
                    design_space_dataframe_descriptor.update({self.NB_POINTS: ('int', None, True)})
                dynamic_inputs.update({
                    proxy.DESIGN_SPACE: {
                        proxy.TYPE: 'dataframe',
                        proxy.DEFAULT: default_design_space,
                        proxy.STRUCTURING: False,
                        proxy.DATAFRAME_DESCRIPTOR: design_space_dataframe_descriptor,
                    }
                })

                # Next lines of code treat the case in which eval inputs change with a previously defined design space,
                # so that the bound are kept instead of set to default None.
                if 'design_space' in disc_in:
                    disc_in['design_space'][proxy.DEFAULT] = default_design_space
                    proxy.dm.set_data(
                        proxy.get_var_full_name(proxy.DESIGN_SPACE, disc_in),
                        proxy.DATAFRAME_DESCRIPTOR,
                        design_space_dataframe_descriptor,
                        check_value=False,
                    )

                    from_design_space = list(disc_in['design_space'][proxy.VALUE][self.VARIABLES])
                    from_eval_inputs = self.selected_inputs

                    df_cols = (
                        [self.VARIABLES, self.LOWER_BOUND, self.UPPER_BOUND]
                        + ([self.NB_POINTS] if proxy.sampling_method == proxy.GRID_SEARCH else [])
                        + ([self.LIST_ACTIVATED_ELEM, self.ENABLE_VARIABLE_BOOL, self.VALUES])
                    )
                    final_dataframe = pd.DataFrame(columns=df_cols)
                    if proxy.sampling_method == proxy.GRID_SEARCH:
                        final_dataframe[self.NB_POINTS] = final_dataframe[self.NB_POINTS].astype(int)
                    for element in from_eval_inputs:
                        default_df = default_design_space[default_design_space[self.VARIABLES] == element]
                        if final_dataframe.empty:
                            final_dataframe = default_df.copy()
                        else:
                            final_dataframe = pd.concat([final_dataframe, default_df], ignore_index=True)
                        if element in from_design_space:
                            to_append = disc_in['design_space'][proxy.VALUE][
                                disc_in['design_space'][proxy.VALUE][self.VARIABLES] == element
                            ]
                            # NB: gridsearch could set up its own space
                            if proxy.sampling_method == proxy.DOE_ALGO:
                                # for DoE need to dismiss self.NB_POINTS
                                to_append = to_append.loc[:, to_append.columns != self.NB_POINTS]
                            elif proxy.sampling_method == proxy.GRID_SEARCH and self.NB_POINTS not in to_append.columns:
                                # for GridSearch need to eventually insert the self.NB_POINTS column
                                to_append.insert(3, self.NB_POINTS, 2)

                            # I want to update the dataframes following the variable name and not the index
                            final_dataframe.set_index('variable', inplace=True)
                            final_dataframe.update(to_append.set_index('variable'), overwrite=True)
                            final_dataframe.reset_index(inplace=True)
                    proxy.dm.set_data(
                        proxy.get_var_full_name(proxy.DESIGN_SPACE, disc_in),
                        proxy.VALUE,
                        final_dataframe,
                        check_value=False,
                    )

    def setup_algo_options(self, dynamic_inputs, proxy):
        """
        Method that setup 'algo_options''
        Arguments:
            dynamic_inputs (dict): the dynamic input dict to be updated
        """
        disc_in = proxy.get_data_in()
        # Dynamic input of algo_options
        if proxy.ALGO in disc_in:
            algo_name = proxy.get_sosdisc_inputs(proxy.ALGO)
            if algo_name is not None:  # and algo_name_has_changed:
                default_dict = self.get_algo_default_options(algo_name)
                algo_options_dict = {
                    proxy.ALGO_OPTIONS: {
                        proxy.TYPE: 'dict',
                        proxy.DEFAULT: default_dict,
                        proxy.DATAFRAME_EDITION_LOCKED: False,
                        proxy.STRUCTURING: True,
                        proxy.DATAFRAME_DESCRIPTOR: {
                            self.VARIABLES: ('string', None, False),
                            self.VALUES: ('string', None, True),
                        },
                    }
                }
                dynamic_inputs.update(algo_options_dict)
                all_options = list(default_dict.keys())
                if (
                    proxy.ALGO_OPTIONS in disc_in
                    and disc_in[proxy.ALGO_OPTIONS][proxy.VALUE] is not None
                    and list(disc_in[proxy.ALGO_OPTIONS][proxy.VALUE].keys()) != all_options
                ):
                    options_map = ChainMap(disc_in[proxy.ALGO_OPTIONS][proxy.VALUE], default_dict)
                    disc_in[proxy.ALGO_OPTIONS][proxy.VALUE] = {key: options_map[key] for key in all_options}

    def get_algo_default_options(self, algo_name):
        """This algo generate the default options to set for a given doe algorithm."""
        # In get_options_and_default_values, it is already checked whether the algo_name belongs to the list of possible Gemseo
        # DoE algorithms
        available_algos = get_available_doe_algorithms()
        if algo_name in available_algos:
            algo_options_desc_in, _ = self.get_options_and_default_values(algo_name)
            return algo_options_desc_in
        msg = f"The DoE algorithm {algo_name} is not available in GEMSEO list :{available_algos}"
        raise ValueError(msg)

    def get_arguments(self, wrapper):
        # Dynamic input of default design space
        algo_name = wrapper.get_sosdisc_inputs(wrapper.ALGO)
        algo_options = wrapper.get_sosdisc_inputs(wrapper.ALGO_OPTIONS)
        dspace_df = wrapper.get_sosdisc_inputs(wrapper.DESIGN_SPACE)
        eval_inputs = wrapper.get_sosdisc_inputs(wrapper.EVAL_INPUTS)
        selected_inputs = eval_inputs.loc[eval_inputs[wrapper.SELECTED_INPUT]][wrapper.FULL_NAME].tolist()
        design_space = self.create_design_space(selected_inputs, dspace_df)
        doe_kwargs = {'sampling_algo_name': algo_name, 'algo_options': algo_options, 'design_space': design_space}
        return [], doe_kwargs

    def create_design_space(self, selected_inputs, dspace_df):
        """
        create_design_space with variables names based on selected_inputs (if dspace_df is not None)

        Arguments:
            selected_inputs (list): list of selected variables (the true variables in eval_inputs Desc_in)
            dspace_df (dataframe): design space in Desc_in format

        Returns:
             design_space (gemseo DesignSpace): gemseo Design Space with names of variables based on selected_inputs

        """
        design_space = None
        if dspace_df is not None:
            dspace_df_updated = self.update_design_space(selected_inputs, dspace_df)
            design_space, _ = dspace_tool.create_gemseo_dspace_from_dspace_df(dspace_df_updated)
        return design_space

    def update_design_space(self, selected_inputs, dspace_df):
        """
        update dspace_df (design space in Desc_in format)

        Arguments:
            selected_inputs (list): list of selected variables (the true variables in eval_inputs Desc_in)
            dspace_df (dataframe): design space in Desc_in format

        Returns:
             dspace_df_updated (dataframe): updated dspace_df

        """
        lower_bounds = dspace_df[self.LOWER_BOUND].tolist()
        upper_bounds = dspace_df[self.UPPER_BOUND].tolist()
        values = lower_bounds

        # FIXME: why are we dismissing some of the user-input values in design_space ?
        enable_variables = [True for _ in selected_inputs]
        return pd.DataFrame({
            self.VARIABLES: selected_inputs,
            self.VALUES: values,
            self.LOWER_BOUND: lower_bounds,
            self.UPPER_BOUND: upper_bounds,
            self.ENABLE_VARIABLE_BOOL: enable_variables,
            self.LIST_ACTIVATED_ELEM: [[True] for _ in selected_inputs],
        })

    def is_ready_to_sample(self, proxy):
        disc_in = proxy.get_data_in()
        return (
            self.selected_inputs
            and proxy.ALGO in disc_in
            and proxy.ALGO_OPTIONS in disc_in
            and proxy.DESIGN_SPACE in disc_in
        )

    def filter_inputs(self, proxy):
        """Filter for the majority of algorithms the"""
        disc_in = proxy.get_data_in()
        if not (proxy.ALGO in disc_in and proxy.get_sosdisc_inputs(proxy.ALGO) in self.TYPE_PERMISSIVE_ALGORITHMS) \
                and  proxy.eval_in_possible_types:
            proxy.eval_in_possible_types = {
                _v: _t for (_v, _t) in proxy.eval_in_possible_types.items() if _t in ('array', 'float')
            }
            proxy.eval_in_possible_values = [
                _v for _v in proxy.eval_in_possible_values if _v in proxy.eval_in_possible_types
            ]<|MERGE_RESOLUTION|>--- conflicted
+++ resolved
@@ -1,545 +1,540 @@
-'''
-Copyright 2022 Airbus SAS
-Modifications on 2023/05/17-2024/07/04 Copyright 2023 Capgemini
-
-Licensed under the Apache License, Version 2.0 (the "License");
-you may not use this file except in compliance with the License.
-You may obtain a copy of the License at
-
-    http://www.apache.org/licenses/LICENSE-2.0
-
-Unless required by applicable law or agreed to in writing, software
-distributed under the License is distributed on an "AS IS" BASIS,
-WITHOUT WARRANTIES OR CONDITIONS OF ANY KIND, either express or implied.
-See the License for the specific language governing permissions and
-limitations under the License.
-'''
-
-from __future__ import annotations
-
-import logging
-from collections import ChainMap
-from typing import Any
-
-import pandas as pd
-from gemseo import get_available_doe_algorithms
-from gemseo.algos.base_driver_settings import BaseDriverSettings
-from gemseo.algos.doe.factory import DOELibraryFactory
-
-from sostrades_core.execution_engine.sample_generators.abstract_sample_generator import (
-    AbstractSampleGenerator,
-    SampleTypeError,
-)
-from sostrades_core.tools.design_space import design_space as dspace_tool
-
-
-class DoeSampleGenerator(AbstractSampleGenerator):
-    """Abstract class that generates sampling"""
-
-    GENERATOR_NAME = "DOE_GENERATOR"
-    VARIABLES = dspace_tool.VARIABLES
-    VALUES = dspace_tool.VALUES
-    UPPER_BOUND = dspace_tool.UPPER_BOUND
-    LOWER_BOUND = dspace_tool.LOWER_BOUND
-    ENABLE_VARIABLE_BOOL = dspace_tool.ENABLE_VARIABLE_BOOL
-    LIST_ACTIVATED_ELEM = dspace_tool.LIST_ACTIVATED_ELEM
-    NB_POINTS = "nb_points"
-
-    DIMENSION = "dimension"
-    _VARIABLES_NAMES = "variables_names"
-    _VARIABLES_SIZES = "variables_sizes"
-    N_PROCESSES = 'n_processes'
-    WAIT_TIME_BETWEEN_SAMPLES = 'wait_time_between_samples'
-
-    N_SAMPLES = "n_samples"
-
-    UNSUPPORTED_GEMSEO_ALGORITHMS: tuple[str] = ("CustomDOE", "DiagonalDOE")
-    """The list of unsupported algorithms.
-
-    GEMSEO's custom DOE: https://gemseo.readthedocs.io/en/stable/algorithms/doe_algos.html#customdoe
-    GEMSEO's DiagonalDOE: https://gemseo.readthedocs.io/en/stable/algorithms/doe_algos.html#diagonaldoe
-    """
-    # The DiagonalDOE algorithm is special: it has parameters "reverse" that can have name of variable
-    # Do we want it in SoSTrades. Does it works also or not ?
-
-    TYPE_PERMISSIVE_ALGORITHMS: tuple[str] = ("PYDOE_FULLFACT", "OT_FULLFACT", "PYDOE_PBDESIGN", "PYDOE_FF2N")
-    """The list of algorithms that accept inputs other than floats or arrays.
-
-    Algorithms not listed below will have input constrained to floats and arrays.
-    """
-
-    def __init__(self, logger: logging.Logger | None = None):
-        """Constructor"""
-        logger_aux = logger
-        if logger_aux is None:
-            logger_aux = logging.getLogger(__name__)
-        # - inits super class
-        super().__init__(self.GENERATOR_NAME, logger=logger_aux)
-        # - create attributes
-        self.doe_factory = None
-        self.__available_algo_names = None
-        # - set attribute values
-        self._reload()
-
-        self.selected_inputs = []
-        self.selected_inputs_types = {}
-
-    def _reload(self):
-        """
-        Reloads all attributes of the class
-        - creates the DOEFactory
-        - creates the DOEFactory from GEMSEO
-        """
-        # DOEFactory is instantiated once here
-        self.doe_factory = DOELibraryFactory()
-        # all the DOE algorithms in GEMSEO that are available in current environment
-        all_names = self.doe_factory.algorithms
-        # filter with the unsupported GEMSEO algorithms.
-        self.__available_algo_names = list(set(all_names) - set(self.UNSUPPORTED_GEMSEO_ALGORITHMS))
-
-    def get_available_algo_names(self):
-        """
-        Method that provides the already created list of available algo_names, filtered by the unsupported ones
-
-        Returns:
-             algo_names_list (list): list of available algo names
-
-        """
-        return self.__available_algo_names
-
-    def _check_algo_name(self, algo_name):
-        """
-        Check provided algo name before getting its algo_options
-        Arguments:
-            algo_name (string): name of the numerical algorithm
-        Raises:
-            Exception if sampling_algo_name is not in the list of available algorithms
-        """
-        algo_names_list = self.get_available_algo_names()
-        if algo_name not in algo_names_list:
-            if algo_name in self.UNSUPPORTED_GEMSEO_ALGORITHMS:
-                msg = f"The provided algorithm name {algo_name} is not allowed in doe sample generator"
-                raise ValueError(msg)
-            msg = f"The provided algorithm name {algo_name} is not in the available algorithm list : {algo_names_list}"
-            raise ValueError(msg)
-
-<<<<<<< HEAD
-    def get_options_and_default_values(self, sampling_algo_name: str) -> tuple[dict[str, Any]]:
-        """
-        Method that provides the list of options of an algorithm with there default values (if any) and description.
-=======
-    def get_options_and_default_values(self, sampling_algo_name: str) -> tuple[dict[str, Any], dict[str, Any]]:
-        """Method that provides the list of options of an algorithm with there default values (if any) and description.
->>>>>>> 640b89bd
-
-        Arguments:
-            sampling_algo_name: The name of the numerical algorithm
-
-        Returns:
-            the Sample Generator expected inputs (as DESC_IN format)
-                                (to be provided to proxy i/o grammars)
-            More precisely:
-             algo_options (dict): dict of algo options with default values (if any). It is in algo_options desci_in format
-             algo_options_descr_dict (dict): dict of description of algo options
-             e.g. https://gemseo.readthedocs.io/en/stable/algorithms/doe_algos.html#fullfact
-
-        """
-        # check sampling_algo_name
-        self._check_algo_name(sampling_algo_name)
-
-        # create the algo library
-        algo_lib = self.doe_factory.create(sampling_algo_name)
-
-        all_options = algo_lib.ALGORITHM_INFOS[sampling_algo_name].Settings.model_fields
-        # Keep only the DOE-related options
-        algo_options = {
-            key: value for key, value in all_options.items() if key not in BaseDriverSettings.model_fields
-        }
-        algo_options_default = {
-            option_name: option.default if not option.is_required() else None
-            for option_name, option in algo_options.items()
-        }
-
-        algo_options_descr_dict = {option_name: option.description for option_name, option in algo_options.items()}
-
-        return algo_options_default, algo_options_descr_dict
-
-    def _check_options(self, sampling_algo_name, algo_options, design_space):
-        """
-        Check provided options before sample generation
-        Arguments:
-            sampling_algo_name (string): name of the numerical algorithm
-            algo_options (dict): provides the selected value of each option of the algorithm
-        """
-        if self.N_SAMPLES not in algo_options:
-            self.logger.warning(
-                "N_samples is not defined; pay attention you use fullfact algo and that levels are well defined"
-            )
-
-    def _check_samples(self, samples_df):
-        """
-        Method that checks the sample output type
-        Arguments:
-            samples_df (dataframe) : generated samples
-        Raises:
-            Exception if samples_df is not a dataframe
-        """
-        if not (isinstance(samples_df, pd.DataFrame)):
-            msg = "Expected sampling output type should be pandas.core.frame.DataFrame"
-            msg += f"however sampling type of sampling generator <{self.__class__.__name__!s}> "
-            msg += f"is <{type(samples_df)!s}> "
-            raise SampleTypeError(msg)
-
-    def generate_samples(self, sampling_algo_name, algo_options, design_space):
-        """
-        Method that generate samples
-
-        Arguments:
-            sampling_algo_name (string): name of the numerical algorithm
-            algo_options (dict): provides the selected value of each option of the algorithm
-            design_space (gemseo DesignSpace): gemseo Design Space with names of variables based on selected_inputs
-
-        Returns:
-            samples_df (dataframe) : generated samples
-
-        """
-        algo = self.doe_factory.create(sampling_algo_name)
-        samples = algo.compute_doe(design_space, **algo_options)
-        samples = self._reformat_samples_from_design_space(samples, design_space)
-        return self._put_samples_in_df_format(samples, design_space)
-
-    def _reformat_samples_from_design_space(self, samples, design_space):
-        """
-        Reformat samples based on the design space to take into account variables with dim >1
-        It uses methods from gemseo Design Space
-        For instance in case of variables of x of dim 1 and z of dim 2
-        [0.0,-10.0, 0.0] becomes [[0.0]   [-10.0, 0.0]]
-
-        Arguments:
-            samples (numpy matrix of floats) : matrix of n raws  (each raw is an input point to be evaluated)
-                                     any variable of dim m will be an array of dim m in a single column of the matrix
-            selected_inputs (list): list of selected variables (the true variables in eval_inputs Desc_in)
-            design_space (gemseo DesignSpace): gemseo Design Space with names of variables based on selected_inputs
-
-        Returns:
-            reformated_samples (numpy matrix of arrays) : Reformated samples that takes into account variables with dim >1
-                                    matrix of n raws  (each raw is an input point to be evaluated)
-                                    any variable of dim m is an array of dim m in a single column of the matrix
-
-        """
-        selected_inputs = design_space.variable_names
-
-        reformated_samples = []
-        for current_point in samples:  # To be vectorized
-            # Current point  is an array with variables ordered as in selected_inputs
-            # Find the dictionary version of the current point sample
-            current_point_dict = design_space.convert_array_to_dict(current_point)
-
-            reformated_current_point = []
-            for in_variable in selected_inputs:
-                # convert array into data when needed
-                if in_variable in self.selected_inputs_types and (
-                    self.selected_inputs_types[in_variable] in ['float', 'int', 'string']
-                ):
-                    current_point_dict[in_variable] = current_point_dict[in_variable][0]
-                if in_variable in self.selected_inputs_types and (self.selected_inputs_types[in_variable] == 'list'):
-                    current_point_dict[in_variable] = list(current_point_dict[in_variable])
-
-                reformated_current_point.append(current_point_dict[in_variable])
-            reformated_samples.append(reformated_current_point)
-
-        return reformated_samples
-
-    def _put_samples_in_df_format(self, samples, design_space):
-        """
-        construction of a dataframe of the generated samples
-        # To be vectorized
-
-        Arguments:
-            samples (numpy matrix of arrays) : matrix of n raws  (each raw is an input point to be evaluated)
-                                               any variable of dim m will be an array of dim m in a single column of the matrix
-            design_space (gemseo DesignSpace): gemseo Design Space with names of variables based on selected_inputs
-        Returns:
-            samples_df (data_frame) : dataframe of a matrix of n raws  (each raw is an input point to be evaluated)
-                                      any variable of dim m is an array of dim m in a single column of the matrix
-
-        """
-        selected_inputs = design_space.variable_names
-
-        return pd.DataFrame(data=samples, columns=selected_inputs)
-
-    def setup(self, proxy):
-        """Method that setup the doe_algo method"""
-        dynamic_inputs = {}
-        dynamic_outputs = {}
-
-        # Setup dynamic inputs in case of DOE_ALGO selection:
-        # i.e. EVAL_INPUTS and SAMPLING_ALGO
-        self.setup_dynamic_inputs_for_doe_generator_method(dynamic_inputs, proxy)
-        # Setup dynamic inputs when EVAL_INPUTS/SAMPLING_ALGO are already set
-        self.setup_dynamic_inputs_algo_options_design_space(dynamic_inputs, proxy)
-
-        return dynamic_inputs, dynamic_outputs
-
-    def setup_dynamic_inputs_for_doe_generator_method(self, dynamic_inputs, proxy):
-        """
-        Method that setup dynamic inputs in case of DOE_ALGO selection: i.e. EVAL_INPUTS and SAMPLING_ALGO
-        Arguments:
-            dynamic_inputs (dict): the dynamic input dict to be updated
-
-        """
-        if proxy.sampling_method == proxy.DOE_ALGO:
-            # Get possible values for sampling algorithm name
-            available_doe_algorithms = self.get_available_algo_names()
-            dynamic_inputs.update({
-                'sampling_algo': {
-                    proxy.TYPE: 'string',
-                    proxy.STRUCTURING: True,
-                    proxy.POSSIBLE_VALUES: available_doe_algorithms,
-                }
-            })
-
-    def setup_dynamic_inputs_algo_options_design_space(self, dynamic_inputs, proxy):
-        """
-        Setup dynamic inputs when EVAL_INPUTS/SAMPLING_ALGO are already set
-        Create or update DESIGN_SPACE
-        Create or update ALGO_OPTIONS
-        """
-        self.setup_design_space(dynamic_inputs, proxy)
-        self.setup_algo_options(dynamic_inputs, proxy)
-
-    def setup_design_space(self, dynamic_inputs, proxy):
-        """
-        Method that setup 'design_space'
-        Arguments:
-            dynamic_inputs (dict): the dynamic input dict to be updated
-        """
-        disc_in = proxy.get_data_in()
-        # Dynamic input of default design space
-        if proxy.EVAL_INPUTS in disc_in:
-            # save possible types in sample generator
-            if proxy.eval_in_possible_types is not None:
-                self.selected_inputs_types = proxy.eval_in_possible_types.copy()
-
-            eval_inputs = proxy.get_sosdisc_inputs(proxy.EVAL_INPUTS)
-            if eval_inputs is not None:
-                selected_inputs = eval_inputs.loc[eval_inputs['selected_input']]['full_name'].tolist()
-
-                if set(selected_inputs) != set(self.selected_inputs):
-                    self.selected_inputs = selected_inputs
-
-                default_design_space = pd.DataFrame()
-                design_space_dataframe_descriptor = {
-                    self.VARIABLES: ('string', None, False),
-                    self.LOWER_BOUND: ('multiple', None, True),
-                    self.UPPER_BOUND: ('multiple', None, True),
-                    self.VALUES: ('multiple', None, True),
-                    self.ENABLE_VARIABLE_BOOL: ('bool', None, True),
-                    self.LIST_ACTIVATED_ELEM: ('list', None, True),
-                }
-
-                if proxy.sampling_method == proxy.DOE_ALGO:
-                    default_design_space = pd.DataFrame({
-                        self.VARIABLES: self.selected_inputs,
-                        self.LOWER_BOUND: [None] * len(self.selected_inputs),
-                        self.UPPER_BOUND: [None] * len(self.selected_inputs),
-                        self.LIST_ACTIVATED_ELEM: [[]] * len(self.selected_inputs),
-                        self.ENABLE_VARIABLE_BOOL: [False] * len(self.selected_inputs),
-                        self.VALUES: [None] * len(self.selected_inputs),
-                    })
-                    default_design_space[self.ENABLE_VARIABLE_BOOL] = default_design_space[
-                        self.ENABLE_VARIABLE_BOOL
-                    ].astype(bool)
-                elif proxy.sampling_method == proxy.GRID_SEARCH:
-                    default_design_space = pd.DataFrame({
-                        self.VARIABLES: self.selected_inputs,
-                        self.LOWER_BOUND: [0.0] * len(self.selected_inputs),
-                        self.UPPER_BOUND: [100.0] * len(self.selected_inputs),
-                        self.NB_POINTS: [2] * len(self.selected_inputs),
-                        self.LIST_ACTIVATED_ELEM: [[]] * len(self.selected_inputs),
-                        self.ENABLE_VARIABLE_BOOL: [False] * len(self.selected_inputs),
-                        self.VALUES: [None] * len(self.selected_inputs),
-                    })
-                    default_design_space[self.NB_POINTS] = default_design_space[self.NB_POINTS].astype(int)
-                    design_space_dataframe_descriptor.update({self.NB_POINTS: ('int', None, True)})
-                dynamic_inputs.update({
-                    proxy.DESIGN_SPACE: {
-                        proxy.TYPE: 'dataframe',
-                        proxy.DEFAULT: default_design_space,
-                        proxy.STRUCTURING: False,
-                        proxy.DATAFRAME_DESCRIPTOR: design_space_dataframe_descriptor,
-                    }
-                })
-
-                # Next lines of code treat the case in which eval inputs change with a previously defined design space,
-                # so that the bound are kept instead of set to default None.
-                if 'design_space' in disc_in:
-                    disc_in['design_space'][proxy.DEFAULT] = default_design_space
-                    proxy.dm.set_data(
-                        proxy.get_var_full_name(proxy.DESIGN_SPACE, disc_in),
-                        proxy.DATAFRAME_DESCRIPTOR,
-                        design_space_dataframe_descriptor,
-                        check_value=False,
-                    )
-
-                    from_design_space = list(disc_in['design_space'][proxy.VALUE][self.VARIABLES])
-                    from_eval_inputs = self.selected_inputs
-
-                    df_cols = (
-                        [self.VARIABLES, self.LOWER_BOUND, self.UPPER_BOUND]
-                        + ([self.NB_POINTS] if proxy.sampling_method == proxy.GRID_SEARCH else [])
-                        + ([self.LIST_ACTIVATED_ELEM, self.ENABLE_VARIABLE_BOOL, self.VALUES])
-                    )
-                    final_dataframe = pd.DataFrame(columns=df_cols)
-                    if proxy.sampling_method == proxy.GRID_SEARCH:
-                        final_dataframe[self.NB_POINTS] = final_dataframe[self.NB_POINTS].astype(int)
-                    for element in from_eval_inputs:
-                        default_df = default_design_space[default_design_space[self.VARIABLES] == element]
-                        if final_dataframe.empty:
-                            final_dataframe = default_df.copy()
-                        else:
-                            final_dataframe = pd.concat([final_dataframe, default_df], ignore_index=True)
-                        if element in from_design_space:
-                            to_append = disc_in['design_space'][proxy.VALUE][
-                                disc_in['design_space'][proxy.VALUE][self.VARIABLES] == element
-                            ]
-                            # NB: gridsearch could set up its own space
-                            if proxy.sampling_method == proxy.DOE_ALGO:
-                                # for DoE need to dismiss self.NB_POINTS
-                                to_append = to_append.loc[:, to_append.columns != self.NB_POINTS]
-                            elif proxy.sampling_method == proxy.GRID_SEARCH and self.NB_POINTS not in to_append.columns:
-                                # for GridSearch need to eventually insert the self.NB_POINTS column
-                                to_append.insert(3, self.NB_POINTS, 2)
-
-                            # I want to update the dataframes following the variable name and not the index
-                            final_dataframe.set_index('variable', inplace=True)
-                            final_dataframe.update(to_append.set_index('variable'), overwrite=True)
-                            final_dataframe.reset_index(inplace=True)
-                    proxy.dm.set_data(
-                        proxy.get_var_full_name(proxy.DESIGN_SPACE, disc_in),
-                        proxy.VALUE,
-                        final_dataframe,
-                        check_value=False,
-                    )
-
-    def setup_algo_options(self, dynamic_inputs, proxy):
-        """
-        Method that setup 'algo_options''
-        Arguments:
-            dynamic_inputs (dict): the dynamic input dict to be updated
-        """
-        disc_in = proxy.get_data_in()
-        # Dynamic input of algo_options
-        if proxy.ALGO in disc_in:
-            algo_name = proxy.get_sosdisc_inputs(proxy.ALGO)
-            if algo_name is not None:  # and algo_name_has_changed:
-                default_dict = self.get_algo_default_options(algo_name)
-                algo_options_dict = {
-                    proxy.ALGO_OPTIONS: {
-                        proxy.TYPE: 'dict',
-                        proxy.DEFAULT: default_dict,
-                        proxy.DATAFRAME_EDITION_LOCKED: False,
-                        proxy.STRUCTURING: True,
-                        proxy.DATAFRAME_DESCRIPTOR: {
-                            self.VARIABLES: ('string', None, False),
-                            self.VALUES: ('string', None, True),
-                        },
-                    }
-                }
-                dynamic_inputs.update(algo_options_dict)
-                all_options = list(default_dict.keys())
-                if (
-                    proxy.ALGO_OPTIONS in disc_in
-                    and disc_in[proxy.ALGO_OPTIONS][proxy.VALUE] is not None
-                    and list(disc_in[proxy.ALGO_OPTIONS][proxy.VALUE].keys()) != all_options
-                ):
-                    options_map = ChainMap(disc_in[proxy.ALGO_OPTIONS][proxy.VALUE], default_dict)
-                    disc_in[proxy.ALGO_OPTIONS][proxy.VALUE] = {key: options_map[key] for key in all_options}
-
-    def get_algo_default_options(self, algo_name):
-        """This algo generate the default options to set for a given doe algorithm."""
-        # In get_options_and_default_values, it is already checked whether the algo_name belongs to the list of possible Gemseo
-        # DoE algorithms
-        available_algos = get_available_doe_algorithms()
-        if algo_name in available_algos:
-            algo_options_desc_in, _ = self.get_options_and_default_values(algo_name)
-            return algo_options_desc_in
-        msg = f"The DoE algorithm {algo_name} is not available in GEMSEO list :{available_algos}"
-        raise ValueError(msg)
-
-    def get_arguments(self, wrapper):
-        # Dynamic input of default design space
-        algo_name = wrapper.get_sosdisc_inputs(wrapper.ALGO)
-        algo_options = wrapper.get_sosdisc_inputs(wrapper.ALGO_OPTIONS)
-        dspace_df = wrapper.get_sosdisc_inputs(wrapper.DESIGN_SPACE)
-        eval_inputs = wrapper.get_sosdisc_inputs(wrapper.EVAL_INPUTS)
-        selected_inputs = eval_inputs.loc[eval_inputs[wrapper.SELECTED_INPUT]][wrapper.FULL_NAME].tolist()
-        design_space = self.create_design_space(selected_inputs, dspace_df)
-        doe_kwargs = {'sampling_algo_name': algo_name, 'algo_options': algo_options, 'design_space': design_space}
-        return [], doe_kwargs
-
-    def create_design_space(self, selected_inputs, dspace_df):
-        """
-        create_design_space with variables names based on selected_inputs (if dspace_df is not None)
-
-        Arguments:
-            selected_inputs (list): list of selected variables (the true variables in eval_inputs Desc_in)
-            dspace_df (dataframe): design space in Desc_in format
-
-        Returns:
-             design_space (gemseo DesignSpace): gemseo Design Space with names of variables based on selected_inputs
-
-        """
-        design_space = None
-        if dspace_df is not None:
-            dspace_df_updated = self.update_design_space(selected_inputs, dspace_df)
-            design_space, _ = dspace_tool.create_gemseo_dspace_from_dspace_df(dspace_df_updated)
-        return design_space
-
-    def update_design_space(self, selected_inputs, dspace_df):
-        """
-        update dspace_df (design space in Desc_in format)
-
-        Arguments:
-            selected_inputs (list): list of selected variables (the true variables in eval_inputs Desc_in)
-            dspace_df (dataframe): design space in Desc_in format
-
-        Returns:
-             dspace_df_updated (dataframe): updated dspace_df
-
-        """
-        lower_bounds = dspace_df[self.LOWER_BOUND].tolist()
-        upper_bounds = dspace_df[self.UPPER_BOUND].tolist()
-        values = lower_bounds
-
-        # FIXME: why are we dismissing some of the user-input values in design_space ?
-        enable_variables = [True for _ in selected_inputs]
-        return pd.DataFrame({
-            self.VARIABLES: selected_inputs,
-            self.VALUES: values,
-            self.LOWER_BOUND: lower_bounds,
-            self.UPPER_BOUND: upper_bounds,
-            self.ENABLE_VARIABLE_BOOL: enable_variables,
-            self.LIST_ACTIVATED_ELEM: [[True] for _ in selected_inputs],
-        })
-
-    def is_ready_to_sample(self, proxy):
-        disc_in = proxy.get_data_in()
-        return (
-            self.selected_inputs
-            and proxy.ALGO in disc_in
-            and proxy.ALGO_OPTIONS in disc_in
-            and proxy.DESIGN_SPACE in disc_in
-        )
-
-    def filter_inputs(self, proxy):
-        """Filter for the majority of algorithms the"""
-        disc_in = proxy.get_data_in()
-        if not (proxy.ALGO in disc_in and proxy.get_sosdisc_inputs(proxy.ALGO) in self.TYPE_PERMISSIVE_ALGORITHMS) \
-                and  proxy.eval_in_possible_types:
-            proxy.eval_in_possible_types = {
-                _v: _t for (_v, _t) in proxy.eval_in_possible_types.items() if _t in ('array', 'float')
-            }
-            proxy.eval_in_possible_values = [
-                _v for _v in proxy.eval_in_possible_values if _v in proxy.eval_in_possible_types
-            ]+'''
+Copyright 2022 Airbus SAS
+Modifications on 2023/05/17-2025/02/14 Copyright 2025 Capgemini
+
+Licensed under the Apache License, Version 2.0 (the "License");
+you may not use this file except in compliance with the License.
+You may obtain a copy of the License at
+
+    http://www.apache.org/licenses/LICENSE-2.0
+
+Unless required by applicable law or agreed to in writing, software
+distributed under the License is distributed on an "AS IS" BASIS,
+WITHOUT WARRANTIES OR CONDITIONS OF ANY KIND, either express or implied.
+See the License for the specific language governing permissions and
+limitations under the License.
+'''
+
+from __future__ import annotations
+
+import logging
+from collections import ChainMap
+from typing import Any
+
+import pandas as pd
+from gemseo import get_available_doe_algorithms
+from gemseo.algos.base_driver_settings import BaseDriverSettings
+from gemseo.algos.doe.factory import DOELibraryFactory
+
+from sostrades_core.execution_engine.sample_generators.abstract_sample_generator import (
+    AbstractSampleGenerator,
+    SampleTypeError,
+)
+from sostrades_core.tools.design_space import design_space as dspace_tool
+
+
+class DoeSampleGenerator(AbstractSampleGenerator):
+    """Abstract class that generates sampling"""
+
+    GENERATOR_NAME = "DOE_GENERATOR"
+    VARIABLES = dspace_tool.VARIABLES
+    VALUES = dspace_tool.VALUES
+    UPPER_BOUND = dspace_tool.UPPER_BOUND
+    LOWER_BOUND = dspace_tool.LOWER_BOUND
+    ENABLE_VARIABLE_BOOL = dspace_tool.ENABLE_VARIABLE_BOOL
+    LIST_ACTIVATED_ELEM = dspace_tool.LIST_ACTIVATED_ELEM
+    NB_POINTS = "nb_points"
+
+    DIMENSION = "dimension"
+    _VARIABLES_NAMES = "variables_names"
+    _VARIABLES_SIZES = "variables_sizes"
+    N_PROCESSES = 'n_processes'
+    WAIT_TIME_BETWEEN_SAMPLES = 'wait_time_between_samples'
+
+    N_SAMPLES = "n_samples"
+
+    UNSUPPORTED_GEMSEO_ALGORITHMS: tuple[str] = ("CustomDOE", "DiagonalDOE")
+    """The list of unsupported algorithms.
+
+    GEMSEO's custom DOE: https://gemseo.readthedocs.io/en/stable/algorithms/doe_algos.html#customdoe
+    GEMSEO's DiagonalDOE: https://gemseo.readthedocs.io/en/stable/algorithms/doe_algos.html#diagonaldoe
+    """
+    # The DiagonalDOE algorithm is special: it has parameters "reverse" that can have name of variable
+    # Do we want it in SoSTrades. Does it works also or not ?
+
+    TYPE_PERMISSIVE_ALGORITHMS: tuple[str] = ("PYDOE_FULLFACT", "OT_FULLFACT", "PYDOE_PBDESIGN", "PYDOE_FF2N")
+    """The list of algorithms that accept inputs other than floats or arrays.
+
+    Algorithms not listed below will have input constrained to floats and arrays.
+    """
+
+    def __init__(self, logger: logging.Logger | None = None):
+        """Constructor"""
+        logger_aux = logger
+        if logger_aux is None:
+            logger_aux = logging.getLogger(__name__)
+        # - inits super class
+        super().__init__(self.GENERATOR_NAME, logger=logger_aux)
+        # - create attributes
+        self.doe_factory = None
+        self.__available_algo_names = None
+        # - set attribute values
+        self._reload()
+
+        self.selected_inputs = []
+        self.selected_inputs_types = {}
+
+    def _reload(self):
+        """
+        Reloads all attributes of the class
+        - creates the DOEFactory
+        - creates the DOEFactory from GEMSEO
+        """
+        # DOEFactory is instantiated once here
+        self.doe_factory = DOELibraryFactory()
+        # all the DOE algorithms in GEMSEO that are available in current environment
+        all_names = self.doe_factory.algorithms
+        # filter with the unsupported GEMSEO algorithms.
+        self.__available_algo_names = list(set(all_names) - set(self.UNSUPPORTED_GEMSEO_ALGORITHMS))
+
+    def get_available_algo_names(self):
+        """
+        Method that provides the already created list of available algo_names, filtered by the unsupported ones
+
+        Returns:
+             algo_names_list (list): list of available algo names
+
+        """
+        return self.__available_algo_names
+
+    def _check_algo_name(self, algo_name):
+        """
+        Check provided algo name before getting its algo_options
+        Arguments:
+            algo_name (string): name of the numerical algorithm
+        Raises:
+            Exception if sampling_algo_name is not in the list of available algorithms
+        """
+        algo_names_list = self.get_available_algo_names()
+        if algo_name not in algo_names_list:
+            if algo_name in self.UNSUPPORTED_GEMSEO_ALGORITHMS:
+                msg = f"The provided algorithm name {algo_name} is not allowed in doe sample generator"
+                raise ValueError(msg)
+            msg = f"The provided algorithm name {algo_name} is not in the available algorithm list : {algo_names_list}"
+            raise ValueError(msg)
+
+    def get_options_and_default_values(self, sampling_algo_name: str) -> tuple[dict[str, Any], dict[str, Any]]:
+        """
+        Method that provides the list of options of an algorithm with there default values (if any) and description.
+
+        Arguments:
+            sampling_algo_name: The name of the numerical algorithm
+
+        Returns:
+            the Sample Generator expected inputs (as DESC_IN format)
+                                (to be provided to proxy i/o grammars)
+            More precisely:
+             algo_options (dict): dict of algo options with default values (if any). It is in algo_options desci_in format
+             algo_options_descr_dict (dict): dict of description of algo options
+             e.g. https://gemseo.readthedocs.io/en/stable/algorithms/doe_algos.html#fullfact
+
+        """
+        # check sampling_algo_name
+        self._check_algo_name(sampling_algo_name)
+
+        # create the algo library
+        algo_lib = self.doe_factory.create(sampling_algo_name)
+
+        all_options = algo_lib.ALGORITHM_INFOS[sampling_algo_name].Settings.model_fields
+        # Keep only the DOE-related options
+        algo_options = {
+            key: value for key, value in all_options.items() if key not in BaseDriverSettings.model_fields
+        }
+        algo_options_default = {
+            option_name: option.default if not option.is_required() else None
+            for option_name, option in algo_options.items()
+        }
+
+        algo_options_descr_dict = {option_name: option.description for option_name, option in algo_options.items()}
+
+        return algo_options_default, algo_options_descr_dict
+
+    def _check_options(self, sampling_algo_name, algo_options, design_space):
+        """
+        Check provided options before sample generation
+        Arguments:
+            sampling_algo_name (string): name of the numerical algorithm
+            algo_options (dict): provides the selected value of each option of the algorithm
+        """
+        if self.N_SAMPLES not in algo_options:
+            self.logger.warning(
+                "N_samples is not defined; pay attention you use fullfact algo and that levels are well defined"
+            )
+
+    def _check_samples(self, samples_df):
+        """
+        Method that checks the sample output type
+        Arguments:
+            samples_df (dataframe) : generated samples
+        Raises:
+            Exception if samples_df is not a dataframe
+        """
+        if not (isinstance(samples_df, pd.DataFrame)):
+            msg = "Expected sampling output type should be pandas.core.frame.DataFrame"
+            msg += f"however sampling type of sampling generator <{self.__class__.__name__!s}> "
+            msg += f"is <{type(samples_df)!s}> "
+            raise SampleTypeError(msg)
+
+    def generate_samples(self, sampling_algo_name, algo_options, design_space):
+        """
+        Method that generate samples
+
+        Arguments:
+            sampling_algo_name (string): name of the numerical algorithm
+            algo_options (dict): provides the selected value of each option of the algorithm
+            design_space (gemseo DesignSpace): gemseo Design Space with names of variables based on selected_inputs
+
+        Returns:
+            samples_df (dataframe) : generated samples
+
+        """
+        algo = self.doe_factory.create(sampling_algo_name)
+        samples = algo.compute_doe(design_space, **algo_options)
+        samples = self._reformat_samples_from_design_space(samples, design_space)
+        return self._put_samples_in_df_format(samples, design_space)
+
+    def _reformat_samples_from_design_space(self, samples, design_space):
+        """
+        Reformat samples based on the design space to take into account variables with dim >1
+        It uses methods from gemseo Design Space
+        For instance in case of variables of x of dim 1 and z of dim 2
+        [0.0,-10.0, 0.0] becomes [[0.0]   [-10.0, 0.0]]
+
+        Arguments:
+            samples (numpy matrix of floats) : matrix of n raws  (each raw is an input point to be evaluated)
+                                     any variable of dim m will be an array of dim m in a single column of the matrix
+            selected_inputs (list): list of selected variables (the true variables in eval_inputs Desc_in)
+            design_space (gemseo DesignSpace): gemseo Design Space with names of variables based on selected_inputs
+
+        Returns:
+            reformated_samples (numpy matrix of arrays) : Reformated samples that takes into account variables with dim >1
+                                    matrix of n raws  (each raw is an input point to be evaluated)
+                                    any variable of dim m is an array of dim m in a single column of the matrix
+
+        """
+        selected_inputs = design_space.variable_names
+
+        reformated_samples = []
+        for current_point in samples:  # To be vectorized
+            # Current point  is an array with variables ordered as in selected_inputs
+            # Find the dictionary version of the current point sample
+            current_point_dict = design_space.convert_array_to_dict(current_point)
+
+            reformated_current_point = []
+            for in_variable in selected_inputs:
+                # convert array into data when needed
+                if in_variable in self.selected_inputs_types and (
+                    self.selected_inputs_types[in_variable] in ['float', 'int', 'string']
+                ):
+                    current_point_dict[in_variable] = current_point_dict[in_variable][0]
+                if in_variable in self.selected_inputs_types and (self.selected_inputs_types[in_variable] == 'list'):
+                    current_point_dict[in_variable] = list(current_point_dict[in_variable])
+
+                reformated_current_point.append(current_point_dict[in_variable])
+            reformated_samples.append(reformated_current_point)
+
+        return reformated_samples
+
+    def _put_samples_in_df_format(self, samples, design_space):
+        """
+        construction of a dataframe of the generated samples
+        # To be vectorized
+
+        Arguments:
+            samples (numpy matrix of arrays) : matrix of n raws  (each raw is an input point to be evaluated)
+                                               any variable of dim m will be an array of dim m in a single column of the matrix
+            design_space (gemseo DesignSpace): gemseo Design Space with names of variables based on selected_inputs
+        Returns:
+            samples_df (data_frame) : dataframe of a matrix of n raws  (each raw is an input point to be evaluated)
+                                      any variable of dim m is an array of dim m in a single column of the matrix
+
+        """
+        selected_inputs = design_space.variable_names
+
+        return pd.DataFrame(data=samples, columns=selected_inputs)
+
+    def setup(self, proxy):
+        """Method that setup the doe_algo method"""
+        dynamic_inputs = {}
+        dynamic_outputs = {}
+
+        # Setup dynamic inputs in case of DOE_ALGO selection:
+        # i.e. EVAL_INPUTS and SAMPLING_ALGO
+        self.setup_dynamic_inputs_for_doe_generator_method(dynamic_inputs, proxy)
+        # Setup dynamic inputs when EVAL_INPUTS/SAMPLING_ALGO are already set
+        self.setup_dynamic_inputs_algo_options_design_space(dynamic_inputs, proxy)
+
+        return dynamic_inputs, dynamic_outputs
+
+    def setup_dynamic_inputs_for_doe_generator_method(self, dynamic_inputs, proxy):
+        """
+        Method that setup dynamic inputs in case of DOE_ALGO selection: i.e. EVAL_INPUTS and SAMPLING_ALGO
+        Arguments:
+            dynamic_inputs (dict): the dynamic input dict to be updated
+
+        """
+        if proxy.sampling_method == proxy.DOE_ALGO:
+            # Get possible values for sampling algorithm name
+            available_doe_algorithms = self.get_available_algo_names()
+            dynamic_inputs.update({
+                'sampling_algo': {
+                    proxy.TYPE: 'string',
+                    proxy.STRUCTURING: True,
+                    proxy.POSSIBLE_VALUES: available_doe_algorithms,
+                }
+            })
+
+    def setup_dynamic_inputs_algo_options_design_space(self, dynamic_inputs, proxy):
+        """
+        Setup dynamic inputs when EVAL_INPUTS/SAMPLING_ALGO are already set
+        Create or update DESIGN_SPACE
+        Create or update ALGO_OPTIONS
+        """
+        self.setup_design_space(dynamic_inputs, proxy)
+        self.setup_algo_options(dynamic_inputs, proxy)
+
+    def setup_design_space(self, dynamic_inputs, proxy):
+        """
+        Method that setup 'design_space'
+        Arguments:
+            dynamic_inputs (dict): the dynamic input dict to be updated
+        """
+        disc_in = proxy.get_data_in()
+        # Dynamic input of default design space
+        if proxy.EVAL_INPUTS in disc_in:
+            # save possible types in sample generator
+            if proxy.eval_in_possible_types is not None:
+                self.selected_inputs_types = proxy.eval_in_possible_types.copy()
+
+            eval_inputs = proxy.get_sosdisc_inputs(proxy.EVAL_INPUTS)
+            if eval_inputs is not None:
+                selected_inputs = eval_inputs.loc[eval_inputs['selected_input']]['full_name'].tolist()
+
+                if set(selected_inputs) != set(self.selected_inputs):
+                    self.selected_inputs = selected_inputs
+
+                default_design_space = pd.DataFrame()
+                design_space_dataframe_descriptor = {
+                    self.VARIABLES: ('string', None, False),
+                    self.LOWER_BOUND: ('multiple', None, True),
+                    self.UPPER_BOUND: ('multiple', None, True),
+                    self.VALUES: ('multiple', None, True),
+                    self.ENABLE_VARIABLE_BOOL: ('bool', None, True),
+                    self.LIST_ACTIVATED_ELEM: ('list', None, True),
+                }
+
+                if proxy.sampling_method == proxy.DOE_ALGO:
+                    default_design_space = pd.DataFrame({
+                        self.VARIABLES: self.selected_inputs,
+                        self.LOWER_BOUND: [None] * len(self.selected_inputs),
+                        self.UPPER_BOUND: [None] * len(self.selected_inputs),
+                        self.LIST_ACTIVATED_ELEM: [[]] * len(self.selected_inputs),
+                        self.ENABLE_VARIABLE_BOOL: [False] * len(self.selected_inputs),
+                        self.VALUES: [None] * len(self.selected_inputs),
+                    })
+                    default_design_space[self.ENABLE_VARIABLE_BOOL] = default_design_space[
+                        self.ENABLE_VARIABLE_BOOL
+                    ].astype(bool)
+                elif proxy.sampling_method == proxy.GRID_SEARCH:
+                    default_design_space = pd.DataFrame({
+                        self.VARIABLES: self.selected_inputs,
+                        self.LOWER_BOUND: [0.0] * len(self.selected_inputs),
+                        self.UPPER_BOUND: [100.0] * len(self.selected_inputs),
+                        self.NB_POINTS: [2] * len(self.selected_inputs),
+                        self.LIST_ACTIVATED_ELEM: [[]] * len(self.selected_inputs),
+                        self.ENABLE_VARIABLE_BOOL: [False] * len(self.selected_inputs),
+                        self.VALUES: [None] * len(self.selected_inputs),
+                    })
+                    default_design_space[self.NB_POINTS] = default_design_space[self.NB_POINTS].astype(int)
+                    design_space_dataframe_descriptor.update({self.NB_POINTS: ('int', None, True)})
+                dynamic_inputs.update({
+                    proxy.DESIGN_SPACE: {
+                        proxy.TYPE: 'dataframe',
+                        proxy.DEFAULT: default_design_space,
+                        proxy.STRUCTURING: False,
+                        proxy.DATAFRAME_DESCRIPTOR: design_space_dataframe_descriptor,
+                    }
+                })
+
+                # Next lines of code treat the case in which eval inputs change with a previously defined design space,
+                # so that the bound are kept instead of set to default None.
+                if 'design_space' in disc_in:
+                    disc_in['design_space'][proxy.DEFAULT] = default_design_space
+                    proxy.dm.set_data(
+                        proxy.get_var_full_name(proxy.DESIGN_SPACE, disc_in),
+                        proxy.DATAFRAME_DESCRIPTOR,
+                        design_space_dataframe_descriptor,
+                        check_value=False,
+                    )
+
+                    from_design_space = list(disc_in['design_space'][proxy.VALUE][self.VARIABLES])
+                    from_eval_inputs = self.selected_inputs
+
+                    df_cols = (
+                        [self.VARIABLES, self.LOWER_BOUND, self.UPPER_BOUND]
+                        + ([self.NB_POINTS] if proxy.sampling_method == proxy.GRID_SEARCH else [])
+                        + ([self.LIST_ACTIVATED_ELEM, self.ENABLE_VARIABLE_BOOL, self.VALUES])
+                    )
+                    final_dataframe = pd.DataFrame(columns=df_cols)
+                    if proxy.sampling_method == proxy.GRID_SEARCH:
+                        final_dataframe[self.NB_POINTS] = final_dataframe[self.NB_POINTS].astype(int)
+                    for element in from_eval_inputs:
+                        default_df = default_design_space[default_design_space[self.VARIABLES] == element]
+                        if final_dataframe.empty:
+                            final_dataframe = default_df.copy()
+                        else:
+                            final_dataframe = pd.concat([final_dataframe, default_df], ignore_index=True)
+                        if element in from_design_space:
+                            to_append = disc_in['design_space'][proxy.VALUE][
+                                disc_in['design_space'][proxy.VALUE][self.VARIABLES] == element
+                            ]
+                            # NB: gridsearch could set up its own space
+                            if proxy.sampling_method == proxy.DOE_ALGO:
+                                # for DoE need to dismiss self.NB_POINTS
+                                to_append = to_append.loc[:, to_append.columns != self.NB_POINTS]
+                            elif proxy.sampling_method == proxy.GRID_SEARCH and self.NB_POINTS not in to_append.columns:
+                                # for GridSearch need to eventually insert the self.NB_POINTS column
+                                to_append.insert(3, self.NB_POINTS, 2)
+
+                            # I want to update the dataframes following the variable name and not the index
+                            final_dataframe.set_index('variable', inplace=True)
+                            final_dataframe.update(to_append.set_index('variable'), overwrite=True)
+                            final_dataframe.reset_index(inplace=True)
+                    proxy.dm.set_data(
+                        proxy.get_var_full_name(proxy.DESIGN_SPACE, disc_in),
+                        proxy.VALUE,
+                        final_dataframe,
+                        check_value=False,
+                    )
+
+    def setup_algo_options(self, dynamic_inputs, proxy):
+        """
+        Method that setup 'algo_options''
+        Arguments:
+            dynamic_inputs (dict): the dynamic input dict to be updated
+        """
+        disc_in = proxy.get_data_in()
+        # Dynamic input of algo_options
+        if proxy.ALGO in disc_in:
+            algo_name = proxy.get_sosdisc_inputs(proxy.ALGO)
+            if algo_name is not None:  # and algo_name_has_changed:
+                default_dict = self.get_algo_default_options(algo_name)
+                algo_options_dict = {
+                    proxy.ALGO_OPTIONS: {
+                        proxy.TYPE: 'dict',
+                        proxy.DEFAULT: default_dict,
+                        proxy.DATAFRAME_EDITION_LOCKED: False,
+                        proxy.STRUCTURING: True,
+                        proxy.DATAFRAME_DESCRIPTOR: {
+                            self.VARIABLES: ('string', None, False),
+                            self.VALUES: ('string', None, True),
+                        },
+                    }
+                }
+                dynamic_inputs.update(algo_options_dict)
+                all_options = list(default_dict.keys())
+                if (
+                    proxy.ALGO_OPTIONS in disc_in
+                    and disc_in[proxy.ALGO_OPTIONS][proxy.VALUE] is not None
+                    and list(disc_in[proxy.ALGO_OPTIONS][proxy.VALUE].keys()) != all_options
+                ):
+                    options_map = ChainMap(disc_in[proxy.ALGO_OPTIONS][proxy.VALUE], default_dict)
+                    disc_in[proxy.ALGO_OPTIONS][proxy.VALUE] = {key: options_map[key] for key in all_options}
+
+    def get_algo_default_options(self, algo_name):
+        """This algo generate the default options to set for a given doe algorithm."""
+        # In get_options_and_default_values, it is already checked whether the algo_name belongs to the list of possible Gemseo
+        # DoE algorithms
+        available_algos = get_available_doe_algorithms()
+        if algo_name in available_algos:
+            algo_options_desc_in, _ = self.get_options_and_default_values(algo_name)
+            return algo_options_desc_in
+        msg = f"The DoE algorithm {algo_name} is not available in GEMSEO list :{available_algos}"
+        raise ValueError(msg)
+
+    def get_arguments(self, wrapper):
+        # Dynamic input of default design space
+        algo_name = wrapper.get_sosdisc_inputs(wrapper.ALGO)
+        algo_options = wrapper.get_sosdisc_inputs(wrapper.ALGO_OPTIONS)
+        dspace_df = wrapper.get_sosdisc_inputs(wrapper.DESIGN_SPACE)
+        eval_inputs = wrapper.get_sosdisc_inputs(wrapper.EVAL_INPUTS)
+        selected_inputs = eval_inputs.loc[eval_inputs[wrapper.SELECTED_INPUT]][wrapper.FULL_NAME].tolist()
+        design_space = self.create_design_space(selected_inputs, dspace_df)
+        doe_kwargs = {'sampling_algo_name': algo_name, 'algo_options': algo_options, 'design_space': design_space}
+        return [], doe_kwargs
+
+    def create_design_space(self, selected_inputs, dspace_df):
+        """
+        create_design_space with variables names based on selected_inputs (if dspace_df is not None)
+
+        Arguments:
+            selected_inputs (list): list of selected variables (the true variables in eval_inputs Desc_in)
+            dspace_df (dataframe): design space in Desc_in format
+
+        Returns:
+             design_space (gemseo DesignSpace): gemseo Design Space with names of variables based on selected_inputs
+
+        """
+        design_space = None
+        if dspace_df is not None:
+            dspace_df_updated = self.update_design_space(selected_inputs, dspace_df)
+            design_space, _ = dspace_tool.create_gemseo_dspace_from_dspace_df(dspace_df_updated)
+        return design_space
+
+    def update_design_space(self, selected_inputs, dspace_df):
+        """
+        update dspace_df (design space in Desc_in format)
+
+        Arguments:
+            selected_inputs (list): list of selected variables (the true variables in eval_inputs Desc_in)
+            dspace_df (dataframe): design space in Desc_in format
+
+        Returns:
+             dspace_df_updated (dataframe): updated dspace_df
+
+        """
+        lower_bounds = dspace_df[self.LOWER_BOUND].tolist()
+        upper_bounds = dspace_df[self.UPPER_BOUND].tolist()
+        values = lower_bounds
+
+        # FIXME: why are we dismissing some of the user-input values in design_space ?
+        enable_variables = [True for _ in selected_inputs]
+        return pd.DataFrame({
+            self.VARIABLES: selected_inputs,
+            self.VALUES: values,
+            self.LOWER_BOUND: lower_bounds,
+            self.UPPER_BOUND: upper_bounds,
+            self.ENABLE_VARIABLE_BOOL: enable_variables,
+            self.LIST_ACTIVATED_ELEM: [[True] for _ in selected_inputs],
+        })
+
+    def is_ready_to_sample(self, proxy):
+        disc_in = proxy.get_data_in()
+        return (
+            self.selected_inputs
+            and proxy.ALGO in disc_in
+            and proxy.ALGO_OPTIONS in disc_in
+            and proxy.DESIGN_SPACE in disc_in
+        )
+
+    def filter_inputs(self, proxy):
+        """Filter for the majority of algorithms the"""
+        disc_in = proxy.get_data_in()
+        if not (proxy.ALGO in disc_in and proxy.get_sosdisc_inputs(proxy.ALGO) in self.TYPE_PERMISSIVE_ALGORITHMS) \
+                and  proxy.eval_in_possible_types:
+            proxy.eval_in_possible_types = {
+                _v: _t for (_v, _t) in proxy.eval_in_possible_types.items() if _t in ('array', 'float')
+            }
+            proxy.eval_in_possible_values = [
+                _v for _v in proxy.eval_in_possible_values if _v in proxy.eval_in_possible_types
+            ]