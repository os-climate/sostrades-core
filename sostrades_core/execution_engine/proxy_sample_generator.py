--- conflicted
+++ resolved
@@ -275,31 +275,11 @@
         design_space_integrity_msg = []
         if self.DESIGN_SPACE in disc_in:
             design_space = self.get_sosdisc_inputs(self.DESIGN_SPACE)
-<<<<<<< HEAD
-            if design_space is not None and not design_space.empty:
-                if self.configurator:
-                    # possible value checks (with current implementation should be OK by construction)
-                    vars_not_possible = design_space[self.VARIABLES][
-                        ~design_space[self.VARIABLES].apply(lambda _var: _var in self.eval_in_possible_types)].to_list()
-                    for var_not_possible in vars_not_possible:
-                        design_space_integrity_msg.append(
-                            f'Variable {var_not_possible} is not among the possible input values.'
-                        )
-                # check of dimensions coherences
-                wrong_dim_vars = design_space[self.VARIABLES][
-                    ~design_space.apply(self._check_design_space_dimensions_for_one_variable, axis=1)].to_list()
-                for wrong_dim_var in wrong_dim_vars:
-                    design_space_integrity_msg.append(
-                        f'Columns {self.LOWER_BOUND}, {self.UPPER_BOUND} and {self.VALUES} should be of type '
-                        f'{self.eval_in_possible_types[wrong_dim_var]} for variable {wrong_dim_var} '
-                        f'and should have coherent shapes.')
-=======
             if design_space is not None:
                 possible_variables_types = self.eval_in_possible_types if self.configurator else None
                 design_space_integrity_msg = dspace_tool.check_design_space_data_integrity(design_space,
                                                                                            possible_variables_types)
                 # specific check nb_points of the sample generator
->>>>>>> bc79c442
                 if self.NB_POINTS in design_space.columns:
                     wrong_nb_points_vars = design_space[self.VARIABLES][~design_space[self.NB_POINTS].apply(
                         lambda _nb_pts: isinstance(_nb_pts, self.VAR_TYPE_MAP['int']) and _nb_pts >= 0)
@@ -454,7 +434,7 @@
                                  'value', default_in_dataframe, check_value=False)
             # check if the eval_inputs need to be updated after a subprocess input change
             elif set(eval_input_new_dm[self.FULL_NAME].tolist()) != (
-            set(default_in_dataframe[self.FULL_NAME].tolist())):
+                    set(default_in_dataframe[self.FULL_NAME].tolist())):
                 # reindex eval_inputs to the possible values keeping other values and columns of the df
                 eval_input_new_dm = eval_input_new_dm. \
                     drop_duplicates(self.FULL_NAME).set_index(self.FULL_NAME).reindex(self.eval_in_possible_values). \
