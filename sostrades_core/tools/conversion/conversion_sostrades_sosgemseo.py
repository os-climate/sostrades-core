--- conflicted
+++ resolved
@@ -199,7 +199,6 @@
         returns an updated copy of local_data
     '''
 
-<<<<<<< HEAD
     _type = reduced_dm.get(VAR_TYPE_ID)
     metadata_list = reduced_dm.get(TYPE_METADATA)
     if array is None:
@@ -209,21 +208,6 @@
         if _type == 'dict':
 
             subtype = reduced_dm.get(VAR_SUBTYPE_ID)
-=======
-                else:
-
-                    subtype = dm_reduced_to_type_and_metadata[key].get(VAR_SUBTYPE_ID)
-
-                # TODO : remove this when we get rid of df_dict type
-                if metadata_list is None and subtype is None:
-                    raise ValueError(
-                        f' Variable {key} cannot be converted since no metadata is available')
-                new_data = {}
-                if subtype is None:
-
-                    local_data_updt[key] = convert_array_into_dict_old_version(
-                        to_convert, new_data, deepcopy(metadata_list))
->>>>>>> 72a803da
 
             # TODO : remove this when we get rid of df_dict type
             if metadata_list is None and subtype is None:
@@ -234,6 +218,7 @@
 
                 var_new_type = convert_array_into_dict_old_version(
                     var_array, new_data, deepcopy(metadata_list))
+
 
             else:
                 check_subtype(name, subtype, 'dict')
@@ -567,7 +552,6 @@
         if var is None:
             var_converted = None
         else:
-<<<<<<< HEAD
             var_converted = []
             prev_key = []
             # if type needs to be converted
@@ -585,125 +569,6 @@
                         prev_metadata = reduced_dm.get(TYPE_METADATA, [])
                         var_converted, metadata = convert_dict_into_array_old_version(
                             var, var_converted, metadata, prev_key, deepcopy(prev_metadata))
-=======
-            var_type = dm_reduced_to_type_and_metadata[key][VAR_TYPE_ID]
-        if var_type in NEW_VAR_TYPE:
-            if not isinstance(
-                    var, VAR_TYPE_MAP[var_type]) and var is not None:
-                msg = f"Variable {key} has type {type(var)}, "
-                msg += f"however type {VAR_TYPE_MAP[var_type]} was expected."
-                # msg += f'before run of discipline {self} with name {self.get_disc_full_name()} '
-                raise ValueError(msg)
-            else:
-                if var is None:
-                    var_dict_converted[key] = None
-                else:
-                    values_list = []
-                    metadata = []
-                    prev_key = []
-                    if var_type in ['dict', 'string', 'string_list']:
-                        if not isinstance(dm_reduced_to_type_and_metadata, dict):
-                            prev_metadata = dm_reduced_to_type_and_metadata.get_data(
-                                key, TYPE_METADATA)
-                        else:
-                            prev_metadata = dm_reduced_to_type_and_metadata[key][TYPE_METADATA]
-                    # if type needs to be converted
-                    if var_type == 'dict':
-                        # if value is a dictionary
-                        all_values = list(var.values())
-                        if all([is_value_type_handled(val)
-                                for val in all_values]):
-                            # convert if all values are handled by
-                            # SoSTrades
-                            if not isinstance(dm_reduced_to_type_and_metadata, dict):
-                                subtype = dm_reduced_to_type_and_metadata.get_data(
-                                    key, VAR_SUBTYPE_ID)
-
-                            else:
-                                subtype = dm_reduced_to_type_and_metadata[key].get(VAR_SUBTYPE_ID)
-
-                            if subtype is None:
-                                values_list, metadata = convert_dict_into_array_old_version(
-                                    var, values_list, metadata, prev_key, deepcopy(prev_metadata))
-                            else:
-
-                                check_subtype(key, subtype, 'dict')
-                                values_list, metadata = convert_dict_into_array(
-                                    var, subtype)
-                        else:
-                            evaluated_types = [type(val)
-                                               for val in all_values]
-                            # msg = f"\n Invalid type of parameter {key}: {var}/'{evaluated_types}' in discipline {self.sos_name}."
-                            msg = f"\n Dictionary values must be among {list(VAR_TYPE_MAP.keys())}"
-                            raise ValueError(msg)
-                    elif var_type == 'dataframe':
-                        # if value is a DataFrame
-                        # TO DO: Create a function to get the dtypes of columns without the "big" function 'convert_df_into_array'
-                        init_values_list, init_metadata = deepcopy(values_list), deepcopy(metadata)
-                        if not isinstance(dm_reduced_to_type_and_metadata, dict):
-                            excluded_columns = dm_reduced_to_type_and_metadata.get_data(
-                                key, DF_EXCLUDED_COLUMNS)
-                        else:
-                            excluded_columns = dm_reduced_to_type_and_metadata[key][DF_EXCLUDED_COLUMNS]
-                        values_list, metadata = convert_df_into_array(
-                            var, values_list, metadata, prev_key, excluded_columns)
-                        # Define a list of dtypes to exclude and perform convert again if there are new cols to exclude
-                        dtypes_to_exclude = [object, bool, str]
-                        new_excluded_columns = deepcopy(excluded_columns)
-                        for col, metadata_dtype in zip(metadata[0]['__columns__'], metadata[0]['__dtypes__']):
-                            if metadata_dtype in dtypes_to_exclude:
-                                new_excluded_columns += [col]
-                        if new_excluded_columns != excluded_columns:
-                            values_list, metadata = convert_df_into_array(
-                                var, init_values_list, init_metadata, prev_key, new_excluded_columns)
-                            if not isinstance(dm_reduced_to_type_and_metadata, dict):
-                                dm_reduced_to_type_and_metadata.set_data(
-                                    key, {DF_EXCLUDED_COLUMNS: new_excluded_columns})
-                            else:
-                                dm_reduced_to_type_and_metadata[key][DF_EXCLUDED_COLUMNS] = new_excluded_columns
-
-                    # elif var_type == 'string':
-                    #     # if value is a string
-                    #     metadata_dict = {}
-                    #     metadata_dict['known_values'] = {}
-                    #     if prev_metadata is not None and 'known_values' in prev_metadata[0]:
-                    #         metadata_dict['known_values'] = prev_metadata[0]['known_values']
-                    #
-                    #     values_list, metadata_dict = convert_string_to_int(
-                    #         var, metadata_dict)
-                    #
-                    #     metadata.append(metadata_dict)
-                    #
-                    # elif var_type == 'string_list':
-                    #     # if value is a list of strings
-                    #     for i_elem, elem in enumerate(var):
-                    #         metadata_dict_elem = {}
-                    #         metadata_dict_elem['known_values'] = {}
-                    #         if prev_metadata is not None and i_elem < len(prev_metadata) and 'known_values' in \
-                    #                 prev_metadata[i_elem]:
-                    #             metadata_dict_elem['known_values'] = prev_metadata[i_elem]['known_values']
-                    #
-                    #         value_elem, metadata_dict_elem = convert_string_to_int(
-                    #             elem, metadata_dict_elem)
-                    #         values_list.append(value_elem)
-                    #         metadata.append(metadata_dict_elem)
-                    # elif var_type in ['float', 'int']:
-                    elif var_type == 'float':
-                        # store float into array for gems
-                        metadata = {'var_type': type(var)}
-                        values_list = array([var])
-                    elif var_type == 'list':
-                        if not isinstance(dm_reduced_to_type_and_metadata, dict):
-                            subtype = dm_reduced_to_type_and_metadata.get_data(
-                                key, VAR_SUBTYPE_ID)
-
-                        else:
-                            subtype = dm_reduced_to_type_and_metadata[key].get(VAR_SUBTYPE_ID)
-
-                        if subtype is not None:
-                            check_subtype(key, subtype, 'list')
-                            values_list, metadata = convert_list_into_array(var, subtype)
->>>>>>> 72a803da
                     else:
 
                         check_subtype(key, subtype, 'dict')
@@ -742,6 +607,7 @@
                     var_converted, metadata = var, None
 
                 var_converted = array(var_converted)
+
             else:
                 var_converted = var
     else:
