'''
Copyright 2022 Airbus SAS
Modifications on 2023/05/12-2024/06/28 Copyright 2023 Capgemini

Licensed under the Apache License, Version 2.0 (the "License");
you may not use this file except in compliance with the License.
You may obtain a copy of the License at

    http://www.apache.org/licenses/LICENSE-2.0

Unless required by applicable law or agreed to in writing, software
distributed under the License is distributed on an "AS IS" BASIS,
WITHOUT WARRANTIES OR CONDITIONS OF ANY KIND, either express or implied.
See the License for the specific language governing permissions and
limitations under the License.
'''
import logging
from copy import copy, deepcopy
from dataclasses import dataclass
from datetime import datetime
from hashlib import sha256
from typing import Any, Union
from uuid import uuid4

from gemseo.caches.simple_cache import SimpleCache
from gemseo.utils.compare_data_manager_tooling import dict_are_equal
from pandas import concat

from sostrades_core.datasets.dataset_manager import DatasetsManager
from sostrades_core.datasets.dataset_mapping import DatasetsMapping
from sostrades_core.execution_engine.proxy_discipline import ProxyDiscipline
from sostrades_core.tools.tree.serializer import DataSerializer
from sostrades_core.tools.tree.treeview import TreeView

TYPE = ProxyDiscipline.TYPE
VALUE = ProxyDiscipline.VALUE
RANGE = ProxyDiscipline.RANGE
ORIGIN = ProxyDiscipline.ORIGIN
DEFAULT = ProxyDiscipline.DEFAULT
OPTIONAL = ProxyDiscipline.OPTIONAL
COUPLING = ProxyDiscipline.COUPLING
EDITABLE = ProxyDiscipline.EDITABLE
IO_TYPE = ProxyDiscipline.IO_TYPE
UNIT = ProxyDiscipline.UNIT
IO_TYPE_IN = ProxyDiscipline.IO_TYPE_IN
IO_TYPE_OUT = ProxyDiscipline.IO_TYPE_OUT
COMPOSED_OF = ProxyDiscipline.COMPOSED_OF
NS_REFERENCE = ProxyDiscipline.NS_REFERENCE
POSSIBLE_VALUES = ProxyDiscipline.POSSIBLE_VALUES
INTERNAL_VISIBILITY = ProxyDiscipline.INTERNAL_VISIBILITY
DISCIPLINES_DEPENDENCIES = ProxyDiscipline.DISCIPLINES_DEPENDENCIES
VAR_NAME = ProxyDiscipline.VAR_NAME
DATAFRAME_DESCRIPTOR = ProxyDiscipline.DATAFRAME_DESCRIPTOR
DATAFRAME_EDITION_LOCKED = ProxyDiscipline.DATAFRAME_EDITION_LOCKED
TYPE_METADATA = ProxyDiscipline.TYPE_METADATA

@dataclass()
class ParameterChange:
    """
    Dataclass used to log parameter changes when configuring the data in a study.
    """
    parameter_id: str
    variable_type: str
    old_value: Any
    new_value: Any
    connector_id: Union[str, None]
    dataset_id: Union[str, None]
    dataset_parameter_id: Union[str, None]
    date: datetime

class DataManager:
    """
    Specification: DataManager class collects inputs/outputs and disciplines
    """
    VALUE = VALUE
    DISC_REF = 'reference'
    STATUS = 'status'

    def __init__(self, name,
                 logger: logging.Logger,
                 root_dir=None,
                 rw_object=None,
                 study_filename=None,
                 ns_manager=None):
        '''
        Constructor
        '''
        self.no_change = True
        self.name = name
        self.rw_object = rw_object
        self.root_dir = root_dir
        self.study_filename = study_filename
        self.ns_manager = ns_manager
        self.data_dict = None
        self.data_id_map = None
        self.disciplines_dict = None
        self.disciplines_id_map = None
        self.gemseo_disciplines_id_map = None
        self.cache_map = None
        self.treeview = None
        self.reduced_dm = None
        self.reset()
        self.data_check_integrity = False
        self.logger = logger

        self.dataset_manager = DatasetsManager(logger=logger.getChild("DatasetsManager"))

    @staticmethod
    def get_an_uuid():
        ''' generate a random UUID to make data_dict keys unique '''
        return str(uuid4())

    def generate_hashed_uid(self, string_list):
        '''
        Generate a hashed uid based on string list containing disc infos (full disc name, class name and full data i/o)
        '''
        h = sha256()
        for string in string_list:
            h.update(string.encode())
        return h.digest()

    def reinit_cache_map(self):
        self.cache_map = {}
        self.gemseo_disciplines_id_map = {}

    def fill_cache_map(self, disc_info_list, disc):
        '''
        Fill the cache_map for the dump/load cache method
        '''
        hashed_uid = self.generate_hashed_uid(disc_info_list)
        self.cache_map[hashed_uid] = disc.cache
        # store disc in DM map
        if hashed_uid in self.gemseo_disciplines_id_map:
            raise Exception(
                'The hashed_uid to fill the cache_map must be unique')
        else:
            self.gemseo_disciplines_id_map[hashed_uid] = disc

    def delete_hashed_id_in_cache_map(self, hashed_uid):

        if hashed_uid in self.cache_map:
            del self.cache_map[hashed_uid]
            del self.gemseo_disciplines_id_map[hashed_uid]

    def fill_gemseo_caches_with_unanonymized_cache_map(self, cache_map):
        '''
        Fill gemseo discipline cache from cache_map using gemseo_disciplines_id_map
        '''
        # update cache of all gemseo disciplines with loaded cache_map
        for disc_id, serialized_cache in cache_map.items():
            if disc_id in self.gemseo_disciplines_id_map:
                disc_cache = self.cache_map[disc_id]
                self.fill_cache_with_serialized_cache(
                    disc_cache, serialized_cache)

    #                 for disc in self.gemseo_disciplines_id_map[disc_id]:
    #                     disc.cache = disc_cache

    def fill_cache_with_serialized_cache(self, empty_cache, serialized_cache):
        '''
        Fill empty cache from prepare execution with the serialized cache (dict) found in the pickle
        '''

        if isinstance(empty_cache, SimpleCache):

            cached_inputs = serialized_cache[1]['inputs']
            in_names = list(cached_inputs.keys())
            cached_outputs = serialized_cache[1]['outputs']
            out_names = list(cached_outputs.keys())
            empty_cache.cache_outputs(cached_inputs, in_names,
                                      cached_outputs, out_names)
            #
            if 'jacobian' in serialized_cache[1]:
                cached_jac = serialized_cache[1]['jacobian']
                empty_cache.cache_jacobian(cached_inputs, in_names, cached_jac)
        else:
            self.logger.error(
                f'Only simple cache dump/load is handled for now but discipline {empty_cache.name} has a cache as {empty_cache.__class__}')

    def reset(self):
        self.data_dict = {}
        self.data_id_map = {}
        self.disciplines_dict = {}
        self.disciplines_id_map = {}
        self.no_check_default_variables = []

    def get_data(self, var_f_name, attr=None):
        ''' Get attr value of var_f_name or all data_dict value of var_f_name (if attr=None)
        '''
        if attr is None:
            return self.data_dict[self.get_data_id(var_f_name)]
        else:
            return self.data_dict[self.get_data_id(var_f_name)].get(attr)

    def delete_complex_in_df_and_arrays(self):

        for dataa in self.data_dict.values():
            if dataa['type'] == 'dataframe' and dataa[self.VALUE] is not None:
                for col in dataa[self.VALUE].columns:
                    dataa[self.VALUE][col] = dataa[self.VALUE][col].values.real
            elif dataa['type'] == 'array':
                try:
                    dataa[self.VALUE] = dataa[self.VALUE].real
                except:
                    pass

    def check_data_in_dm(self, var_f_name):
        '''
        Check if the data is in the DM with its full name

        :params: var_f_name, full variable name to check
        :type : string

        :returns: boolean True or False
        '''
        data_in_dm = False

        if var_f_name in self.data_id_map:
            if self.get_data_id(var_f_name) in self.data_dict:
                data_in_dm = True

        return data_in_dm

    def set_data(self, var_f_name, attr, val, check_value=True):
        ''' Set attr value of var_f_name in data_dict
        '''
        if self.get_data_id(var_f_name) in self.data_dict:
            if check_value:
                if self.data_dict[self.get_data_id(var_f_name)][attr] != val:
                    self.data_dict[self.get_data_id(var_f_name)][attr] = val
                    self.no_change = False
            else:
                self.data_dict[self.get_data_id(var_f_name)][attr] = val
        else:
            msg = f"Try to update metadata of variable {var_f_name} that does"
            msg += " not exists as I/O of any discipline"
            raise KeyError(msg)

    def get_io_data_of_disciplines(self, disciplines):
        ''' get i/o value and metadata of provided disciplines
        '''
        data = {}
        data[VALUE] = {}
        data[TYPE_METADATA] = {}
        data["local_data"] = {}
        for d in disciplines:
            # input values and metadata
            var_list = d.get_data_io_dict_keys(io_type=IO_TYPE_IN)
            for v in var_list:
                fname = d.get_var_full_name(v, d.get_data_in())
                data[VALUE][fname] = self.get_data(fname, VALUE)
                data[TYPE_METADATA][fname] = self.get_data(
                    fname, TYPE_METADATA)
            # output values and metadata
            var_list = d.get_data_io_dict_keys(io_type=IO_TYPE_OUT)
            for v in var_list:
                fname = d.get_var_full_name(v, d.get_data_out())
                data[VALUE][fname] = self.get_data(fname, VALUE)
                data[TYPE_METADATA][fname] = self.get_data(
                    fname, TYPE_METADATA)
            # local data update
            data["local_data"].update(
                d.mdo_discipline_wrapp.mdo_discipline.local_data)
        return data

    def get_value(self, var_f_name):
        ''' Get value of var_f_name from data_dict
        '''
        return self.get_data(var_f_name, ProxyDiscipline.VALUE)

    def get_discipline(self, disc_id):
        ''' Get discipline with disc_id from disciplines_dict
        '''
        if disc_id in self.disciplines_dict:
            return self.disciplines_dict[disc_id][self.DISC_REF]
        else:
            return None

    def get_disciplines_with_name(self, disc_f_name):
        ''' Get discipline with disc_id from disciplines_dict
        '''
        disc_id_list = self.get_discipline_ids_list(disc_f_name)

        disc_list = [self.disciplines_dict[disc_id][self.DISC_REF] for disc_id in disc_id_list]

        return disc_list

    def get_discipline_names_with_starting_name(self, starting_name):
        '''
        Get all disciplines that starts with starting_name in the datamanager
        '''
        disc_list = [disc_name for disc_name in self.disciplines_id_map if disc_name.startswith(starting_name)]

        return disc_list

    def get_all_namespaces_from_var_name(self, var_name):
        ''' Get all namespaces containing var_name in data_dict
        '''
        namespace_list = [key for key in self.data_id_map.keys() if key.endswith(f'.{var_name}')]

        return namespace_list

    def get_all_var_name_with_ns_key(self, var_name):
        ''' Get all namespaces containing var_name in data_dict plus their namespace key as a dict
        '''
        namespace_list = [key for key in self.data_id_map.keys() if key.endswith('.' + var_name)]
        if len(namespace_list) > 0:
            ns_dict_obj = self.get_data_dict_attr('ns_reference')
            return {ns: ns_dict_obj[ns].name for ns in namespace_list}
        else:
            return {}

    def get_data_id(self, var_f_name):
        ''' Get data id with var_f_name
        '''
        return self.data_id_map[var_f_name]

    def get_discipline_ids_list(self, disc_f_name):
        ''' Get discipline id list with disc_f_name
        '''
        return self.disciplines_id_map[disc_f_name]

    def generate_data_id_map(self):
        ''' Generate data_id_map with data_dict
        '''
        self.data_id_map = {}
        data_dict = copy(self.data_dict)
        for var_id in data_dict.keys():
            var_f_name = self.get_var_full_name(var_id)
            self.data_id_map[var_f_name] = var_id

    def generate_disciplines_id_map(self):
        ''' Generate disciplines_id_map with disciplines_dict
        '''
        self.disciplines_id_map = {}
        for disc_id in self.disciplines_dict.keys():
            disc_f_name = self.get_disc_full_name(disc_id)
            self.add_disc_id_to_disc_id_map(disc_f_name, disc_id)

    def set_values_from_dict(self, values_dict, full_ns_keys=True):
        ''' Set values in data_dict from dict with namespaced keys
            if full_ns_keys (not uuid), try to get its uuid correspondency through get_data_id function
        '''
        keys_to_map = self.data_id_map.keys() if full_ns_keys else self.data_id_map.values()
        for key, value in values_dict.items():
            if key not in keys_to_map:
                raise ValueError(f'{key} does not exist in data manager')
            k = self.get_data_id(key) if full_ns_keys else key
            # if self.data_dict[k][ProxyDiscipline.VISIBILITY] == INTERNAL_VISIBILITY:
            #     raise Exception(f'It is not possible to update the variable {k} which has a visibility Internal')
            self.data_dict[k][VALUE] = value

    def fill_data_dict_from_dict(self, values_dict: dict[str:Any],
                                 already_set_data: set[str], parameter_changes: list[ParameterChange],
                                 in_vars:bool, init_coupling_vars:bool, out_vars:bool) -> None:
        '''
        Set values in data_dict from dict with namespaced keys

        :param values_dict: Dictionnary {name : values}
        :type values_dict: dict[str:Any]

        :param parameter_changes: list of effective parameter changes filled in place
        :type parameter_changes: list[ParameterChange]

        :param already_set_data: set of data already set
        :type already_set_data: set[str]

        :param in_vars: set in vars
        :type in_vars: bool

        :param init_coupling_vars: init coupling vars
        :type init_coupling_vars: bool

        :param out_vars: set out vars
        :type out_vars: bool
        '''
        # keys of data stored in dumped study file are namespaced, convert them
        # to uuids
        convert_values_dict = self.convert_data_dict_with_ids(values_dict)

        # convert data_dict with uuids
        for key, dm_data in self.data_dict.items():
            if key in convert_values_dict:
                # Only inject key which are set as input
                # Discipline configuration only take care of input variables
                # Variables are only set f
                is_in_var = dm_data[ProxyDiscipline.IO_TYPE] == ProxyDiscipline.IO_TYPE_IN
                if in_vars and is_in_var and key not in already_set_data:
                    new_value = convert_values_dict[key][VALUE]
                    self.apply_parameter_change(key, new_value, parameter_changes)
                    already_set_data.add(key)
                # check if the key is an output variable
                is_output_var = dm_data[ProxyDiscipline.IO_TYPE] == ProxyDiscipline.IO_TYPE_OUT
                # check if this is a strongly coupled input necessary to
                # initialize a MDA
                is_init_coupling_var = dm_data[ProxyDiscipline.IO_TYPE] == ProxyDiscipline.IO_TYPE_IN and dm_data[ProxyDiscipline.COUPLING]
                if ((out_vars and is_output_var) or (init_coupling_vars and is_init_coupling_var)) and key not in already_set_data:
                    new_value = convert_values_dict[key][VALUE]
                    self.apply_parameter_change(key, new_value, parameter_changes)
                    already_set_data.add(key)

    def fill_data_dict_from_datasets(self, datasets_mapping: DatasetsMapping,
                                     already_set_data: set[str], parameter_changes: list[ParameterChange],
                                     in_vars:bool, init_coupling_vars:bool, out_vars:bool
    ) -> None:
        '''
        Set values in data_dict from datasets

        :param: datasets_mapping, adatset list and mapping with study namespaces
        :type: DatasetsMapping

        :param already_set_data: set of data already set
        :type already_set_data: set[str]

        :param parameter_changes: list of effective parameter changes filled in place
        :type parameter_changes: list[ParameterChange]

        :param in_vars: set in vars
        :type in_vars: bool

        :param init_coupling_vars: init coupling vars
        :type init_coupling_vars: bool

        :param out_vars: set out vars
        :type out_vars: bool
        '''
        # do a map between namespace and data from data_dict not already fetched
        # to have a list of data by namespace
        namespaced_data_dict = {}
        KEY = 'key'

        for key, data_value in self.data_dict.items():
            # check if the key is an output variable
            is_output_var = data_value[ProxyDiscipline.IO_TYPE] == ProxyDiscipline.IO_TYPE_OUT
            # check if this is a strongly coupled input necessary to
            # initialize a MDA
            is_init_coupling_var = data_value[ProxyDiscipline.IO_TYPE] == ProxyDiscipline.IO_TYPE_IN and data_value[ProxyDiscipline.COUPLING]
            # get all input values not already set
            is_in_var = data_value[ProxyDiscipline.IO_TYPE] == ProxyDiscipline.IO_TYPE_IN
            if (in_vars and is_in_var or (out_vars and is_output_var) or (init_coupling_vars and is_init_coupling_var)) and key not in already_set_data:
                data_ns = data_value[NS_REFERENCE].value
                data_name = data_value[VAR_NAME]
                data_type = data_value[TYPE]

                # create a dict with namespace, datas with keys (to fill dm after) and types (to convert from dataset)
                namespaced_data_dict[data_ns] = namespaced_data_dict.get(data_ns, {KEY:{}, TYPE:{}})
                namespaced_data_dict[data_ns][KEY][data_name] = key
                namespaced_data_dict[data_ns][TYPE][data_name] = data_type

        # iterate on each namespace to retrieve data in this namespace
        for namespace, data_dict in namespaced_data_dict.items():

            datasets_info = datasets_mapping.get_datasets_info_from_namespace(namespace, self.name)
            # retrieve the list of dataset associated to the namespace from the mapping
            if len(datasets_info) > 0:
                # get data values into the dataset into the right format
                updated_data = self.dataset_manager.fetch_data_from_datasets(
                    datasets_info=datasets_info, data_dict=data_dict[TYPE])
                self.logger.warning(f"Retrieved the namespace {namespace} with values: {list(updated_data.keys())}")
                # update data values in dm
                for data_name, new_data in updated_data.items():
                    key = data_dict[KEY][data_name]
                    new_value = new_data[DatasetsManager.VALUE]
                    connector_id = new_data[DatasetsManager.DATASET_INFO].connector_id
                    dataset_id = new_data[DatasetsManager.DATASET_INFO].dataset_id
                    # dataset_parameter_id = new_data[DatasetsManager.DATASET_INFO].dataset_parameter_id
                    self.apply_parameter_change(key, new_value, parameter_changes,
                                                connector_id=connector_id,
                                                dataset_id=dataset_id,
                                                dataset_parameter_id=None)
                    already_set_data.add(key)
            else:
                self.logger.warning(f"the namespace {namespace} is not referenced in the datasets mapping of the study")

    def apply_parameter_change(self,
                               key: str,
                               new_value: Any,
                               parameter_changes: list[ParameterChange],
                               connector_id: (str, None) = None,
                               dataset_id: (str, None) = None,
                               dataset_parameter_id: (str, None) = None,
                               update_parameter_changes: bool = True) -> None:
        """
        Applies and logs an input value change on variable with uuid key. It appends to parameter_changes a
        ParameterChange object with deepcopies of the old and new values and the date, if and only if the old and new
        values are different. Updates the data manager value in place.
        :param key: uuid of the variable
        :param new_value: value to update in the dm
        :param parameter_changes: ongoing list of parameter changes
        :param connector_id: dataset connector id if updating from dataset or None otherwise
        :param dataset_id: dataset id if updating from dataset or None otherwise
        :param dataset_parameter_id: id of the parameter in the dataset if updating from dataset or None otherwise  # todo: WIP!
        :return: None, inplace update of the data manager value for variable
        """
        dm_data = self.data_dict[key]
        if update_parameter_changes:
            old_value = dm_data[VALUE]
            if not dict_are_equal({VALUE: old_value}, {VALUE: new_value}):
                parameter_changes.append(ParameterChange(parameter_id=self.get_var_full_name(key),
                                                         variable_type=dm_data[TYPE],
                                                         old_value=deepcopy(old_value),     # FIXME: deepcopies avoidable ?
                                                         new_value=deepcopy(new_value),     # FIXME: deepcopies avoidable ?
                                                         connector_id=connector_id,
                                                         dataset_id=dataset_id,
                                                         dataset_parameter_id=dataset_parameter_id,
                                                         date=datetime.now()))
        dm_data[VALUE] = new_value

    def export_data_in_datasets(self, datasets_mapping: DatasetsMapping) -> None:
        '''
        Set values in datasets from data_dict

        :param: datasets_mapping, adatset list and mapping with study namespaces
        :type: DatasetsMapping

        returns: list of exported data in witch datasets
        '''
        # do a map between namespace and data from data_dict not already fetched
        # to have a list of data by namespace
        exported_parameters = []
        namespaced_data_dict = {}
        KEY = 'key'

        for key, data_value in self.data_dict.items():
            data_ns = data_value[NS_REFERENCE].value
            data_name = data_value[VAR_NAME]
            data_type = data_value[TYPE]
            data_value = data_value[VALUE]

            # create a dict with namespace, datas with keys (to fill dataset after), types (to convert in dataset), value (to fill dataset after)
            namespaced_data_dict[data_ns] = namespaced_data_dict.get(data_ns, {DatasetsMapping.KEY:{}, DatasetsMapping.TYPE:{}, DatasetsMapping.VALUE:{}})
            namespaced_data_dict[data_ns][DatasetsMapping.KEY][data_name] = key
            namespaced_data_dict[data_ns][DatasetsMapping.TYPE][data_name] = data_type
            namespaced_data_dict[data_ns][DatasetsMapping.VALUE][data_name] = data_value

        # iterate on each datasets to export data in each dataset
<<<<<<< HEAD
        dataset_parameters_mapping, duplicates = datasets_mapping.get_datasets_namespace_mapping_for_study(self.name, namespaces_dict=namespaced_data_dict)
        if len(duplicates) > 0:
            for duplicate, namespace in duplicates:
                self.logger.warning(f"The dataset variable {duplicate} has multiple source parameters. \
                                    The last value written in dataset was taken from {namespace}")
        for dataset, mapping_dict in dataset_parameters_mapping.items():
=======
        dataset_mapping = datasets_mapping.get_datasets_namespace_mapping_for_study(self.name)
        for dataset, namespaces in dataset_mapping.items():

            all_data = {KEY:{}, TYPE:{}, VALUE:{}}
            # retrieve all namespace using the same dataset
            namespace_list = [ns for ns in namespaces if ns in namespaced_data_dict]
            all_data_names = [] #find occurences to write a warning if data_name is in 2 namespaces
            duplicates = []
            # agregate all data from all namespaces that should be exported in the dataset
            for namespace in namespace_list:
                all_data[KEY].update(namespaced_data_dict[namespace][KEY])
                all_data[TYPE].update(namespaced_data_dict[namespace][TYPE])
                all_data[VALUE].update(namespaced_data_dict[namespace][VALUE])
                duplicates.extend([data_name for data_name in all_data_names if data_name in namespaced_data_dict[namespace][KEY].keys()])
                all_data_names.extend(namespaced_data_dict[namespace][KEY].keys())
            if len(duplicates) > 0:
                self.logger.warning(f"Warning while Datasets export: Some data {str(duplicates)} are in different namespaces and saved in the same dataset. \
                                    Verify if values are equivalent between namespaces.")

>>>>>>> 60418497

            # retrieve the list of dataset associated to the namespace from the mapping
            if len(mapping_dict[DatasetsMapping.VALUE].keys()) > 0:
                # write data values into the dataset into the right format
                updated_data = self.dataset_manager.write_data_in_dataset(
                    dataset_info=datasets_mapping.datasets_infos[dataset],
<<<<<<< HEAD
                    data_dict=mapping_dict[DatasetsMapping.VALUE], 
                    data_type_dict=mapping_dict[DatasetsMapping.TYPE]
                )
=======
                    data_dict=all_data[VALUE],
                    data_type_dict=all_data[TYPE]
                    )
>>>>>>> 60418497
                # save which data have been exported
                for data_dataset_name in updated_data.keys():
                    key = mapping_dict[DatasetsMapping.KEY][data_dataset_name]
                    type = mapping_dict[DatasetsMapping.TYPE][data_dataset_name]
                    connector_id =datasets_mapping.datasets_infos[dataset].connector_id
                    dataset_id = datasets_mapping.datasets_infos[dataset].dataset_id
                    exported_parameters.append(ParameterChange(parameter_id=self.get_var_full_name(key),
                                                         variable_type=type,
                                                         old_value=deepcopy(mapping_dict[DatasetsMapping.VALUE][data_dataset_name]),
                                                         new_value=None,
                                                         connector_id=connector_id,
                                                         dataset_id=dataset_id,
                                                         dataset_parameter_id=key,
                                                         date=datetime.now()))


        return exported_parameters


    def convert_data_dict_with_full_name(self):
        ''' Return data_dict with namespaced keys
        '''
        return self.convert_dict_with_maps(self.data_dict, self.data_id_map, keys='full_names')

    def convert_data_dict_with_display_name(self, exec_display=False):
        '''
        Return data_dict with display namespaced keys if exec_display is False.
        FOr exec display use standard full names
        '''
        display_data_dict = {}
        for data_id, data_info in self.data_dict.items():
            if exec_display:
                display_name = self.get_var_full_name(data_id)
            else:
                display_name = self.get_var_display_name(data_id)

            data_info['display_name'] = display_name
            display_data_dict[self.get_var_full_name(data_id)] = data_info

        return display_data_dict

    def get_data_dict_values(self, excepted=[]):
        '''
        Return a dictionaries with all full named keys in the dm and the value of each key from the dm
        '''
        return self.get_data_dict_attr(self.VALUE, excepted)

    def get_data_dict_attr(self, attr, excepted=[]):
        '''
        Return a dictionaries with all full named keys in the dm and the value of each key from the dm
        '''
        data_dict = self.convert_data_dict_with_full_name()
        exception_list = []
        if 'numerical' in excepted:
            exception_list = list(ProxyDiscipline.NUM_DESC_IN.keys())

        if 'None' in excepted:
            data_dict_values = {key: value.get(attr, None)
                                for key, value in data_dict.items() if key.split('.')[-1] not in exception_list}
        else:
            data_dict_values = {key: value.get(attr, None)
                                for key, value in data_dict.items() if key.split('.')[-1] not in exception_list}

        return data_dict_values

    def get_data_dict_list_attr(self, list_attr, excepted=[]):
        """
         Return a dictionary of dictionary with all full named keys in the dm and the value of each key from the dm
         output : dict[key][attr] for each attr in list_attr
        """
        data_dict_values_dict = {}
        data_dict_values_list = [self.get_data_dict_attr(
            attr, excepted) for attr in list_attr]

        for key in data_dict_values_list[0].keys():
            data_dict_values_dict[key] = {}
            for index, attr in enumerate(list_attr):
                data_dict_values_dict[key][attr] = data_dict_values_list[index][key]

        return data_dict_values_dict

    def convert_data_dict_with_ids(self, dict_to_convert):
        ''' Return data_dict with ids keys
        '''
        return self.convert_dict_with_maps(dict_to_convert,
                                           self.data_id_map, keys='ids')

    def convert_disciplines_dict_with_full_name(self):
        ''' Return disciplines dict with namespaced keys
        '''

        converted_dict = {}

        for key, val in self.disciplines_id_map.items():
            if key not in converted_dict:
                converted_dict[key] = []

            if isinstance(val, list):
                for val_element in val:
                    if val_element in self.disciplines_dict:
                        converted_dict[key].append(
                            self.disciplines_dict[val_element])
            else:
                if val in self.disciplines_dict:
                    converted_dict[key].append(self.disciplines_dict[val])
        return converted_dict

    def create_reduced_dm(self):
        self.reduced_dm = self.get_data_dict_list_attr(
            [ProxyDiscipline.TYPE, ProxyDiscipline.SUBTYPE, ProxyDiscipline.TYPE_METADATA, ProxyDiscipline.NUMERICAL,
             ProxyDiscipline.DF_EXCLUDED_COLUMNS, ProxyDiscipline.VAR_NAME, ProxyDiscipline.COUPLING])

    def convert_dict_with_maps(self, dict_to_convert, map_full_names_ids, keys='full_names'):
        ''' Convert dict keys with ids to full_names or full_names to ids
            keys: 'full_names' or 'ids'
        '''
        converted_dict = {}
        if keys == 'full_names':
            for key, val in map_full_names_ids.items():
                if isinstance(val, list):
                    for val_element in val:
                        if val_element in dict_to_convert:
                            # The last val_element overwrites the others ...
                            converted_dict[key] = dict_to_convert[val_element]

                else:
                    if val in dict_to_convert:
                        converted_dict[key] = dict_to_convert[val]

        elif keys == 'ids':
            for key, val in map_full_names_ids.items():
                if key in dict_to_convert:
                    if isinstance(val, list):
                        for val_element in val:
                            converted_dict[val_element] = dict_to_convert[key]
                    else:
                        converted_dict[val] = dict_to_convert[key]

        return converted_dict

    def variable_exists_in_dm(self, var_f_name):
        return var_f_name in self.data_id_map.keys()

    def update_with_discipline_dict(self, disc_id, disc_dict):
        ''' Store and update the discipline data into the DM dictionary
        '''
        self.logger.debug(
            f'store and update the discipline data into the DM dictionary {list(disc_dict.keys())[:10]} ...')

        def _dm_update(var_name, io_type, var_f_name):
            if var_f_name in self.data_id_map.keys():
                # If data already exists in DM
                var_id = self.get_data_id(var_f_name)
                # IO_TYPE_IN HANDLING
                if io_type == IO_TYPE_IN:
                    if self.data_dict[var_id][IO_TYPE] != IO_TYPE_OUT:
                        # Before linking check if var data in the DM and in the
                        # disc are coherent
                        self.check_var_data_input_mismatch(
                            var_name, var_f_name, disc_id, self.data_dict[var_id], disc_dict[var_name])
                        disc_dict[var_name] = self.data_dict[var_id]
                        # # reference the parameter from the data manager to the
                        # # discipline...
                        # # ...but keep original namespace in disc_dict!
                        # if 'namespace' in disc_dict[var_name].keys():
                        #     original_namespace = disc_dict[var_name]['namespace']
                        # if 'ns_reference' in disc_dict[var_name].keys():
                        #     original_ns_reference = disc_dict[var_name]['ns_reference']
                        # disc_dict[var_name] = deepcopy(self.data_dict[var_id])
                        # disc_dict[var_name]['var_name'] = var_name
                        # if 'namespace' in disc_dict[var_name].keys():
                        #     disc_dict[var_name]['namespace'] = original_namespace
                        # if 'ns_reference' in disc_dict[var_name].keys():
                        #     disc_dict[var_name]['ns_reference'] = original_ns_reference
                    # else data already exist as OUTPUT and has priority!
                    # => do nothing
                else:
                    # io_type == IO_TYPE_OUT
                    if self.data_dict[var_id][IO_TYPE] == IO_TYPE_OUT:

                        # if already existing data was an OUTPUT
                        if disc_id in self.data_dict[var_id][DISCIPLINES_DEPENDENCIES]:
                            if self.data_dict[var_id][ORIGIN] == disc_id:
                                # if same discipline: just an update
                                self.data_dict[var_id].update(
                                    disc_dict[var_name])
                                # self.no_change = False
                        else:
                            if self.get_disc_full_name(self.data_dict[var_id][ORIGIN]) is None:
                                # Quick fix to solve cases when
                                self.logger.warning(
                                    f"Discipline with id {self.data_dict[var_id][ORIGIN]} does not exist in the DM.")
                            else:
                                # Data cannot be the OUTPUT of several
                                # disciplines
                                raise ValueError(
                                    f'Model key: {self.get_var_full_name(var_id)} of discipline {self.get_disc_full_name(disc_id)} already exists from disc {self.get_disc_full_name(self.data_dict[var_id][ORIGIN])}')
                    else:
                        # Overwrite OUTPUT information over INPUT information
                        # (OUTPUT has priority)
                        disc_dict[var_name][ORIGIN] = disc_id
                        disc_dict[var_name][DISCIPLINES_DEPENDENCIES] = self.data_dict[var_id][DISCIPLINES_DEPENDENCIES]
                        self.no_change = False
                        # Fix introduced to avoid a particular problem where the input value which is properly set is
                        # overwritten by a null output.
                        # The case was encountered when loading the pickle of an optim study and on an output variable
                        # from a discipline which shared a node with another
                        # one ('techno invest level').
                        if self.data_dict[var_id][VALUE] is not None:
                            disc_dict[var_name][VALUE] = self.data_dict[var_id][VALUE]
                        self.data_dict[var_id] = disc_dict[var_name]
                if disc_id not in self.data_dict[var_id][DISCIPLINES_DEPENDENCIES]:
                    self.data_dict[var_id][DISCIPLINES_DEPENDENCIES].append(
                        disc_id)
                    self.no_change = False
            else:
                # data does not exist yet, add it DM
                disc_dict[var_name][ORIGIN] = disc_id
                disc_dict[var_name][DISCIPLINES_DEPENDENCIES] = [disc_id]
                var_id = self.get_an_uuid()
                self.no_change = False
                self.data_dict[var_id] = disc_dict[var_name]
                self.data_id_map[var_f_name] = var_id
            # END update method

        for var_name in disc_dict.keys():
            io_type = disc_dict[var_name][IO_TYPE]
            ns_reference = disc_dict[var_name][NS_REFERENCE]
            complete_var_name = disc_dict[var_name][VAR_NAME]
            var_f_name = self.ns_manager.compose_ns([ns_reference.value,
                                                     complete_var_name])
            _dm_update(var_name, io_type, var_f_name)

    def update_disciplines_dict(self, disc_id, reference, disc_f_name):
        ''' Store and update discipline into disciplines_dicts
        '''
        self.logger.debug(
            f'store the discipline instances as references for {disc_id}')

        if disc_id is not None:
            # Update already existing discipline with reference
            self.disciplines_dict[disc_id].update(reference)

        else:
            # Create new discipline with unique id in disciplines_dict
            disc_id = self.get_an_uuid()
            self.disciplines_dict[disc_id] = reference
            self.add_disc_id_to_disc_id_map(disc_f_name, disc_id)

        return disc_id

    def add_disc_id_to_disc_id_map(self, disc_f_name, disc_id):
        if disc_f_name in self.disciplines_id_map:
            # self.disciplines_id_map[disc_f_name].append(disc_id)
            disc1_name = self.get_discipline(disc_id).get_module()
            disc2_name = self.get_disciplines_with_name(disc_f_name)[0].get_module()
            error_msg = f'Trying to add two distinct disciplines with the same local namespace: {disc_f_name} , classes are : {disc1_name} and {disc2_name}'
            self.logger.error(error_msg)
            # Exception
            raise Exception(error_msg)

            # # Off-design behavior
            # self.disciplines_id_map[disc_f_name].append(disc_id)
        else:
            self.disciplines_id_map[disc_f_name] = [disc_id]

    def update_disciplines_dict_with_id(self, disc_id, reference):
        '''
        Update the discipline_dict of a specific disc_id with the dict reference
        '''
        self.disciplines_dict[disc_id].update(reference)

    def update_data_dict_with_id(self, var_id, data_dict):
        '''
        Update the discipline_dict of a specific disc_id with the dict reference
        '''
        self.no_change = False
        self.data_dict[var_id].update(data_dict)

    def create_treeview(self, root_process, process_module, no_data=False, read_only=False, exec_display=False):
        '''
        Function that builds a composite structure
        regarding the DataManager stored data
        '''
        self.treeview = TreeView(
            name=self.name, no_data=no_data, read_only=read_only, exec_display=exec_display)
        self.treeview.create_tree_node(data_manager=self,
                                       root_process=root_process,
                                       process_module=process_module,
                                       ns_manager=self.ns_manager)

    def export_data_dict_and_zip(self, export_dir):
        '''
        method that exports the DM data dict to csv files
        by a treatment delegated to the TreeView class (using strategy object)

        :params: anonymize_function, a function that map a given key of the data
        dictionary using rule given by the execution engine for the saving process
        :type: function
        '''
        self.logger.debug('export data in exported csv files')
        # retrieve only key unit and value from data_dict
        dict_to_export = {}
        for k, v in self.convert_data_dict_with_full_name().items():
            dict_to_export[k] = {'unit': v.get('unit'),
                                 'value': v.get('value')}

        serializer = DataSerializer()
        return serializer.export_data_dict_and_zip(dict_to_export,
                                                   export_dir)

    def remove_keys(self, disc_id, data_d, io_type):
        ''' Clean namespaced keys in data_dict and remove discipline dependencies
        The io_type is only here to switch the dm io_type in case we suppress an output variable which still exist as an input
        '''
        list_data_d = [data_d] if isinstance(data_d, str) else data_d

        for var_f_name in list_data_d:
            # -- Only remove variables discid is reponsible for !
            if var_f_name in self.data_id_map.keys():
                var_id = self.get_data_id(var_f_name)

                # -- Some variables has more than one dependencies on variables.
                # -- Dependencies are ketp into DISCIPLINES_DEPENDENCIES list
                # -- When asked for a remove, this list is use to determine if the discipline was one of
                # -- the dependencies and it removed from the the list.
                # -- once the list is empty the variables is removed from the data manager.

                if disc_id in self.data_dict[var_id][ProxyDiscipline.DISCIPLINES_DEPENDENCIES]:
                    self.no_change = False
                    self.data_dict[var_id][ProxyDiscipline.DISCIPLINES_DEPENDENCIES].remove(
                        disc_id)

                    if len(self.data_dict[var_id][ProxyDiscipline.DISCIPLINES_DEPENDENCIES]) == 0:
                        # remove data in data_dict and data_id_map if no other
                        # discipline dependency
                        del self.data_dict[var_id]
                        del self.data_id_map[var_f_name]
                    else:
                        # only one discipline can declare a variable as output then if this key is removed from the discipline and the variable still exists
                        # then the variable becomes an input
                        if io_type == ProxyDiscipline.IO_TYPE_OUT:
                            self.data_dict[var_id][ProxyDiscipline.IO_TYPE] = ProxyDiscipline.IO_TYPE_IN
                else:
                    pass

    def clean_from_disc(self, disc_id, clean_keys=True):
        ''' Clean disc in disciplines_dict and data_in/data_out keys in data_dict
        '''
        disc_f_name = self.get_disc_full_name(disc_id)
        if disc_f_name not in self.disciplines_id_map:
            msg = "Discipline " + str(disc_f_name) + \
                  " not found in DataManager, "
            msg += "it is not possible to delete it."
            raise KeyError(msg)

        # remove discipline in disciplines_dict and disciplines_id_map

        disc_ref = self.get_discipline(disc_id)

        if clean_keys:
            self.clean_keys(disc_id)
        else:
            keys_to_remove = [
                disc_ref._convert_to_namespace_name(key, disc_ref.IO_TYPE_IN)
                for key in disc_ref.DEFAULT_NUMERICAL_PARAM
            ]
            self.remove_keys(
                disc_id, keys_to_remove, disc_ref.IO_TYPE_IN)

        # remove discipline in disciplines_dict and disciplines_id_map
        self.disciplines_id_map[disc_f_name].remove(disc_id)
        if len(self.disciplines_id_map[disc_f_name]) == 0:
            self.disciplines_id_map.pop(disc_f_name)
        self.disciplines_dict.pop(disc_id)

    def clean_keys(self, disc_id):
        '''
        Clean data_in/out of disc_id in data_dict
        '''
        disc_ref = self.get_discipline(disc_id)
        # clean input keys from dm
        self.remove_keys(disc_id, list(disc_ref.apply_visibility_ns(
            ProxyDiscipline.IO_TYPE_IN)), ProxyDiscipline.IO_TYPE_IN)
        # clean output keys from dm
        self.remove_keys(disc_id, list(disc_ref.apply_visibility_ns(
            ProxyDiscipline.IO_TYPE_OUT)), ProxyDiscipline.IO_TYPE_OUT)

    def export_couplings(self, in_csv=False, f_name=None):
        ''' Export couplings of all disciplines registered in the DM
        '''
        d_dict = self.disciplines_dict
        # gather disciplines references
        disc_list = [d_dict[key][self.DISC_REF] for key in d_dict]
        # filter sos_couplings
        sosc_list = [disc for disc in disc_list if disc.is_sos_coupling]
        # loop on sosc and append couplings data
        if sosc_list != []:
            sosc = sosc_list.pop()
            df = sosc.export_couplings()
            for sosc in sosc_list:
                df_sosc = sosc.export_couplings()

                df = concat([df, df_sosc], ignore_index=True)
            # write data or return dataframe
            if in_csv:
                # writing of the file
                if f_name is None:
                    f_name = f"{self.name}.csv"
                df.to_csv(f_name, index=False)
            else:
                return df
        else:
            return None

    def build_disc_status_dict(self, disciplines_to_keep=None):
        ''' build a containing disc/status info into dictionary) '''
        disc_status = {}
        for namespace, disciplines in self.convert_disciplines_dict_with_full_name().items():
            if namespace not in disc_status:
                disc_status[namespace] = {}

            for discipline in disciplines:
                if disciplines_to_keep is not None:
                    if discipline['reference'] in disciplines_to_keep:
                        disc_status[namespace].update(
                            {discipline['classname']: discipline[DataManager.STATUS]})
                else:
                    disc_status[namespace].update(
                        {discipline['classname']: discipline[DataManager.STATUS]})
        return disc_status

    def get_parameter_data(self, parameter_key):
        # TO DO: convert parameter_key into uid
        ''' returns BytesIO of the data value from a namespaced key based of string table format '''
        self.logger.debug(f'get BytesIO of data {parameter_key}')
        # use cache to get parameter data value
        param_data = self.convert_data_dict_with_full_name()[parameter_key]
        param_value = param_data[ProxyDiscipline.VALUE]
        if param_value is None:
            return None
        else:
            serializer = DataSerializer()
            return serializer.convert_to_dataframe_and_bytes_io(param_value,
                                                                parameter_key)

    def get_var_name_from_uid(self, var_id):
        ''' Get namespace and var_name and return namespaced variable
        '''
        return self.data_dict[var_id][ProxyDiscipline.VAR_NAME]

    def get_var_full_name(self, var_id):
        ''' Get namespace and var_name and return namespaced variable
        '''
        var_name = self.get_var_name_from_uid(var_id)
        ns_reference = self.data_dict[var_id][ProxyDiscipline.NS_REFERENCE]
        var_f_name = self.ns_manager.compose_ns([ns_reference.value, var_name])
        return var_f_name

    def get_var_display_name(self, var_id):
        ''' Get namespace and var_name and return namespaced variable
        '''
        var_name = self.get_var_name_from_uid(var_id)
        ns_reference = self.data_dict[var_id][ProxyDiscipline.NS_REFERENCE]
        var_display_name = self.ns_manager.compose_ns(
            [ns_reference.get_display_value(), var_name])
        return var_display_name

    def get_disc_full_name(self, disc_id):
        ''' Get full discipline name
        '''
        if disc_id in self.disciplines_dict:
            return self.disciplines_dict[disc_id][ProxyDiscipline.NS_REFERENCE].value
        else:
            return None

    def check_var_data_input_mismatch(self, var_name, var_f_name, var_id, data1, data2):
        '''
        Check a mismatch between two dicts (which are data dict for the same input shared by two variables
        By default the model origin fills the dm, if difference in DATA_TO_CHECK then a warning is printed
        '''

        if self.logger.level <= logging.DEBUG:

            def compare_data(data_name):

                if data_name == ProxyDiscipline.UNIT and data1[
                    ProxyDiscipline.TYPE] not in ProxyDiscipline.NO_UNIT_TYPES:
                    return str(data1[data_name]) != str(
                        data2[data_name]) or data1[data_name] is None
                elif var_f_name in self.no_check_default_variables:
                    return False
                else:
                    return str(data1[data_name]) != str(data2[data_name])

            for data_name in ProxyDiscipline.DATA_TO_CHECK + [ProxyDiscipline.DEFAULT]:
                if compare_data(data_name):
                    self.logger.debug(
                        f"The variable {var_name} is used in input of several disciplines and does not have same {data_name} : {data1[data_name]} in {self.get_discipline(data1['model_origin']).__class__} different from {data2[data_name]} in {self.get_discipline(var_id).__class__}")
<|MERGE_RESOLUTION|>--- conflicted
+++ resolved
@@ -534,49 +534,21 @@
             namespaced_data_dict[data_ns][DatasetsMapping.VALUE][data_name] = data_value
 
         # iterate on each datasets to export data in each dataset
-<<<<<<< HEAD
         dataset_parameters_mapping, duplicates = datasets_mapping.get_datasets_namespace_mapping_for_study(self.name, namespaces_dict=namespaced_data_dict)
         if len(duplicates) > 0:
             for duplicate, namespace in duplicates:
                 self.logger.warning(f"The dataset variable {duplicate} has multiple source parameters. \
                                     The last value written in dataset was taken from {namespace}")
         for dataset, mapping_dict in dataset_parameters_mapping.items():
-=======
-        dataset_mapping = datasets_mapping.get_datasets_namespace_mapping_for_study(self.name)
-        for dataset, namespaces in dataset_mapping.items():
-
-            all_data = {KEY:{}, TYPE:{}, VALUE:{}}
-            # retrieve all namespace using the same dataset
-            namespace_list = [ns for ns in namespaces if ns in namespaced_data_dict]
-            all_data_names = [] #find occurences to write a warning if data_name is in 2 namespaces
-            duplicates = []
-            # agregate all data from all namespaces that should be exported in the dataset
-            for namespace in namespace_list:
-                all_data[KEY].update(namespaced_data_dict[namespace][KEY])
-                all_data[TYPE].update(namespaced_data_dict[namespace][TYPE])
-                all_data[VALUE].update(namespaced_data_dict[namespace][VALUE])
-                duplicates.extend([data_name for data_name in all_data_names if data_name in namespaced_data_dict[namespace][KEY].keys()])
-                all_data_names.extend(namespaced_data_dict[namespace][KEY].keys())
-            if len(duplicates) > 0:
-                self.logger.warning(f"Warning while Datasets export: Some data {str(duplicates)} are in different namespaces and saved in the same dataset. \
-                                    Verify if values are equivalent between namespaces.")
-
->>>>>>> 60418497
-
             # retrieve the list of dataset associated to the namespace from the mapping
             if len(mapping_dict[DatasetsMapping.VALUE].keys()) > 0:
                 # write data values into the dataset into the right format
                 updated_data = self.dataset_manager.write_data_in_dataset(
                     dataset_info=datasets_mapping.datasets_infos[dataset],
-<<<<<<< HEAD
-                    data_dict=mapping_dict[DatasetsMapping.VALUE], 
+                    data_dict=mapping_dict[DatasetsMapping.VALUE],
                     data_type_dict=mapping_dict[DatasetsMapping.TYPE]
                 )
-=======
-                    data_dict=all_data[VALUE],
-                    data_type_dict=all_data[TYPE]
-                    )
->>>>>>> 60418497
+
                 # save which data have been exported
                 for data_dataset_name in updated_data.keys():
                     key = mapping_dict[DatasetsMapping.KEY][data_dataset_name]
