'''
Copyright 2024 Capgemini

Licensed under the Apache License, Version 2.0 (the "License");
you may not use this file except in compliance with the License.
You may obtain a copy of the License at

    http://www.apache.org/licenses/LICENSE-2.0

Unless required by applicable law or agreed to in writing, software
distributed under the License is distributed on an "AS IS" BASIS,
WITHOUT WARRANTIES OR CONDITIONS OF ANY KIND, either express or implied.
See the License for the specific language governing permissions and
limitations under the License.
'''
from __future__ import annotations

import logging

from sostrades_core.datasets.datasets_connectors.abstract_datasets_connector import (
    AbstractDatasetsConnector,
    DatasetUnableToInitializeConnectorException,
)
from sostrades_core.tools.import_tool.import_tool import get_class_from_path
from sostrades_core.tools.metaclasses.no_instance import NoInstanceMeta


<<<<<<< HEAD
class DatasetConnectorType(Enum):
    """Dataset connector types enum"""

    JSON = JSONDatasetsConnectorV0
    JSON_V1 = JSONDatasetsConnectorV1
    JSON_MV = JSONDatasetsConnectorMV
    Local = LocalFileSystemDatasetsConnectorV0
    Local_V1 = LocalFileSystemDatasetsConnectorV1
    Local_MV = LocalFileSystemDatasetsConnectorMV
    Arango = ArangoDatasetsConnector
    SoSpickle = SoSPickleDatasetsConnector
    Local_repository = LocalRepositoryDatasetsConnector
    Bigquery = BigqueryDatasetsConnector

    @classmethod
    def get_enum_value(cls, value_str: str) -> DatasetConnectorType:
        """
        Get the enum value corresponding to the given string.

        Args:
            value_str (str): The string representation of the enum value.

        Returns:
            DatasetConnectorType: The corresponding enum value.

        Raises:
            DatasetUnableToInitializeConnectorException: If no matching enum value is found.

        """
        try:
            # Iterate through the enum members and find the one with a matching value
            return next(member for member in cls if member.name == value_str)
        except StopIteration:
            raise DatasetUnableToInitializeConnectorException(f"No matching enum value found for '{value_str}'")


=======
>>>>>>> cf7d3a75
class DatasetsConnectorFactory(metaclass=NoInstanceMeta):
    """Dataset connector factory"""

    __logger = logging.getLogger(__name__)

    @classmethod
    def get_connector(cls, connector_identifier: str,
                      connector_type: str,
                      **connector_instanciation_fields: dict) -> AbstractDatasetsConnector:
        """
        Instantiate a connector of type connector_type with provided arguments.
        Raises DatasetUnableToInitializeConnectorException if type is invalid.

        Args:
            connector_identifier (str): The identifier for the connector.
            connector_type (str): The type of connector to instantiate.
            **connector_instanciation_fields (dict): Additional fields for connector instantiation.

        Returns:
            AbstractDatasetsConnector: The instantiated connector.

        Raises:
            DatasetUnableToInitializeConnectorException: If the connector type is invalid.

        """
        cls.__logger.debug(f"Instantiating connector of type {connector_type}")

        try:
            connector_cls = get_class_from_path(connector_type)
        except Exception as exc: # TODO: ImportError?
            raise DatasetUnableToInitializeConnectorException(connector_type) from exc

        if  not issubclass(connector_cls, AbstractDatasetsConnector):
            raise DatasetUnableToInitializeConnectorException(f"Unexpected connector type {connector_type}")
        try:
            return connector_cls(connector_identifier, **connector_instanciation_fields)
        except TypeError as exc:
            raise DatasetUnableToInitializeConnectorException(connector_type) from exc<|MERGE_RESOLUTION|>--- conflicted
+++ resolved
@@ -25,45 +25,6 @@
 from sostrades_core.tools.metaclasses.no_instance import NoInstanceMeta
 
 
-<<<<<<< HEAD
-class DatasetConnectorType(Enum):
-    """Dataset connector types enum"""
-
-    JSON = JSONDatasetsConnectorV0
-    JSON_V1 = JSONDatasetsConnectorV1
-    JSON_MV = JSONDatasetsConnectorMV
-    Local = LocalFileSystemDatasetsConnectorV0
-    Local_V1 = LocalFileSystemDatasetsConnectorV1
-    Local_MV = LocalFileSystemDatasetsConnectorMV
-    Arango = ArangoDatasetsConnector
-    SoSpickle = SoSPickleDatasetsConnector
-    Local_repository = LocalRepositoryDatasetsConnector
-    Bigquery = BigqueryDatasetsConnector
-
-    @classmethod
-    def get_enum_value(cls, value_str: str) -> DatasetConnectorType:
-        """
-        Get the enum value corresponding to the given string.
-
-        Args:
-            value_str (str): The string representation of the enum value.
-
-        Returns:
-            DatasetConnectorType: The corresponding enum value.
-
-        Raises:
-            DatasetUnableToInitializeConnectorException: If no matching enum value is found.
-
-        """
-        try:
-            # Iterate through the enum members and find the one with a matching value
-            return next(member for member in cls if member.name == value_str)
-        except StopIteration:
-            raise DatasetUnableToInitializeConnectorException(f"No matching enum value found for '{value_str}'")
-
-
-=======
->>>>>>> cf7d3a75
 class DatasetsConnectorFactory(metaclass=NoInstanceMeta):
     """Dataset connector factory"""
 
