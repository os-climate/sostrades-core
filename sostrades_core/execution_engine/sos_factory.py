--- conflicted
+++ resolved
@@ -1,10 +1,6 @@
 '''
 Copyright 2022 Airbus SAS
-<<<<<<< HEAD
-Modifications on 2023/04/07-2025/01/29 Copyright 2025 Capgemini
-=======
 Modifications on 2023/04/07-2025/02/18 Copyright 2025 Capgemini
->>>>>>> eb76bbcb
 
 Licensed under the Apache License, Version 2.0 (the "License");
 you may not use this file except in compliance with the License.
@@ -20,11 +16,6 @@
 '''
 from __future__ import annotations
 
-<<<<<<< HEAD
-import inspect
-import os
-=======
->>>>>>> eb76bbcb
 from importlib import import_module
 
 from pandas.core.common import flatten
@@ -38,6 +29,10 @@
 from sostrades_core.sos_processes.processes_factory import BUILDERS_MODULE_NAME
 from sostrades_core.sos_wrapping.selector_discipline import SelectorDiscipline
 from sostrades_core.tools.import_tool.import_tool import get_class_from_path, get_module_class_path
+
+
+class SosFactoryException(Exception):
+    pass
 
 
 class SosFactory:
