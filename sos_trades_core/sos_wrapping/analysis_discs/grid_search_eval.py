--- conflicted
+++ resolved
@@ -77,12 +77,8 @@
                 # output
                 for out_var in self.eval_out_list:
                     dynamic_outputs.update(
-<<<<<<< HEAD
                         {f'{out_var.split(self.ee.study_name + ".")[1]}_dict': {'type': 'dict', 'visibility': 'Shared',
                                                                                 'namespace': 'ns_doe'}})
-=======
-                        {f'{out_var.split(self.ee.study_name + ".")[1].replace(".","_")}_dict': {'type': 'dict'}})
->>>>>>> 4dcac502
 
                 default_design_space = pd.DataFrame({self.VARIABLES: selected_inputs,
 
