'''
Copyright 2022 Airbus SAS
Modifications on 2023/05/12-2024/05/16 Copyright 2023 Capgemini

Licensed under the Apache License, Version 2.0 (the "License");
you may not use this file except in compliance with the License.
You may obtain a copy of the License at

    http://www.apache.org/licenses/LICENSE-2.0

Unless required by applicable law or agreed to in writing, software
distributed under the License is distributed on an "AS IS" BASIS,
WITHOUT WARRANTIES OR CONDITIONS OF ANY KIND, either express or implied.
See the License for the specific language governing permissions and
limitations under the License.
'''

import logging
<<<<<<< HEAD
from typing import ClassVar

from gemseo.core.grammars.simpler_grammar import SimplerGrammar
=======

from gemseo.core.grammar import SimpleGrammar
>>>>>>> 4a163031

"""Most basic grammar implementation."""

LOGGER = logging.getLogger("gemseo.addons.grammars.sos_simple_grammar")


class SoSSimpleGrammar(SimplerGrammar):
    """Store the names and types of the elements as Python lists.

    Attributes:
        data_names (List[str]): The names of the elements.
        data_types (List[type]): The types of the elements,
            stored in the same order as ``data_names``.
    """
    DATA_CONVERTER_CLASS: ClassVar[str] = "SoSTradesDataConverter"

    # def load_data(
    #         self,
    #         data,  # type: Mapping[str,Any]
    #         raise_exception=True,  # type: bool
    # ):  # type: (...) -> Mapping[str,Any]
    #     #         self.check(data, raise_exception)
    #     return data
    #
    # def set_item_value(self, item_name, item_value):
    #     """
    #     Sets the value of an item
    #
    #     :param item_name: the item name to be modified
    #     :param item_value: value of the item
    #     """
    #     if not self.is_data_name_existing(item_name):
    #         raise ValueError("Item " + str(item_name) + " not in grammar " +
    #                          self.name)
    #     self._update_field(item_name, item_value['type'])
    def validate(self, data,
                 raise_exception=True):
        pass

    @property
    def defaults(self):
        """The mapping from the names to the default values, if any."""
        return self._defaults

    @defaults.setter
    def defaults(self, data) -> None:
        self._defaults = data

    def clear(self) -> None:
        """Empty the grammar."""
        self.to_namespaced = {}
        self.from_namespaced = {}
        self._defaults = {}
        self._clear()<|MERGE_RESOLUTION|>--- conflicted
+++ resolved
@@ -16,14 +16,9 @@
 '''
 
 import logging
-<<<<<<< HEAD
 from typing import ClassVar
 
 from gemseo.core.grammars.simpler_grammar import SimplerGrammar
-=======
-
-from gemseo.core.grammar import SimpleGrammar
->>>>>>> 4a163031
 
 """Most basic grammar implementation."""
 
